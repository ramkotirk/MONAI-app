--- conflicted
+++ resolved
@@ -39,7 +39,6 @@
     - uses: actions/checkout@v3
     - name: apt install
       run: |
-        # FIXME: workaround for https://github.com/Project-MONAI/MONAI/issues/4200
         apt-get update
         apt-get install -y wget
     - name: Install the dependencies
@@ -122,11 +121,7 @@
     if: github.repository == 'Project-MONAI/MONAI'
     strategy:
       matrix:
-<<<<<<< HEAD
-        container: ["pytorch:21.02", "pytorch:21.10", "pytorch:23.02"]  # 21.02, 21.10 for backward comp.
-=======
-        container: ["pytorch:22.09", "pytorch:22.11", "pytorch:22.12"]
->>>>>>> 104a360f
+        container: ["pytorch:22.09", "pytorch:22.11", "pytorch:23.02"]
     container:
       image: nvcr.io/nvidia/${{ matrix.container }}-py3  # testing with the latest pytorch base image
       options: "--gpus all"
