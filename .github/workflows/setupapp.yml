--- conflicted
+++ resolved
@@ -127,11 +127,7 @@
   install:  # pip install from github url, the default branch is dev
     runs-on: ubuntu-latest
     steps:
-<<<<<<< HEAD
-    - name: Set up Python 3.8
-=======
     - name: Set up Python 3.9
->>>>>>> 2e53df78
       uses: actions/setup-python@v5
       with:
         python-version: '3.9'
