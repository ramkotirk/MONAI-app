--- conflicted
+++ resolved
@@ -103,11 +103,7 @@
 # mypy
 .mypy_cache/
 examples/scd_lvsegs.npz
-<<<<<<< HEAD
 .temp/
 .idea/
-=======
-.idea/
 
-*~
->>>>>>> f3ce2dad
+*~