# Modules in v0.2.0

MONAI aims at supporting deep learning in medical image analysis at multiple granularities.
This figure shows a typical example of the end-to-end workflow in medical deep learning area:
![image](../images/end_to_end.png)

## MONAI architecture
The design principle of MONAI is to provide flexible and light APIs for users with varying expertise.
1. All the core components are independent modules, which can be easily integrated into any existing PyTorch programs.
2. Users can leverage the workflows in MONAI to quickly set up a robust training or evaluation program for research experiments.
3. Rich examples and demos are provided to demonstrate the key features.
4. Researchers contribute implementations based on the state-of-the-art for the latest research challenges, including COVID-19 image analysis, Model Parallel, and Federated Learning.

The overall architecture and modules are shown in the following figure:
![image](../images/arch_modules_v0.2.png)
The rest of this page provides more details for each module.

* [Data I/O, processing and augmentation](#medical-image-data-io-processing-and-augmentation)
* [Datasets](#datasets)
* [Loss functions](#losses)
* [Network architectures](#network-architectures)
* [Evaluation](#evaluation)
* [Visualization](#visualization)
* [Result writing](#result-writing)
* [Workflows](#workflows)
* [Research](#research)

## Medical image data I/O, processing and augmentation
Medical images require highly specialized methods for I/O, preprocessing, and augmentation. Medical images are often in specialized formats with rich meta-information, and the data volumes are often high-dimensional. These require carefully designed manipulation procedures. The medical imaging focus of MONAI is enabled by powerful and flexible image transformations that facilitate user-friendly, reproducible, optimized medical data pre-processing pipelines.

### 1. Transforms support both Dictionary and Array format data
- The widely used computer vision packages (such as ``torchvision``) focus on spatially 2D array image processing. MONAI provides more domain-specific transformations for both spatially 2D and 3D and retains the flexible transformation "compose" feature.
- As medical image preprocessing often requires additional fine-grained system parameters, MONAI provides transforms for input data encapsulated in python dictionaries. Users can specify the keys corresponding to the expected data fields and system parameters to compose complex transformations.

There is a rich set of transforms in six categories: Crop & Pad, Intensity, IO, Post-processing, Spatial, and Utilities. For more details, please visit [all the transforms in MONAI](https://monai.readthedocs.io/en/latest/transforms.html).

### 2. Medical specific transforms
MONAI aims at providing a comprehensive medical image specific
transformations. These currently include, for example:
- `LoadNifti`:  Load Nifti format file from provided path
- `Spacing`:  Resample input image into the specified `pixdim`
- `Orientation`: Change the image's orientation into the specified `axcodes`
- `RandGaussianNoise`: Perturb image intensities by adding statistical noises
- `NormalizeIntensity`: Intensity Normalization based on mean and standard deviation
- `Affine`: Transform image based on the affine parameters
- `Rand2DElastic`: Random elastic deformation and affine in 2D
- `Rand3DElastic`: Random elastic deformation and affine in 3D
<p>
<img src="../images/hist1.png" width="30%" alt='histology'>
<img src="../images/hist2.png" width="30%" alt='histology'>
<img src="../images/hist3.png" width="30%" alt='histology'>
</p>

### 3. Fused spatial transforms and GPU acceleration
As medical image volumes are usually large (in multi-dimensional arrays), pre-processing performance affects the overall pipeline speed. MONAI provides affine transforms to execute fused spatial operations, supports GPU acceleration via native PyTorch for high performance.
For example:
```py
# create an Affine transform
affine = Affine(
    rotate_params=np.pi/4,
    scale_params=(1.2, 1.2),
    translate_params=(200, 40),
    padding_mode='zeros',
    device=torch.device('cuda:0')
)
# convert the image using bilinear interpolation
new_img = affine(image, spatial_size=(300, 400), mode='bilinear')
```
<p>
<img src="../images/3d1.png" width="30%" alt='spleen'>
<img src="../images/3d2.png" width="30%" alt='spleen'>
<img src="../images/3d3.png" width="30%" alt='spleen'>
</p>
Currently all the geometric image transforms (Spacing, Zoom, Rotate, Resize, etc.) are designed based on the PyTorch native interfaces (instead of using scipy, scikit-image, etc.).

### 4. Randomly crop out batch images based on positive/negative ratio
Medical image data volume may be too large to fit into GPU memory. A widely-used approach is to randomly draw small size data samples during training and run a “sliding window” routine for inference.  MONAI currently provides general random sampling strategies including class-balanced fixed ratio sampling which may help stabilize the patch-based training process.

### 5. Deterministic training for reproducibility
Deterministic training support is necessary and important for deep learning research, especially in the medical field. Users can easily set the random seed to all the random transforms in MONAI locally and will not affect other non-deterministic modules in the user's program.
For example:
```py
# define a transform chain for pre-processing
train_transforms = monai.transforms.Compose([
    LoadNiftid(keys=['image', 'label']),
    RandRotate90d(keys=['image', 'label'], prob=0.2, spatial_axes=[0, 2]),
    ... ...
])
# set determinism for reproducibility
train_transforms.set_random_state(seed=0)
```
Users can also enable/disable deterministic at the beginning of training program:
```py
monai.utils.set_determinism(seed=0, additional_settings=None)
```

### 6. Multiple transform chains
To apply different transforms on the same data and concatenate the results, MONAI provides `CopyItems` transform to make copies of specified items in the data dictionary and `ConcatItems` transform to combine specified items on the expected dimension, and also provides `DeleteItems` transform to delete unnecessary items to save memory.

Typical usage is to scale the intensity of the same image into different ranges and concatenate the results together.
![image](../images/multi_transform_chains.png)

### 7. Debug transforms with DataStats
When transforms are combined with the "compose" function, it's not easy to track the output of specific transform. To help debug errors in the composed transforms, MONAI provides utility transforms such as `DataStats` to print out intermediate data properties such as `data shape`, `intensity range`, `data value`.
It's a self-contained transform and can be integrated into any transform chain.

### 8. Post-processing transforms for model output
MONAI also provides post-processing transforms for handling the model outputs.
Currently, the transforms include:
- Adding activation layer (Sigmoid, Softmax, etc.).
- Converting to discrete values (Argmax, One-Hot, Threshold value, etc).
- Splitting multi-channel data into multiple single channels.
- Removing segmentation noise based on Connected Component Analysis.

After applying the post-processing transforms, it's easier to compute metrics, save model output into files or visualize data in the TensorBoard.

### 9. Integrate third-party transforms
The design of MONAI transforms emphasis code readability and usability. It works for array data or dictionary-based data. MONAI also provides `Adaptor` tools to accommodate different data format for 3rd party transforms. To convert the data shapes or types, utility transforms such as `ToTensor`, `ToNumpy`, `SqueeseDim` are also provided. So it's easy to enhance the transform chain by seamlessly integrating transforms from external packages, including: `ITK`, `BatchGenerator`, `TorchIO` and `Rising`.

For more details, please check out the tutorial: [integrate 3rd party transforms into MONAI program](https://github.com/Project-MONAI/MONAI/blob/master/examples/notebooks/integrate_3rd_party_transforms.ipynb).

## Datasets
### 1. Cache IO and transforms data to accelerate training
Users often need to train the model with many (potentially thousands of) epochs over the data to achieve the desired model quality. A native PyTorch implementation may repeatedly load data and run the same preprocessing steps for every epoch during training, which can be time-consuming and unnecessary, especially when the medical image volumes are large.
MONAI provides a multi-threads `CacheDataset` to accelerate these transformation steps during training by storing the intermediate outcomes before the first randomized transform in the transform chain. Enabling this feature could potentially give 10x training speedups.
![image](../images/cache_dataset.png)

### 2. Cache intermediate outcomes into persistent storage
The `PersistentDataset` is similar to the CacheDataset, where the intermediate cache values are persisted to disk storage for rapid retrieval between experimental runs (as is the case when tuning hyperparameters), or when the entire data set size exceeds available memory.

### 3. Zip multiple PyTorch datasets and fuse the output
MONAI provides `ZipDataset` to associate multiple PyTorch datasets and combine the output data (with the same corresponding batch index) into a tuple, which can be helpful to execute complex training processes based on various data sources.

For example:
```py
class DatasetA(Dataset):
    def __getitem__(self, index: int):
        return image_data[index]

class DatasetB(Dataset):
    def __getitem__(self, index: int):
        return extra_data[index]

dataset = ZipDataset([DatasetA(), DatasetB()], transform)
```

### 4. Predefined Datasets for public medical data
<<<<<<< HEAD
To quickly get started with popular training data in the medical domain, MONAI provides several data-specific Datasets(like: `MedNISTDataset`, `DecathlonDataset`, etc.), which include downloading, extracting data files and support generation of training/evaluation items with transforms. And they are flexible that users can easily modify the JSON config file to change the default behaviors.

MONAI always welcome new contributions of public datasets, please refer to existing Datasets and leverage the download and extracting APIs, etc.
=======
In order to quickly get start with popular training data in medical domain, MONAI provides several data-specific Datasets(like: `MedNISTDataset`, `DecathlonDataset`, etc.), which include downloading, extracting data files and support generation of training/evaluation items with transforms. And they are flexible that users can easily modify the JSON config file to change the default behaviors.  
If anyone wants to contribute a new public dataset, just refer to existing Datasets and leverage the download and extracting APIs, etc.  
The common progress of predefined datasets:
![image](../images/dataset_progress.png)
>>>>>>> 7e89d7bc

## Losses
There are domain-specific loss functions in the medical imaging research which are not typically used in the generic computer vision tasks. As an important module of MONAI, these loss functions are implemented in PyTorch, such as `DiceLoss`, `GeneralizedDiceLoss`, `MaskedDiceLoss`, `TverskyLoss` and `FocalLoss`, etc.

## Network architectures
Some deep neural network architectures have shown to be particularly effective for medical imaging analysis tasks. MONAI implements reference networks with the aims of both flexibility and code readability. To leverage the common network layers and blocks, MONAI provides several predefined layers and blocks which are compatible with 1D, 2D and 3D networks. Users can easily integrate the layer factories in their own networks.
For example:
```py
# import MONAI’s layer factory
from monai.networks.layers import Conv

# adds a transposed convolution layer to the network
# which is compatible with different spatial dimensions.
name, dimension = Conv.CONVTRANS, 3
conv_type = Conv[name, dimension]
add_module('conv1', conv_type(in_channels, out_channels, kernel_size=1, bias=False))
```
And there are several 1D/2D/3D-compatible implementations of intermediate blocks and generic networks, such as UNet, DenseNet, GAN.

## Evaluation
To run model inferences and evaluate the model quality, MONAI provides reference implementations for the relevant widely-used approaches. Currently, several popular evaluation metrics and inference patterns are included:

### 1. Sliding window inference
For model inferences on large volumes, the sliding window approach is a popular choice to achieve high performance while having flexible memory requirements (_alternatively, please check out the latest research on [model parallel training](#lamp-large-deep-nets-with-automated-model-parallelism-for-image-segmentation) using MONAI_). It also supports `overlap` and `blending_mode` configurations to handle the overlapped windows for better performances.

A typical process is:
1. Select continuous windows on the original image.
2. Iteratively run batched window inferences until all windows are analyzed.
3. Aggregate the inference outputs to a single segmentation map.
4. Save the results to file or compute some evaluation metrics.

![image](../images/sliding_window.png)

### 2. Metrics for medical tasks
Various useful evaluation metrics have been used to measure the quality of medical image specific models. MONAI already implemented mean Dice score for segmentation tasks and the area under the ROC curve for classification tasks. We continue to integrate more options.

## Visualization
Beyond the simple point and curve plotting, MONAI provides intuitive interfaces to visualize multidimensional data as GIF animations in TensorBoard. This could provide a quick qualitative assessment of the model by visualizing, for example, the volumetric inputs, segmentation maps, and intermediate feature maps.

## Result writing
Currently MONAI supports writing the model outputs as NIfTI files or PNG files for segmentation tasks, and as CSV files for classification tasks. And the writers can restore the data spacing, orientation or shape according to the `original_shape` or `original_affine` information from the input image.

A rich set of formats will be supported soon, along with relevant statistics and evaluation metrics automatically computed from the outputs.

## Workflows
To quickly set up training and evaluation experiments, MONAI provides a set of workflows to significantly simplify the modules and allow for fast prototyping.
These features decouple the domain-specific components and the generic machine learning processes. They also provide a set of unify APIs for higher level applications (such as AutoML, Federated Learning).
The trainers and evaluators of the workflows are compatible with pytorch-ignite `Engine` and `Event-Handler` mechanism. There are rich event handlers in MONAI to independently attach to the trainer or evaluator.

The workflow and event handlers are shown as below:

![image](../images/workflows.png)

## Research
There are several research prototypes in MONAI corresponding to the recently published papers that address advanced research problems.
We always welcome contributions in forms of comments, suggestions, and code implementations.
The generic patterns/modules identified from the research prototypes will be integrated into MONAI core functoinality.

### COPLE-Net for COVID-19 Pneumonia Lesion Segmentation
A reimplementation of the COPLE-Net originally proposed by:

G. Wang, X. Liu, C. Li, Z. Xu, J. Ruan, H. Zhu, T. Meng, K. Li, N. Huang, S. Zhang. (2020) "A Noise-robust Framework for Automatic Segmentation of COVID-19 Pneumonia Lesions from CT Images." IEEE Transactions on Medical Imaging. 2020. [DOI: 10.1109/TMI.2020.3000314](https://doi.org/10.1109/TMI.2020.3000314)

<p>
<img src="../images/coplenet.png" width="50%" alt='lung-ct'>
</p>

### LAMP: Large Deep Nets with Automated Model Parallelism for Image Segmentation
A reimplementation of the LAMP system originally proposed by:

Wentao Zhu, Can Zhao, Wenqi Li, Holger Roth, Ziyue Xu, and Daguang Xu (2020) "LAMP: Large Deep Nets with Automated Model Parallelism for Image Segmentation." MICCAI 2020 (Early Accept, paper link: https://arxiv.org/abs/2006.12575)
<p>
<img src="../images/unet-pipe.png" width="50%" alt='unet-multi-gpu'>
</p><|MERGE_RESOLUTION|>--- conflicted
+++ resolved
@@ -145,16 +145,10 @@
 ```
 
 ### 4. Predefined Datasets for public medical data
-<<<<<<< HEAD
 To quickly get started with popular training data in the medical domain, MONAI provides several data-specific Datasets(like: `MedNISTDataset`, `DecathlonDataset`, etc.), which include downloading, extracting data files and support generation of training/evaluation items with transforms. And they are flexible that users can easily modify the JSON config file to change the default behaviors.
-
 MONAI always welcome new contributions of public datasets, please refer to existing Datasets and leverage the download and extracting APIs, etc.
-=======
-In order to quickly get start with popular training data in medical domain, MONAI provides several data-specific Datasets(like: `MedNISTDataset`, `DecathlonDataset`, etc.), which include downloading, extracting data files and support generation of training/evaluation items with transforms. And they are flexible that users can easily modify the JSON config file to change the default behaviors.  
-If anyone wants to contribute a new public dataset, just refer to existing Datasets and leverage the download and extracting APIs, etc.  
 The common progress of predefined datasets:
 ![image](../images/dataset_progress.png)
->>>>>>> 7e89d7bc
 
 ## Losses
 There are domain-specific loss functions in the medical imaging research which are not typically used in the generic computer vision tasks. As an important module of MONAI, these loss functions are implemented in PyTorch, such as `DiceLoss`, `GeneralizedDiceLoss`, `MaskedDiceLoss`, `TverskyLoss` and `FocalLoss`, etc.
@@ -185,7 +179,6 @@
 2. Iteratively run batched window inferences until all windows are analyzed.
 3. Aggregate the inference outputs to a single segmentation map.
 4. Save the results to file or compute some evaluation metrics.
-
 ![image](../images/sliding_window.png)
 
 ### 2. Metrics for medical tasks
@@ -205,7 +198,6 @@
 The trainers and evaluators of the workflows are compatible with pytorch-ignite `Engine` and `Event-Handler` mechanism. There are rich event handlers in MONAI to independently attach to the trainer or evaluator.
 
 The workflow and event handlers are shown as below:
-
 ![image](../images/workflows.png)
 
 ## Research
