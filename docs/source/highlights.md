--- conflicted
+++ resolved
@@ -121,19 +121,11 @@
 ### 1. Cache IO and transforms data to accelerate training
 Users often need to train the model with many (potentially thousands of) epochs over the data to achieve the desired model quality. A native PyTorch implementation may repeatedly load data and run the same preprocessing steps for every epoch during training, which can be time-consuming and unnecessary, especially when the medical image volumes are large.
 
-<<<<<<< HEAD
 MONAI provides a multi-threads `CacheDataset` to accelerate these transformation steps during training by storing the intermediate outcomes before the first randomized transform in the transform chain. Enabling this feature could potentially give 10x training speedups in the [Datasets experiment](https://github.com/Project-MONAI/Tutorials/blob/master/dataset_type_performance.ipynb).
 ![image](../images/cache_dataset.png)
 
 ### 2. Cache intermediate outcomes into persistent storage
 The `PersistentDataset` is similar to the CacheDataset, where the intermediate cache values are persisted to disk storage for rapid retrieval between experimental runs (as is the case when tuning hyperparameters), or when the entire data set size exceeds available memory. The `PersistentDataset` could achieve similar performance when comparing to `CacheDataset` in [Datasets experiment](https://github.com/Project-MONAI/Tutorials/blob/master/dataset_type_performance.ipynb).
-=======
-MONAI provides a multi-threads `CacheDataset` to accelerate these transformation steps during training by storing the intermediate outcomes before the first randomized transform in the transform chain. Enabling this feature could potentially give 10x training speedups in the [CacheDataset experiment](https://github.com/Project-MONAI/Tutorials/blob/master/cache_dataset_speed.ipynb).
-![image](../images/cache_dataset.png)
-
-### 2. Cache intermediate outcomes into persistent storage
-The `PersistentDataset` is similar to the CacheDataset, where the intermediate cache values are persisted to disk storage for rapid retrieval between experimental runs (as is the case when tuning hyperparameters), or when the entire data set size exceeds available memory. The `PersistentDataset` could achieve similar performance when comparing to `CacheDataset` in [PersistentDataset experiment](https://github.com/Project-MONAI/Tutorials/blob/master/persistent_dataset_speed.ipynb).
->>>>>>> 0cbc22d3
 ![image](../images/datasets_speed.png)
 
 ### 3. Zip multiple PyTorch datasets and fuse the output
