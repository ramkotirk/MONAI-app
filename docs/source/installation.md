--- conflicted
+++ resolved
@@ -254,18 +254,11 @@
 - The options are
 
 ```
-<<<<<<< HEAD
-[nibabel, skimage, pillow, tensorboard, gdown, ignite, torchvision, itk, tqdm, lmdb, psutil, cucim, openslide, pandas, einops, transformers, mlflow, clearml, matplotlib, tensorboardX, tifffile, imagecodecs, pyyaml, fire, jsonschema, ninja, pynrrd, pydicom, h5py, nni, optuna, onnx, onnxruntime, zarr, lpips]
-```
-
-which correspond to `nibabel`, `scikit-image`, `pillow`, `tensorboard`,
+[nibabel, skimage, scipy, pillow, tensorboard, gdown, ignite, torchvision, itk, tqdm, lmdb, psutil, cucim, openslide, pandas, einops, transformers, mlflow, clearml, matplotlib, tensorboardX, tifffile, imagecodecs, pyyaml, fire, jsonschema, ninja, pynrrd, pydicom, h5py, nni, optuna, onnx, onnxruntime, zarr, lpips]
+```
+
+which correspond to `nibabel`, `scikit-image`,`scipy`, `pillow`, `tensorboard`,
 `gdown`, `pytorch-ignite`, `torchvision`, `itk`, `tqdm`, `lmdb`, `psutil`, `cucim`, `openslide-python`, `pandas`, `einops`, `transformers`, `mlflow`, `clearml`, `matplotlib`, `tensorboardX`, `tifffile`, `imagecodecs`, `pyyaml`, `fire`, `jsonschema`, `ninja`, `pynrrd`, `pydicom`, `h5py`, `nni`, `optuna`, `onnx`, `onnxruntime`, `zarr` and `lpips` respectively.
-=======
-[nibabel, skimage, scipy, pillow, tensorboard, gdown, ignite, torchvision, itk, tqdm, lmdb, psutil, cucim, openslide, pandas, einops, transformers, mlflow, clearml, matplotlib, tensorboardX, tifffile, imagecodecs, pyyaml, fire, jsonschema, ninja, pynrrd, pydicom, h5py, nni, optuna, onnx, onnxruntime, zarr]
-```
-
-which correspond to `nibabel`, `scikit-image`, `scipy`, `pillow`, `tensorboard`,
-`gdown`, `pytorch-ignite`, `torchvision`, `itk`, `tqdm`, `lmdb`, `psutil`, `cucim`, `openslide-python`, `pandas`, `einops`, `transformers`, `mlflow`, `clearml`, `matplotlib`, `tensorboardX`, `tifffile`, `imagecodecs`, `pyyaml`, `fire`, `jsonschema`, `ninja`, `pynrrd`, `pydicom`, `h5py`, `nni`, `optuna`, `onnx`, `onnxruntime`, and `zarr` respectively.
->>>>>>> c4ff70b3
+
 
 - `pip install 'monai[all]'` installs all the optional dependencies.