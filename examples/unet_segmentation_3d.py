--- conflicted
+++ resolved
@@ -24,15 +24,12 @@
 from ignite.handlers import ModelCheckpoint
 from torch.utils.data import DataLoader
 
-from monai import application, networks
+from monai import application, networks, utils
 from monai.data.readers import NiftiDataset
 from monai.data.transforms import (AddChannel, Rescale, ToTensor, UniformRandomPatch)
-<<<<<<< HEAD
 from monai.utils.generateddata import create_test_image_3d
-=======
 from monai.application.handlers.stats_handler import StatsHandler
 from monai.networks.metrics.mean_dice import MeanDice
->>>>>>> f3ce2dad
 
 # assumes the framework is found here, change as necessary
 sys.path.append("..")
@@ -40,7 +37,7 @@
 application.config.print_config()
 
 tempdir = tempfile.mkdtemp()
-tempdir = './temp'
+
 for i in range(50):
     im, seg = create_test_image_3d(256, 256, 256)
 
@@ -54,16 +51,17 @@
 segs = sorted(glob(os.path.join(tempdir, 'seg*.nii.gz')))
 
 imtrans = transforms.Compose([Rescale(), AddChannel(), UniformRandomPatch((64, 64, 64)), ToTensor()])
+
 segtrans = transforms.Compose([AddChannel(), UniformRandomPatch((64, 64, 64)), ToTensor()])
 
 ds = NiftiDataset(images, segs, imtrans, segtrans)
 
-# loader = DataLoader(ds, batch_size=10, num_workers=2, pin_memory=torch.cuda.is_available())
-# im, seg = utils.mathutils.first(loader)
-# print(im.shape, seg.shape)
+loader = DataLoader(ds, batch_size=10, num_workers=2, pin_memory=torch.cuda.is_available())
+im, seg = utils.mathutils.first(loader)
+print(im.shape, seg.shape)
 
-train_epochs = 30
 lr = 1e-3
+
 net = networks.nets.UNet(
     dimensions=3,
     in_channels=1,
@@ -72,36 +70,26 @@
     strides=(2, 2, 2, 2),
     num_res_units=2,
 )
-<<<<<<< HEAD
-loss = networks.losses.DiceLoss()
-opt = torch.optim.Adam(net.parameters(), lr)
-
-=======
 
 loss = networks.losses.DiceLoss(do_sigmoid=True)
 opt = torch.optim.Adam(net.parameters(), lr)
 
 train_epochs = 3
 
->>>>>>> f3ce2dad
 
 def _loss_fn(i, j):
     return loss(i[0], j)
 
 
-device = torch.device("cpu:0")
+device = torch.device("cuda:0")
 
 trainer = create_supervised_trainer(net, opt, _loss_fn, device, False,
                                     output_transform=lambda x, y, y_pred, loss: [y_pred, loss.item(), y])
 
 checkpoint_handler = ModelCheckpoint('./', 'net', n_saved=10, require_empty=False)
-<<<<<<< HEAD
-trainer.add_event_handler(event_name=Events.EPOCH_COMPLETED(every=3),
+trainer.add_event_handler(event_name=Events.EPOCH_COMPLETED,
                           handler=checkpoint_handler,
                           to_save={'net': net, 'opt': opt})
-=======
-trainer.add_event_handler(event_name=Events.EPOCH_COMPLETED, handler=checkpoint_handler, to_save={'net': net})
->>>>>>> f3ce2dad
 
 dice_metric = MeanDice(add_sigmoid=True, output_transform=lambda output: (output[0][0], output[2]))
 dice_metric.attach(trainer, "Training Dice")
