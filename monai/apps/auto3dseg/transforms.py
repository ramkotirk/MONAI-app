# Copyright (c) MONAI Consortium
# Licensed under the Apache License, Version 2.0 (the "License");
# you may not use this file except in compliance with the License.
# You may obtain a copy of the License at
#     http://www.apache.org/licenses/LICENSE-2.0
# Unless required by applicable law or agreed to in writing, software
# distributed under the License is distributed on an "AS IS" BASIS,
# WITHOUT WARRANTIES OR CONDITIONS OF ANY KIND, either express or implied.
# See the License for the specific language governing permissions and
# limitations under the License.

from __future__ import annotations

import warnings
from collections.abc import Hashable, Mapping

import numpy as np
import torch

from monai.config import KeysCollection
from monai.networks.utils import pytorch_after
from monai.transforms import MapTransform
from monai.utils.misc import ImageMetaKey


class EnsureSameShaped(MapTransform):
    """
    Checks if segmentation label images (in keys) have the same spatial shape as the main image (in source_key),
    and raise an error if the shapes are significantly different.
    If the shapes are only slightly different (within an allowed_shape_difference in each dim), then resize the label using
    nearest interpolation. This transform is designed to correct datasets with slight label shape mismatches.
    Generally image and segmentation label must have the same spatial shape, however some public datasets are having slight
    shape mismatches, which will cause potential crashes when calculating loss or metric functions.
    """

    def __init__(
        self,
        keys: KeysCollection = "label",
        allow_missing_keys: bool = False,
        source_key: str = "image",
        allowed_shape_difference: int = 5,
    ) -> None:
        """
        Args:
            keys: keys of the corresponding items to be compared to the source_key item shape.
            allow_missing_keys: do not raise exception if key is missing.
            source_key: key of the item with the reference shape.
            allowed_shape_difference: raises error if shapes are different more than this value in any dimension,
                otherwise corrects for the shape mismatch using nearest interpolation.

        """
        super().__init__(keys=keys, allow_missing_keys=allow_missing_keys)
        self.source_key = source_key
        self.allowed_shape_difference = allowed_shape_difference

    def __call__(self, data: Mapping[Hashable, torch.Tensor]) -> dict[Hashable, torch.Tensor]:
        d = dict(data)
        image_shape = d[self.source_key].shape[1:]
        for key in self.key_iterator(d):
            label_shape = d[key].shape[1:]
            if label_shape != image_shape:
                if np.allclose(list(label_shape), list(image_shape), atol=self.allowed_shape_difference):
<<<<<<< HEAD
                    warnings.warn(
                        f"The {key} with shape {label_shape} was resized to match the source shape {image_shape},"
                        f"the meta-data was not updated: {d[key].meta[ImageMetaKey.FILENAME_OR_OBJ]}"
                    )
=======
                    msg = f"The {key} with shape {label_shape} was resized to match the source shape {image_shape}"
                    if hasattr(d[key], "meta") and isinstance(d[key].meta, Mapping):  # type: ignore[attr-defined]
                        filename = d[key].meta.get(ImageMetaKey.FILENAME_OR_OBJ)  # type: ignore[attr-defined]
                        msg += f", the metadata was not updated: filename={filename}"
                    warnings.warn(msg)
>>>>>>> 9164062b
                    d[key] = torch.nn.functional.interpolate(
                        input=d[key].unsqueeze(0),
                        size=image_shape,
                        mode="nearest-exact" if pytorch_after(1, 11) else "nearest",
                    ).squeeze(0)
                else:
                    raise ValueError(f"The {key} shape {label_shape} is different from the source shape {image_shape}.")
        return d<|MERGE_RESOLUTION|>--- conflicted
+++ resolved
@@ -60,18 +60,11 @@
             label_shape = d[key].shape[1:]
             if label_shape != image_shape:
                 if np.allclose(list(label_shape), list(image_shape), atol=self.allowed_shape_difference):
-<<<<<<< HEAD
-                    warnings.warn(
-                        f"The {key} with shape {label_shape} was resized to match the source shape {image_shape},"
-                        f"the meta-data was not updated: {d[key].meta[ImageMetaKey.FILENAME_OR_OBJ]}"
-                    )
-=======
                     msg = f"The {key} with shape {label_shape} was resized to match the source shape {image_shape}"
                     if hasattr(d[key], "meta") and isinstance(d[key].meta, Mapping):  # type: ignore[attr-defined]
                         filename = d[key].meta.get(ImageMetaKey.FILENAME_OR_OBJ)  # type: ignore[attr-defined]
                         msg += f", the metadata was not updated: filename={filename}"
                     warnings.warn(msg)
->>>>>>> 9164062b
                     d[key] = torch.nn.functional.interpolate(
                         input=d[key].unsqueeze(0),
                         size=image_shape,
