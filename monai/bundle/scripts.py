# Copyright (c) MONAI Consortium
# Licensed under the Apache License, Version 2.0 (the "License");
# you may not use this file except in compliance with the License.
# You may obtain a copy of the License at
#     http://www.apache.org/licenses/LICENSE-2.0
# Unless required by applicable law or agreed to in writing, software
# distributed under the License is distributed on an "AS IS" BASIS,
# WITHOUT WARRANTIES OR CONDITIONS OF ANY KIND, either express or implied.
# See the License for the specific language governing permissions and
# limitations under the License.

from __future__ import annotations

import ast
import json
import os
import re
import warnings
from collections.abc import Mapping, Sequence
from pathlib import Path
from shutil import copyfile
from textwrap import dedent
from typing import Any

import torch
from torch.cuda import is_available

from monai.apps.mmars.mmars import _get_all_ngc_models
from monai.apps.utils import _basename, download_url, extractall, get_logger
from monai.bundle.config_item import ConfigComponent
from monai.bundle.config_parser import ConfigParser
from monai.bundle.utils import DEFAULT_INFERENCE, DEFAULT_METADATA
from monai.bundle.workflows import ConfigWorkflow
from monai.config import IgniteInfo, PathLike
from monai.data import load_net_with_metadata, save_net_with_metadata
from monai.networks import convert_to_torchscript, copy_model_state, get_state_dict, save_state
from monai.utils import check_parent_dir, deprecated_arg, get_equivalent_dtype, min_version, optional_import
from monai.utils.misc import ensure_tuple, pprint_edges

validate, _ = optional_import("jsonschema", name="validate")
ValidationError, _ = optional_import("jsonschema.exceptions", name="ValidationError")
Checkpoint, has_ignite = optional_import("ignite.handlers", IgniteInfo.OPT_IMPORT_VERSION, min_version, "Checkpoint")
requests_get, has_requests = optional_import("requests", name="get")

logger = get_logger(module_name=__name__)

# set BUNDLE_DOWNLOAD_SRC="ngc" to use NGC source in default for bundle download
download_source = os.environ.get("BUNDLE_DOWNLOAD_SRC", "github")
PPRINT_CONFIG_N = 5


def _update_args(args: str | dict | None = None, ignore_none: bool = True, **kwargs: Any) -> dict:
    """
    Update the `args` with the input `kwargs`.
    For dict data, recursively update the content based on the keys.

    Args:
        args: source args to update.
        ignore_none: whether to ignore input args with None value, default to `True`.
        kwargs: destination args to update.

    """
    args_: dict = args if isinstance(args, dict) else {}
    if isinstance(args, str):
        # args are defined in a structured file
        args_ = ConfigParser.load_config_file(args)

    # recursively update the default args with new args
    for k, v in kwargs.items():
        if ignore_none and v is None:
            continue
        if isinstance(v, dict) and isinstance(args_.get(k), dict):
            args_[k] = _update_args(args_[k], ignore_none, **v)
        else:
            args_[k] = v
    return args_


def _pop_args(src: dict, *args: Any, **kwargs: Any) -> tuple:
    """
    Pop args from the `src` dictionary based on specified keys in `args` and (key, default value) pairs in `kwargs`.

    """
    return tuple([src.pop(i) for i in args] + [src.pop(k, v) for k, v in kwargs.items()])


def _log_input_summary(tag: str, args: dict) -> None:
    logger.info(f"--- input summary of monai.bundle.scripts.{tag} ---")
    for name, val in args.items():
        logger.info(f"> {name}: {pprint_edges(val, PPRINT_CONFIG_N)}")
    logger.info("---\n\n")


def _get_var_names(expr: str) -> list[str]:
    """
    Parse the expression and discover what variables are present in it based on ast module.

    Args:
        expr: source expression to parse.

    """
    tree = ast.parse(expr)
    return [m.id for m in ast.walk(tree) if isinstance(m, ast.Name)]


def _get_fake_spatial_shape(shape: Sequence[str | int], p: int = 1, n: int = 1, any: int = 1) -> tuple:
    """
    Get spatial shape for fake data according to the specified shape pattern.
    It supports `int` number and `string` with formats like: "32", "32 * n", "32 ** p", "32 ** p *n".

    Args:
        shape: specified pattern for the spatial shape.
        p: power factor to generate fake data shape if dim of expected shape is "x**p", default to 1.
        p: multiply factor to generate fake data shape if dim of expected shape is "x*n", default to 1.
        any: specified size to generate fake data shape if dim of expected shape is "*", default to 1.

    """
    ret = []
    for i in shape:
        if isinstance(i, int):
            ret.append(i)
        elif isinstance(i, str):
            if i == "*":
                ret.append(any)
            else:
                for c in _get_var_names(i):
                    if c not in ["p", "n"]:
                        raise ValueError(f"only support variables 'p' and 'n' so far, but got: {c}.")
                ret.append(eval(i, {"p": p, "n": n}))
        else:
            raise ValueError(f"spatial shape items must be int or string, but got: {type(i)} {i}.")
    return tuple(ret)


def _get_git_release_url(repo_owner: str, repo_name: str, tag_name: str, filename: str) -> str:
    return f"https://github.com/{repo_owner}/{repo_name}/releases/download/{tag_name}/{filename}"


def _get_ngc_bundle_url(model_name: str, version: str) -> str:
    return f"https://api.ngc.nvidia.com/v2/models/nvidia/monaitoolkit/{model_name}/versions/{version}/zip"


def _download_from_github(repo: str, download_path: Path, filename: str, progress: bool = True) -> None:
    repo_owner, repo_name, tag_name = repo.split("/")
    if ".zip" not in filename:
        filename += ".zip"
    url = _get_git_release_url(repo_owner, repo_name, tag_name=tag_name, filename=filename)
    filepath = download_path / f"{filename}"
    download_url(url=url, filepath=filepath, hash_val=None, progress=progress)
    extractall(filepath=filepath, output_dir=download_path, has_base=True)


def _add_ngc_prefix(name: str, prefix: str = "monai_") -> str:
    if name.startswith(prefix):
        return name
    return f"{prefix}{name}"


def _remove_ngc_prefix(name: str, prefix: str = "monai_") -> str:
    if name.startswith(prefix):
        return name[len(prefix) :]
    return name


def _download_from_ngc(
    download_path: Path, filename: str, version: str, remove_prefix: str | None, progress: bool
) -> None:
    # ensure prefix is contained
    filename = _add_ngc_prefix(filename)
    url = _get_ngc_bundle_url(model_name=filename, version=version)
    filepath = download_path / f"{filename}_v{version}.zip"
    if remove_prefix:
        filename = _remove_ngc_prefix(filename, prefix=remove_prefix)
    extract_path = download_path / f"{filename}"
    download_url(url=url, filepath=filepath, hash_val=None, progress=progress)
    extractall(filepath=filepath, output_dir=extract_path, has_base=True)


def _get_latest_bundle_version(source: str, name: str, repo: str) -> dict[str, list[str] | str] | Any | None:
    if source == "ngc":
        name = _add_ngc_prefix(name)
        model_dict = _get_all_ngc_models(name)
        for v in model_dict.values():
            if v["name"] == name:
                return v["latest"]
        return None
    elif source == "github":
        repo_owner, repo_name, tag_name = repo.split("/")
        return get_bundle_versions(name, repo=f"{repo_owner}/{repo_name}", tag=tag_name)["latest_version"]
    else:
        raise ValueError(f"To get the latest bundle version, source should be 'github' or 'ngc', got {source}.")


def _process_bundle_dir(bundle_dir: PathLike | None = None) -> Path:
    if bundle_dir is None:
        get_dir, has_home = optional_import("torch.hub", name="get_dir")
        if has_home:
            bundle_dir = Path(get_dir()) / "bundle"
        else:
            raise ValueError("bundle_dir=None, but no suitable default directory computed. Upgrade Pytorch to 1.6+ ?")
    return Path(bundle_dir)


def download(
    name: str | None = None,
    version: str | None = None,
    bundle_dir: PathLike | None = None,
    source: str = download_source,
    repo: str | None = None,
    url: str | None = None,
    remove_prefix: str | None = "monai_",
    progress: bool = True,
    args_file: str | None = None,
) -> None:
    """
    download bundle from the specified source or url. The bundle should be a zip file and it
    will be extracted after downloading.
    This function refers to:
    https://pytorch.org/docs/stable/_modules/torch/hub.html

    Typical usage examples:

    .. code-block:: bash

        # Execute this module as a CLI entry, and download bundle from the model-zoo repo:
        python -m monai.bundle download --name <bundle_name> --version "0.1.0" --bundle_dir "./"

        # Execute this module as a CLI entry, and download bundle from specified github repo:
        python -m monai.bundle download --name <bundle_name> --source "github" --repo "repo_owner/repo_name/release_tag"

        # Execute this module as a CLI entry, and download bundle from ngc with latest version:
        python -m monai.bundle download --name <bundle_name> --source "ngc" --bundle_dir "./"

        # Execute this module as a CLI entry, and download bundle via URL:
        python -m monai.bundle download --name <bundle_name> --url <url>

        # Set default args of `run` in a JSON / YAML file, help to record and simplify the command line.
        # Other args still can override the default args at runtime.
        # The content of the JSON / YAML file is a dictionary. For example:
        # {"name": "spleen", "bundle_dir": "download", "source": ""}
        # then do the following command for downloading:
        python -m monai.bundle download --args_file "args.json" --source "github"

    Args:
        name: bundle name. If `None` and `url` is `None`, it must be provided in `args_file`.
            for example:
            "spleen_ct_segmentation", "prostate_mri_anatomy" in model-zoo:
            https://github.com/Project-MONAI/model-zoo/releases/tag/hosting_storage_v1.
            "monai_brats_mri_segmentation" in ngc:
            https://catalog.ngc.nvidia.com/models?filters=&orderBy=scoreDESC&query=monai.
        version: version name of the target bundle to download, like: "0.1.0". If `None`, will download
            the latest version.
        bundle_dir: target directory to store the downloaded data.
            Default is `bundle` subfolder under `torch.hub.get_dir()`.
        source: storage location name. This argument is used when `url` is `None`.
            In default, the value is achieved from the environment variable BUNDLE_DOWNLOAD_SRC, and
            it should be "ngc" or "github".
        repo: repo name. This argument is used when `url` is `None` and `source` is "github".
            If used, it should be in the form of "repo_owner/repo_name/release_tag".
        url: url to download the data. If not `None`, data will be downloaded directly
            and `source` will not be checked.
            If `name` is `None`, filename is determined by `monai.apps.utils._basename(url)`.
        remove_prefix: This argument is used when `source` is "ngc". Currently, all ngc bundles
            have the ``monai_`` prefix, which is not existing in their model zoo contrasts. In order to
            maintain the consistency between these two sources, remove prefix is necessary.
            Therefore, if specified, downloaded folder name will remove the prefix.
        progress: whether to display a progress bar.
        args_file: a JSON or YAML file to provide default values for all the args in this function.
            so that the command line inputs can be simplified.

    """
    _args = _update_args(
        args=args_file,
        name=name,
        version=version,
        bundle_dir=bundle_dir,
        source=source,
        repo=repo,
        url=url,
        remove_prefix=remove_prefix,
        progress=progress,
    )

    _log_input_summary(tag="download", args=_args)
    source_, progress_, remove_prefix_, repo_, name_, version_, bundle_dir_, url_ = _pop_args(
        _args, "source", "progress", remove_prefix=None, repo=None, name=None, version=None, bundle_dir=None, url=None
    )

    bundle_dir_ = _process_bundle_dir(bundle_dir_)
    if repo_ is None:
        repo_ = "Project-MONAI/model-zoo/hosting_storage_v1"
    if len(repo_.split("/")) != 3:
        raise ValueError("repo should be in the form of `repo_owner/repo_name/release_tag`.")

    if url_ is not None:
        if name_ is not None:
            filepath = bundle_dir_ / f"{name_}.zip"
        else:
            filepath = bundle_dir_ / f"{_basename(url_)}"
        download_url(url=url_, filepath=filepath, hash_val=None, progress=progress_)
        extractall(filepath=filepath, output_dir=bundle_dir_, has_base=True)
    else:
        if name_ is None:
            raise ValueError(f"To download from source: {source_}, `name` must be provided.")
        if version_ is None:
            version_ = _get_latest_bundle_version(source=source_, name=name_, repo=repo_)
        if source_ == "github":
            if version_ is not None:
                name_ = "_v".join([name_, version_])
            _download_from_github(repo=repo_, download_path=bundle_dir_, filename=name_, progress=progress_)
        elif source_ == "ngc":
            _download_from_ngc(
                download_path=bundle_dir_,
                filename=name_,
                version=version_,
                remove_prefix=remove_prefix_,
                progress=progress_,
            )
        else:
            raise NotImplementedError(
                f"Currently only download from `url`, source 'github' or 'ngc' are implemented, got source: {source_}."
            )


def load(
    name: str,
    version: str | None = None,
    model_file: str | None = None,
    load_ts_module: bool = False,
    bundle_dir: PathLike | None = None,
    source: str = download_source,
    repo: str | None = None,
    remove_prefix: str | None = "monai_",
    progress: bool = True,
    device: str | None = None,
    key_in_ckpt: str | None = None,
    config_files: Sequence[str] = (),
    net_name: str | None = None,
    **net_kwargs: Any,
) -> object | tuple[torch.nn.Module, dict, dict] | Any:
    """
    Load model weights or TorchScript module of a bundle.

    Args:
        name: bundle name. If `None` and `url` is `None`, it must be provided in `args_file`.
            for example:
            "spleen_ct_segmentation", "prostate_mri_anatomy" in model-zoo:
            https://github.com/Project-MONAI/model-zoo/releases/tag/hosting_storage_v1.
            "monai_brats_mri_segmentation" in ngc:
            https://catalog.ngc.nvidia.com/models?filters=&orderBy=scoreDESC&query=monai.
        version: version name of the target bundle to download, like: "0.1.0". If `None`, will download
            the latest version.
        model_file: the relative path of the model weights or TorchScript module within bundle.
            If `None`, "models/model.pt" or "models/model.ts" will be used.
        load_ts_module: a flag to specify if loading the TorchScript module.
        bundle_dir: directory the weights/TorchScript module will be loaded from.
            Default is `bundle` subfolder under `torch.hub.get_dir()`.
        source: storage location name. This argument is used when `model_file` is not existing locally and need to be
            downloaded first.
            In default, the value is achieved from the environment variable BUNDLE_DOWNLOAD_SRC, and
            it should be "ngc" or "github".
        repo: repo name. This argument is used when `url` is `None` and `source` is "github".
            If used, it should be in the form of "repo_owner/repo_name/release_tag".
        remove_prefix: This argument is used when `source` is "ngc". Currently, all ngc bundles
            have the ``monai_`` prefix, which is not existing in their model zoo contrasts. In order to
            maintain the consistency between these two sources, remove prefix is necessary.
            Therefore, if specified, downloaded folder name will remove the prefix.
        progress: whether to display a progress bar when downloading.
        device: target device of returned weights or module, if `None`, prefer to "cuda" if existing.
        key_in_ckpt: for nested checkpoint like `{"model": XXX, "optimizer": XXX, ...}`, specify the key of model
            weights. if not nested checkpoint, no need to set.
        config_files: extra filenames would be loaded. The argument only works when loading a TorchScript module,
            see `_extra_files` in `torch.jit.load` for more details.
        net_name: if not `None`, a corresponding network will be instantiated and load the achieved weights.
            This argument only works when loading weights.
        net_kwargs: other arguments that are used to instantiate the network class defined by `net_name`.

    Returns:
        1. If `load_ts_module` is `False` and `net_name` is `None`, return model weights.
        2. If `load_ts_module` is `False` and `net_name` is not `None`,
            return an instantiated network that loaded the weights.
        3. If `load_ts_module` is `True`, return a triple that include a TorchScript module,
            the corresponding metadata dict, and extra files dict.
            please check `monai.data.load_net_with_metadata` for more details.

    """
    bundle_dir_ = _process_bundle_dir(bundle_dir)

    if model_file is None:
        model_file = os.path.join("models", "model.ts" if load_ts_module is True else "model.pt")
    if source == "ngc":
        name = _add_ngc_prefix(name)
        if remove_prefix:
            name = _remove_ngc_prefix(name, prefix=remove_prefix)
    full_path = os.path.join(bundle_dir_, name, model_file)
    if not os.path.exists(full_path):
        download(
            name=name,
            version=version,
            bundle_dir=bundle_dir_,
            source=source,
            repo=repo,
            remove_prefix=remove_prefix,
            progress=progress,
        )

    if device is None:
        device = "cuda:0" if is_available() else "cpu"
    # loading with `torch.jit.load`
    if load_ts_module is True:
        return load_net_with_metadata(full_path, map_location=torch.device(device), more_extra_files=config_files)
    # loading with `torch.load`
    model_dict = torch.load(full_path, map_location=torch.device(device))
    if not isinstance(model_dict, Mapping):
        warnings.warn(f"the state dictionary from {full_path} should be a dictionary but got {type(model_dict)}.")
        model_dict = get_state_dict(model_dict)

    if net_name is None:
        return model_dict
    net_kwargs["_target_"] = net_name
    configer = ConfigComponent(config=net_kwargs)
    model = configer.instantiate()
    model.to(device)  # type: ignore
    copy_model_state(dst=model, src=model_dict if key_in_ckpt is None else model_dict[key_in_ckpt])  # type: ignore
    return model


def _get_all_bundles_info(
    repo: str = "Project-MONAI/model-zoo", tag: str = "hosting_storage_v1", auth_token: str | None = None
) -> dict[str, dict[str, dict[str, Any]]]:
    if has_requests:
        request_url = f"https://api.github.com/repos/{repo}/releases"
        if auth_token is not None:
            headers = {"Authorization": f"Bearer {auth_token}"}
            resp = requests_get(request_url, headers=headers)
        else:
            resp = requests_get(request_url)
        resp.raise_for_status()
    else:
        raise ValueError("requests package is required, please install it.")
    releases_list = json.loads(resp.text)
    bundle_name_pattern = re.compile(r"_v\d*.")
    bundles_info: dict[str, dict[str, dict[str, Any]]] = {}

    for release in releases_list:
        if release["tag_name"] == tag:
            for asset in release["assets"]:
                asset_name = bundle_name_pattern.split(asset["name"])[0]
                if asset_name not in bundles_info:
                    bundles_info[asset_name] = {}
                asset_version = asset["name"].split(f"{asset_name}_v")[-1].replace(".zip", "")
                bundles_info[asset_name][asset_version] = {
                    "id": asset["id"],
                    "name": asset["name"],
                    "size": asset["size"],
                    "download_count": asset["download_count"],
                    "browser_download_url": asset["browser_download_url"],
                    "created_at": asset["created_at"],
                    "updated_at": asset["updated_at"],
                }
            return bundles_info
    return bundles_info


def get_all_bundles_list(
    repo: str = "Project-MONAI/model-zoo", tag: str = "hosting_storage_v1", auth_token: str | None = None
) -> list[tuple[str, str]]:
    """
    Get all bundles names (and the latest versions) that are stored in the release of specified repository
    with the provided tag. The default values of arguments correspond to the release of MONAI model zoo.
    In order to increase the rate limits of calling Github APIs, you can input your personal access token.
    Please check the following link for more details about rate limiting:
    https://docs.github.com/en/rest/overview/resources-in-the-rest-api#rate-limiting

    The following link shows how to create your personal access token:
    https://docs.github.com/en/authentication/keeping-your-account-and-data-secure/creating-a-personal-access-token

    Args:
        repo: it should be in the form of "repo_owner/repo_name/".
        tag: the tag name of the release.
        auth_token: github personal access token.

    Returns:
        a list of tuple in the form of (bundle name, latest version).

    """

    bundles_info = _get_all_bundles_info(repo=repo, tag=tag, auth_token=auth_token)
    bundles_list = []
    for bundle_name in bundles_info:
        latest_version = sorted(bundles_info[bundle_name].keys())[-1]
        bundles_list.append((bundle_name, latest_version))

    return bundles_list


def get_bundle_versions(
    bundle_name: str,
    repo: str = "Project-MONAI/model-zoo",
    tag: str = "hosting_storage_v1",
    auth_token: str | None = None,
) -> dict[str, list[str] | str]:
    """
    Get the latest version, as well as all existing versions of a bundle that is stored in the release of specified
    repository with the provided tag.
    In order to increase the rate limits of calling Github APIs, you can input your personal access token.
    Please check the following link for more details about rate limiting:
    https://docs.github.com/en/rest/overview/resources-in-the-rest-api#rate-limiting

    The following link shows how to create your personal access token:
    https://docs.github.com/en/authentication/keeping-your-account-and-data-secure/creating-a-personal-access-token

    Args:
        bundle_name: bundle name.
        repo: it should be in the form of "repo_owner/repo_name/".
        tag: the tag name of the release.
        auth_token: github personal access token.

    Returns:
        a dictionary that contains the latest version and all versions of a bundle.

    """

    bundles_info = _get_all_bundles_info(repo=repo, tag=tag, auth_token=auth_token)
    if bundle_name not in bundles_info:
        raise ValueError(f"bundle: {bundle_name} is not existing in repo: {repo}.")
    bundle_info = bundles_info[bundle_name]
    all_versions = sorted(bundle_info.keys())

    return {"latest_version": all_versions[-1], "all_versions": all_versions}


def get_bundle_info(
    bundle_name: str,
    version: str | None = None,
    repo: str = "Project-MONAI/model-zoo",
    tag: str = "hosting_storage_v1",
    auth_token: str | None = None,
) -> dict[str, Any]:
    """
    Get all information
    (include "id", "name", "size", "download_count", "browser_download_url", "created_at", "updated_at") of a bundle
    with the specified bundle name and version.
    In order to increase the rate limits of calling Github APIs, you can input your personal access token.
    Please check the following link for more details about rate limiting:
    https://docs.github.com/en/rest/overview/resources-in-the-rest-api#rate-limiting

    The following link shows how to create your personal access token:
    https://docs.github.com/en/authentication/keeping-your-account-and-data-secure/creating-a-personal-access-token

    Args:
        bundle_name: bundle name.
        version: version name of the target bundle, if None, the latest version will be used.
        repo: it should be in the form of "repo_owner/repo_name/".
        tag: the tag name of the release.
        auth_token: github personal access token.

    Returns:
        a dictionary that contains the bundle's information.

    """

    bundles_info = _get_all_bundles_info(repo=repo, tag=tag, auth_token=auth_token)
    if bundle_name not in bundles_info:
        raise ValueError(f"bundle: {bundle_name} is not existing.")
    bundle_info = bundles_info[bundle_name]
    if version is None:
        version = sorted(bundle_info.keys())[-1]
    if version not in bundle_info:
        raise ValueError(f"version: {version} of bundle: {bundle_name} is not existing.")

    return bundle_info[version]


@deprecated_arg(
    name="runner_id",
    since="1.1",
    removed="1.3",
    msg_suffix="please clearly define `initialize`, `run`, `finalize` expression sections in the bundle config.",
)
def run(
    runner_id: str | None = None,
    meta_file: str | Sequence[str] | None = None,
    config_file: str | Sequence[str] | None = None,
    logging_file: str | None = None,
    tracking: str | dict | None = None,
    args_file: str | None = None,
    **override: Any,
) -> None:
    """
    Specify `config_file` to run monai bundle components and workflows.

    Typical usage examples:

    .. code-block:: bash

        # Execute this module as a CLI entry:
        python -m monai.bundle run training --meta_file <meta path> --config_file <config path>

        # Override config values at runtime by specifying the component id and its new value:
        python -m monai.bundle run training --net#input_chns 1 ...

        # Override config values with another config file `/path/to/another.json`:
        python -m monai.bundle run evaluating --net %/path/to/another.json ...

        # Override config values with part content of another config file:
        python -m monai.bundle run training --net %/data/other.json#net_arg ...

        # Set default args of `run` in a JSON / YAML file, help to record and simplify the command line.
        # Other args still can override the default args at runtime:
        python -m monai.bundle run --args_file "/workspace/data/args.json" --config_file <config path>

    Args:
        runner_id: ID name of the expected config expression to run, default to "run".
        meta_file: filepath of the metadata file, if it is a list of file paths, the content of them will be merged.
            Default to "configs/metadata.json", which is commonly used for bundles in MONAI model zoo.
        config_file: filepath of the config file, if `None`, must be provided in `args_file`.
            if it is a list of file paths, the content of them will be merged.
        logging_file: config file for `logging` module in the program. for more details:
            https://docs.python.org/3/library/logging.config.html#logging.config.fileConfig.
            Default to "configs/logging.conf", which is commonly used for bundles in MONAI model zoo.
        tracking: enable the experiment tracking feature at runtime with optionally configurable and extensible.
            if "mlflow", will add `MLFlowHandler` to the parsed bundle with default logging settings,
            if other string, treat it as file path to load the logging settings, if `dict`,
            treat it as logging settings, otherwise, use all the default settings.
            will patch the target config content with `tracking handlers` and the top-level items of `configs`.
            example of customized settings:

            .. code-block:: python

                tracking = {
                    "handlers_id": {
                        "trainer": {"id": "train#trainer", "handlers": "train#handlers"},
                        "validator": {"id": "evaluate#evaluator", "handlers": "evaluate#handlers"},
                        "evaluator": {"id": "evaluator", "handlers": "handlers"},
                    },
                    "configs": {
                        "tracking_uri": "<path>",
                        "experiment_name": "monai_experiment",
                        "run_name": None,
                        "is_not_rank0": (
                            "$torch.distributed.is_available() \
                                and torch.distributed.is_initialized() and torch.distributed.get_rank() > 0"
                        ),
                        "trainer": {
                            "_target_": "MLFlowHandler",
                            "_disabled_": "@is_not_rank0",
                            "tracking_uri": "@tracking_uri",
                            "experiment_name": "@experiment_name",
                            "run_name": "@run_name",
                            "iteration_log": True,
                            "output_transform": "$monai.handlers.from_engine(['loss'], first=True)",
                            "close_on_complete": True,
                        },
                        "validator": {
                            "_target_": "MLFlowHandler",
                            "_disabled_": "@is_not_rank0",
                            "tracking_uri": "@tracking_uri",
                            "experiment_name": "@experiment_name",
                            "run_name": "@run_name",
                            "iteration_log": False,
                        },
                        "evaluator": {
                            "_target_": "MLFlowHandler",
                            "_disabled_": "@is_not_rank0",
                            "tracking_uri": "@tracking_uri",
                            "experiment_name": "@experiment_name",
                            "run_name": "@run_name",
                            "iteration_log": False,
                            "close_on_complete": True,
                        },
                    },
                },

        args_file: a JSON or YAML file to provide default values for `runner_id`, `meta_file`,
            `config_file`, `logging`, and override pairs. so that the command line inputs can be simplified.
        override: id-value pairs to override or add the corresponding config content.
            e.g. ``--net#input_chns 42``.

    """

    _args = _update_args(
        args=args_file,
        runner_id=runner_id,
        meta_file=meta_file,
        config_file=config_file,
        logging_file=logging_file,
        tracking=tracking,
        **override,
    )
    if "config_file" not in _args:
        warnings.warn("`config_file` not provided for 'monai.bundle run'.")
    _log_input_summary(tag="run", args=_args)
<<<<<<< HEAD
    config_file_, meta_file_, logging_file_, runner_id_, tracking_ = _pop_args(
        _args, config_file=None, meta_file=None, logging_file=None, runner_id="run", tracking=None
    )
    workflow = ConfigWorkflow(
        meta_file=meta_file_,
        config_file=config_file_,
        logging_file=logging_file_,
        run_id=runner_id_,
        tracking=tracking_,
        **_args,
    )
    workflow.initialize()
    workflow.run()
    workflow.finalize()
=======
    config_file_, meta_file_, runner_id_, logging_file_, tracking_ = _pop_args(
        _args,
        config_file=None,
        meta_file="configs/metadata.json",
        runner_id="",
        logging_file="configs/logging.conf",
        tracking=None,
    )
    if logging_file_ is not None:
        if not os.path.exists(logging_file_):
            if logging_file_ == "configs/logging.conf":
                warnings.warn("default logging file in 'configs/logging.conf' not exists, skip logging.")
            else:
                raise FileNotFoundError(f"can't find the logging config file: {logging_file_}.")
        else:
            logger.info(f"set logging properties based on config: {logging_file_}.")
            fileConfig(logging_file_, disable_existing_loggers=False)

    parser = ConfigParser()
    parser.read_config(f=config_file_)
    if meta_file_ is not None:
        if not os.path.exists(meta_file_):
            warnings.warn("default meta file in 'configs/metadata.json' not exists.")
        else:
            parser.read_meta(f=meta_file_)

    # the rest key-values in the _args are to override config content
    parser.update(pairs=_args)

    # set tracking configs for experiment management
    if tracking_ is not None:
        if isinstance(tracking_, str) and tracking_ in DEFAULT_EXP_MGMT_SETTINGS:
            settings_ = DEFAULT_EXP_MGMT_SETTINGS[tracking_]
        else:
            settings_ = ConfigParser.load_config_files(tracking_)
        patch_bundle_tracking(parser=parser, settings=settings_)

    # resolve and execute the specified runner expressions in the config, return the results
    return [parser.get_parsed_content(i, lazy=True, eval_expr=True, instantiate=True) for i in ensure_tuple(runner_id_)]
>>>>>>> fa884a2f


def verify_metadata(
    meta_file: str | Sequence[str] | None = None,
    filepath: PathLike | None = None,
    create_dir: bool | None = None,
    hash_val: str | None = None,
    hash_type: str | None = None,
    args_file: str | None = None,
    **kwargs: Any,
) -> None:
    """
    Verify the provided `metadata` file based on the predefined `schema`.
    `metadata` content must contain the `schema` field for the URL of schema file to download.
    The schema standard follows: http://json-schema.org/.

    Args:
        meta_file: filepath of the metadata file to verify, if `None`, must be provided in `args_file`.
            if it is a list of file paths, the content of them will be merged.
        filepath: file path to store the downloaded schema.
        create_dir: whether to create directories if not existing, default to `True`.
        hash_val: if not None, define the hash value to verify the downloaded schema file.
        hash_type: if not None, define the hash type to verify the downloaded schema file. Defaults to "md5".
        args_file: a JSON or YAML file to provide default values for all the args in this function.
            so that the command line inputs can be simplified.
        kwargs: other arguments for `jsonschema.validate()`. for more details:
            https://python-jsonschema.readthedocs.io/en/stable/validate/#jsonschema.validate.

    """

    _args = _update_args(
        args=args_file,
        meta_file=meta_file,
        filepath=filepath,
        create_dir=create_dir,
        hash_val=hash_val,
        hash_type=hash_type,
        **kwargs,
    )
    _log_input_summary(tag="verify_metadata", args=_args)
    filepath_, meta_file_, create_dir_, hash_val_, hash_type_ = _pop_args(
        _args, "filepath", "meta_file", create_dir=True, hash_val=None, hash_type="md5"
    )

    check_parent_dir(path=filepath_, create_dir=create_dir_)
    metadata = ConfigParser.load_config_files(files=meta_file_)
    url = metadata.get("schema")
    if url is None:
        raise ValueError("must provide the `schema` field in the metadata for the URL of schema file.")
    download_url(url=url, filepath=filepath_, hash_val=hash_val_, hash_type=hash_type_, progress=True)
    schema = ConfigParser.load_config_file(filepath=filepath_)

    try:
        # the rest key-values in the _args are for `validate` API
        validate(instance=metadata, schema=schema, **_args)
    except ValidationError as e:  # pylint: disable=E0712
        # as the error message is very long, only extract the key information
        raise ValueError(
            re.compile(r".*Failed validating", re.S).findall(str(e))[0] + f" against schema `{url}`."
        ) from e
    logger.info("metadata is verified with no error.")


def verify_net_in_out(
    net_id: str | None = None,
    meta_file: str | Sequence[str] | None = None,
    config_file: str | Sequence[str] | None = None,
    device: str | None = None,
    p: int | None = None,
    n: int | None = None,
    any: int | None = None,
    args_file: str | None = None,
    **override: Any,
) -> None:
    """
    Verify the input and output data shape and data type of network defined in the metadata.
    Will test with fake Tensor data according to the required data shape in `metadata`.

    Typical usage examples:

    .. code-block:: bash

        python -m monai.bundle verify_net_in_out network --meta_file <meta path> --config_file <config path>

    Args:
        net_id: ID name of the network component to verify, it must be `torch.nn.Module`.
        meta_file: filepath of the metadata file to get network args, if `None`, must be provided in `args_file`.
            if it is a list of file paths, the content of them will be merged.
        config_file: filepath of the config file to get network definition, if `None`, must be provided in `args_file`.
            if it is a list of file paths, the content of them will be merged.
        device: target device to run the network forward computation, if None, prefer to "cuda" if existing.
        p: power factor to generate fake data shape if dim of expected shape is "x**p", default to 1.
        n: multiply factor to generate fake data shape if dim of expected shape is "x*n", default to 1.
        any: specified size to generate fake data shape if dim of expected shape is "*", default to 1.
        args_file: a JSON or YAML file to provide default values for `net_id`, `meta_file`, `config_file`,
            `device`, `p`, `n`, `any`, and override pairs. so that the command line inputs can be simplified.
        override: id-value pairs to override or add the corresponding config content.
            e.g. ``--_meta#network_data_format#inputs#image#num_channels 3``.

    """

    _args = _update_args(
        args=args_file,
        net_id=net_id,
        meta_file=meta_file,
        config_file=config_file,
        device=device,
        p=p,
        n=n,
        any=any,
        **override,
    )
    _log_input_summary(tag="verify_net_in_out", args=_args)
    config_file_, meta_file_, net_id_, device_, p_, n_, any_ = _pop_args(
        _args, "config_file", "meta_file", net_id="", device="cuda:0" if is_available() else "cpu", p=1, n=1, any=1
    )

    parser = ConfigParser()
    parser.read_config(f=config_file_)
    parser.read_meta(f=meta_file_)

    # the rest key-values in the _args are to override config content
    for k, v in _args.items():
        parser[k] = v

    try:
        key: str = net_id_  # mark the full id when KeyError
        net = parser.get_parsed_content(key).to(device_)
        key = "_meta_#network_data_format#inputs#image#num_channels"
        input_channels = parser[key]
        key = "_meta_#network_data_format#inputs#image#spatial_shape"
        input_spatial_shape = tuple(parser[key])
        key = "_meta_#network_data_format#inputs#image#dtype"
        input_dtype = get_equivalent_dtype(parser[key], torch.Tensor)
        key = "_meta_#network_data_format#outputs#pred#num_channels"
        output_channels = parser[key]
        key = "_meta_#network_data_format#outputs#pred#dtype"
        output_dtype = get_equivalent_dtype(parser[key], torch.Tensor)
    except KeyError as e:
        raise KeyError(f"Failed to verify due to missing expected key in the config: {key}.") from e

    net.eval()
    with torch.no_grad():
        spatial_shape = _get_fake_spatial_shape(input_spatial_shape, p=p_, n=n_, any=any_)
        test_data = torch.rand(*(1, input_channels, *spatial_shape), dtype=input_dtype, device=device_)
        if input_dtype == torch.float16:
            # fp16 can only be executed in gpu mode
            net.to("cuda")
            from torch.cuda.amp import autocast

            with autocast():
                output = net(test_data.cuda())
            net.to(device_)
        else:
            output = net(test_data)
        if output.shape[1] != output_channels:
            raise ValueError(f"output channel number `{output.shape[1]}` doesn't match: `{output_channels}`.")
        if output.dtype != output_dtype:
            raise ValueError(f"dtype of output data `{output.dtype}` doesn't match: {output_dtype}.")
    logger.info("data shape of network is verified with no error.")


def ckpt_export(
    net_id: str | None = None,
    filepath: PathLike | None = None,
    ckpt_file: str | None = None,
    meta_file: str | Sequence[str] | None = None,
    config_file: str | Sequence[str] | None = None,
    key_in_ckpt: str | None = None,
    args_file: str | None = None,
    **override: Any,
) -> None:
    """
    Export the model checkpoint to the given filepath with metadata and config included as JSON files.

    Typical usage examples:

    .. code-block:: bash

        python -m monai.bundle ckpt_export network --filepath <export path> --ckpt_file <checkpoint path> ...

    Args:
        net_id: ID name of the network component in the config, it must be `torch.nn.Module`.
        filepath: filepath to export, if filename has no extension it becomes `.ts`.
        ckpt_file: filepath of the model checkpoint to load.
        meta_file: filepath of the metadata file, if it is a list of file paths, the content of them will be merged.
        config_file: filepath of the config file to save in TorchScript model and extract network information,
            the saved key in the TorchScript model is the config filename without extension, and the saved config
            value is always serialized in JSON format no matter the original file format is JSON or YAML.
            it can be a single file or a list of files. if `None`, must be provided in `args_file`.
        key_in_ckpt: for nested checkpoint like `{"model": XXX, "optimizer": XXX, ...}`, specify the key of model
            weights. if not nested checkpoint, no need to set.
        args_file: a JSON or YAML file to provide default values for `meta_file`, `config_file`,
            `net_id` and override pairs. so that the command line inputs can be simplified.
        override: id-value pairs to override or add the corresponding config content.
            e.g. ``--_meta#network_data_format#inputs#image#num_channels 3``.

    """
    _args = _update_args(
        args=args_file,
        net_id=net_id,
        filepath=filepath,
        meta_file=meta_file,
        config_file=config_file,
        ckpt_file=ckpt_file,
        key_in_ckpt=key_in_ckpt,
        **override,
    )
    _log_input_summary(tag="ckpt_export", args=_args)
    filepath_, ckpt_file_, config_file_, net_id_, meta_file_, key_in_ckpt_ = _pop_args(
        _args, "filepath", "ckpt_file", "config_file", net_id="", meta_file=None, key_in_ckpt=""
    )

    parser = ConfigParser()

    parser.read_config(f=config_file_)
    if meta_file_ is not None:
        parser.read_meta(f=meta_file_)

    # the rest key-values in the _args are to override config content
    for k, v in _args.items():
        parser[k] = v

    net = parser.get_parsed_content(net_id_)
    if has_ignite:
        # here we use ignite Checkpoint to support nested weights and be compatible with MONAI CheckpointSaver
        Checkpoint.load_objects(to_load={key_in_ckpt_: net}, checkpoint=ckpt_file_)
    else:
        ckpt = torch.load(ckpt_file_)
        copy_model_state(dst=net, src=ckpt if key_in_ckpt_ == "" else ckpt[key_in_ckpt_])

    # convert to TorchScript model and save with metadata, config content
    net = convert_to_torchscript(model=net)

    extra_files: dict = {}
    for i in ensure_tuple(config_file_):
        # split the filename and directory
        filename = os.path.basename(i)
        # remove extension
        filename, _ = os.path.splitext(filename)
        # because all files are stored as JSON their name parts without extension must be unique
        if filename in extra_files:
            raise ValueError(f"Filename part '{filename}' is given multiple times in config file list.")
        # the file may be JSON or YAML but will get loaded and dumped out again as JSON
        extra_files[filename] = json.dumps(ConfigParser.load_config_file(i)).encode()

    # add .json extension to all extra files which are always encoded as JSON
    extra_files = {k + ".json": v for k, v in extra_files.items()}

    save_net_with_metadata(
        jit_obj=net,
        filename_prefix_or_stream=filepath_,
        include_config_vals=False,
        append_timestamp=False,
        meta_values=parser.get().pop("_meta_", None),
        more_extra_files=extra_files,
    )
    logger.info(f"exported to TorchScript file: {filepath_}.")


def init_bundle(
    bundle_dir: PathLike,
    ckpt_file: PathLike | None = None,
    network: torch.nn.Module | None = None,
    dataset_license: bool = False,
    metadata_str: dict | str | None = None,
    inference_str: dict | str | None = None,
) -> None:
    """
    Initialise a new bundle directory with some default configuration files and optionally network weights.

    Typical usage example:

    .. code-block:: bash

        python -m monai.bundle init_bundle /path/to/bundle_dir network_ckpt.pt

    Args:
        bundle_dir: directory name to create, must not exist but parent direct must exist
        ckpt_file: optional checkpoint file to copy into bundle
        network: if given instead of ckpt_file this network's weights will be stored in bundle
        dataset_license: if `True`, a default license file called "data_license.txt" will be produced. This
            file is required if there are any license conditions stated for data your bundle uses.
        metadata_str: optional metadata string to write to bundle, if not given a default will be used.
        inference_str: optional inference string to write to bundle, if not given a default will be used.
    """
    if metadata_str is None:
        metadata_str = DEFAULT_METADATA
    if inference_str is None:
        inference_str = DEFAULT_INFERENCE

    bundle_dir = Path(bundle_dir).absolute()

    if bundle_dir.exists():
        raise ValueError(f"Specified bundle directory '{str(bundle_dir)}' already exists")

    if not bundle_dir.parent.is_dir():
        raise ValueError(f"Parent directory of specified bundle directory '{str(bundle_dir)}' does not exist")

    configs_dir = bundle_dir / "configs"
    models_dir = bundle_dir / "models"
    docs_dir = bundle_dir / "docs"

    bundle_dir.mkdir()
    configs_dir.mkdir()
    models_dir.mkdir()
    docs_dir.mkdir()

    if isinstance(metadata_str, dict):
        metadata_str = json.dumps(metadata_str, indent=4)

    if isinstance(inference_str, dict):
        inference_str = json.dumps(inference_str, indent=4)

    with open(str(configs_dir / "metadata.json"), "w") as o:
        o.write(metadata_str)

    with open(str(configs_dir / "inference.json"), "w") as o:
        o.write(inference_str)

    with open(str(docs_dir / "README.md"), "w") as o:
        readme = """
        # Your Model Name

        Describe your model here and how to run it, for example using `inference.json`:

        ```
        python -m monai.bundle run evaluating \
            --meta_file /path/to/bundle/configs/metadata.json \
            --config_file /path/to/bundle/configs/inference.json \
            --dataset_dir ./input \
            --bundle_root /path/to/bundle
        ```
        """

        o.write(dedent(readme))

    with open(str(bundle_dir / "LICENSE"), "w") as o:
        o.write("Select a license and place its terms here\n")

    if dataset_license is True:
        with open(str(docs_dir / "data_license.txt"), "w") as o:
            o.write("Select a license for dataset and place its terms here\n")

    if ckpt_file is not None:
        copyfile(str(ckpt_file), str(models_dir / "model.pt"))
    elif network is not None:
        save_state(network, str(models_dir / "model.pt"))<|MERGE_RESOLUTION|>--- conflicted
+++ resolved
@@ -691,9 +691,13 @@
     if "config_file" not in _args:
         warnings.warn("`config_file` not provided for 'monai.bundle run'.")
     _log_input_summary(tag="run", args=_args)
-<<<<<<< HEAD
-    config_file_, meta_file_, logging_file_, runner_id_, tracking_ = _pop_args(
-        _args, config_file=None, meta_file=None, logging_file=None, runner_id="run", tracking=None
+    config_file_, meta_file_, runner_id_, logging_file_, tracking_ = _pop_args(
+        _args,
+        config_file=None,
+        meta_file="configs/metadata.json",
+        runner_id="",
+        logging_file="configs/logging.conf",
+        tracking=None,
     )
     workflow = ConfigWorkflow(
         meta_file=meta_file_,
@@ -706,47 +710,6 @@
     workflow.initialize()
     workflow.run()
     workflow.finalize()
-=======
-    config_file_, meta_file_, runner_id_, logging_file_, tracking_ = _pop_args(
-        _args,
-        config_file=None,
-        meta_file="configs/metadata.json",
-        runner_id="",
-        logging_file="configs/logging.conf",
-        tracking=None,
-    )
-    if logging_file_ is not None:
-        if not os.path.exists(logging_file_):
-            if logging_file_ == "configs/logging.conf":
-                warnings.warn("default logging file in 'configs/logging.conf' not exists, skip logging.")
-            else:
-                raise FileNotFoundError(f"can't find the logging config file: {logging_file_}.")
-        else:
-            logger.info(f"set logging properties based on config: {logging_file_}.")
-            fileConfig(logging_file_, disable_existing_loggers=False)
-
-    parser = ConfigParser()
-    parser.read_config(f=config_file_)
-    if meta_file_ is not None:
-        if not os.path.exists(meta_file_):
-            warnings.warn("default meta file in 'configs/metadata.json' not exists.")
-        else:
-            parser.read_meta(f=meta_file_)
-
-    # the rest key-values in the _args are to override config content
-    parser.update(pairs=_args)
-
-    # set tracking configs for experiment management
-    if tracking_ is not None:
-        if isinstance(tracking_, str) and tracking_ in DEFAULT_EXP_MGMT_SETTINGS:
-            settings_ = DEFAULT_EXP_MGMT_SETTINGS[tracking_]
-        else:
-            settings_ = ConfigParser.load_config_files(tracking_)
-        patch_bundle_tracking(parser=parser, settings=settings_)
-
-    # resolve and execute the specified runner expressions in the config, return the results
-    return [parser.get_parsed_content(i, lazy=True, eval_expr=True, instantiate=True) for i in ensure_tuple(runner_id_)]
->>>>>>> fa884a2f
 
 
 def verify_metadata(
