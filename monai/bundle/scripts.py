# Copyright (c) MONAI Consortium
# Licensed under the Apache License, Version 2.0 (the "License");
# you may not use this file except in compliance with the License.
# You may obtain a copy of the License at
#     http://www.apache.org/licenses/LICENSE-2.0
# Unless required by applicable law or agreed to in writing, software
# distributed under the License is distributed on an "AS IS" BASIS,
# WITHOUT WARRANTIES OR CONDITIONS OF ANY KIND, either express or implied.
# See the License for the specific language governing permissions and
# limitations under the License.

from __future__ import annotations

import ast
import json
import os
import pprint
import re
import warnings
from collections.abc import Mapping, Sequence
from pathlib import Path
from shutil import copyfile
from textwrap import dedent
from typing import Any

import torch
from torch.cuda import is_available

from monai.apps.mmars.mmars import _get_all_ngc_models
from monai.apps.utils import _basename, download_url, extractall, get_logger
from monai.bundle.config_item import ConfigComponent
from monai.bundle.config_parser import ConfigParser
from monai.bundle.utils import DEFAULT_INFERENCE, DEFAULT_METADATA
from monai.bundle.workflows import ConfigWorkflow
from monai.config import IgniteInfo, PathLike
from monai.data import load_net_with_metadata, save_net_with_metadata
from monai.networks import convert_to_torchscript, copy_model_state, get_state_dict, save_state
from monai.utils import check_parent_dir, get_equivalent_dtype, min_version, optional_import
from monai.utils.misc import ensure_tuple

validate, _ = optional_import("jsonschema", name="validate")
ValidationError, _ = optional_import("jsonschema.exceptions", name="ValidationError")
Checkpoint, has_ignite = optional_import("ignite.handlers", IgniteInfo.OPT_IMPORT_VERSION, min_version, "Checkpoint")
requests_get, has_requests = optional_import("requests", name="get")

logger = get_logger(module_name=__name__)

# set BUNDLE_DOWNLOAD_SRC="ngc" to use NGC source in default for bundle download
download_source = os.environ.get("BUNDLE_DOWNLOAD_SRC", "github")


def _update_args(args: str | dict | None = None, ignore_none: bool = True, **kwargs: Any) -> dict:
    """
    Update the `args` with the input `kwargs`.
    For dict data, recursively update the content based on the keys.

    Args:
        args: source args to update.
        ignore_none: whether to ignore input args with None value, default to `True`.
        kwargs: destination args to update.

    """
    args_: dict = args if isinstance(args, dict) else {}
    if isinstance(args, str):
        # args are defined in a structured file
        args_ = ConfigParser.load_config_file(args)

    # recursively update the default args with new args
    for k, v in kwargs.items():
        if ignore_none and v is None:
            continue
        if isinstance(v, dict) and isinstance(args_.get(k), dict):
            args_[k] = _update_args(args_[k], ignore_none, **v)
        else:
            args_[k] = v
    return args_


def _pop_args(src: dict, *args: Any, **kwargs: Any) -> tuple:
    """
    Pop args from the `src` dictionary based on specified keys in `args` and (key, default value) pairs in `kwargs`.

    """
    return tuple([src.pop(i) for i in args] + [src.pop(k, v) for k, v in kwargs.items()])


def _log_input_summary(tag: str, args: dict) -> None:
    logger.info(f"--- input summary of monai.bundle.scripts.{tag} ---")
    for name, val in args.items():
        logger.info(f"> {name}: {pprint.pformat(val)}")
    logger.info("---\n\n")


def _get_var_names(expr: str) -> list[str]:
    """
    Parse the expression and discover what variables are present in it based on ast module.

    Args:
        expr: source expression to parse.

    """
    tree = ast.parse(expr)
    return [m.id for m in ast.walk(tree) if isinstance(m, ast.Name)]


def _get_fake_spatial_shape(shape: Sequence[str | int], p: int = 1, n: int = 1, any: int = 1) -> tuple:
    """
    Get spatial shape for fake data according to the specified shape pattern.
    It supports `int` number and `string` with formats like: "32", "32 * n", "32 ** p", "32 ** p *n".

    Args:
        shape: specified pattern for the spatial shape.
        p: power factor to generate fake data shape if dim of expected shape is "x**p", default to 1.
        p: multiply factor to generate fake data shape if dim of expected shape is "x*n", default to 1.
        any: specified size to generate fake data shape if dim of expected shape is "*", default to 1.

    """
    ret = []
    for i in shape:
        if isinstance(i, int):
            ret.append(i)
        elif isinstance(i, str):
            if i == "*":
                ret.append(any)
            else:
                for c in _get_var_names(i):
                    if c not in ["p", "n"]:
                        raise ValueError(f"only support variables 'p' and 'n' so far, but got: {c}.")
                ret.append(eval(i, {"p": p, "n": n}))
        else:
            raise ValueError(f"spatial shape items must be int or string, but got: {type(i)} {i}.")
    return tuple(ret)


def _get_git_release_url(repo_owner: str, repo_name: str, tag_name: str, filename: str) -> str:
    return f"https://github.com/{repo_owner}/{repo_name}/releases/download/{tag_name}/{filename}"


def _get_ngc_bundle_url(model_name: str, version: str) -> str:
    return f"https://api.ngc.nvidia.com/v2/models/nvidia/monaitoolkit/{model_name}/versions/{version}/zip"


def _download_from_github(repo: str, download_path: Path, filename: str, progress: bool = True) -> None:
    repo_owner, repo_name, tag_name = repo.split("/")
    if ".zip" not in filename:
        filename += ".zip"
    url = _get_git_release_url(repo_owner, repo_name, tag_name=tag_name, filename=filename)
    filepath = download_path / f"{filename}"
    download_url(url=url, filepath=filepath, hash_val=None, progress=progress)
    extractall(filepath=filepath, output_dir=download_path, has_base=True)


def _add_ngc_prefix(name: str, prefix: str = "monai_") -> str:
    if name.startswith(prefix):
        return name
    return f"{prefix}{name}"


def _remove_ngc_prefix(name: str, prefix: str = "monai_") -> str:
    if name.startswith(prefix):
        return name[len(prefix) :]
    return name


def _download_from_ngc(
    download_path: Path, filename: str, version: str, remove_prefix: str | None, progress: bool
) -> None:
    # ensure prefix is contained
    filename = _add_ngc_prefix(filename)
    url = _get_ngc_bundle_url(model_name=filename, version=version)
    filepath = download_path / f"{filename}_v{version}.zip"
    if remove_prefix:
        filename = _remove_ngc_prefix(filename, prefix=remove_prefix)
    extract_path = download_path / f"{filename}"
    download_url(url=url, filepath=filepath, hash_val=None, progress=progress)
    extractall(filepath=filepath, output_dir=extract_path, has_base=True)


def _get_latest_bundle_version(source: str, name: str, repo: str) -> dict[str, list[str] | str] | Any | None:
    if source == "ngc":
        name = _add_ngc_prefix(name)
        model_dict = _get_all_ngc_models(name)
        for v in model_dict.values():
            if v["name"] == name:
                return v["latest"]
        return None
    elif source == "github":
        repo_owner, repo_name, tag_name = repo.split("/")
        return get_bundle_versions(name, repo=f"{repo_owner}/{repo_name}", tag=tag_name)["latest_version"]
    else:
        raise ValueError(f"To get the latest bundle version, source should be 'github' or 'ngc', got {source}.")


def _process_bundle_dir(bundle_dir: PathLike | None = None) -> Path:
    if bundle_dir is None:
        get_dir, has_home = optional_import("torch.hub", name="get_dir")
        if has_home:
            bundle_dir = Path(get_dir()) / "bundle"
        else:
            raise ValueError("bundle_dir=None, but no suitable default directory computed. Upgrade Pytorch to 1.6+ ?")
    return Path(bundle_dir)


def download(
    name: str | None = None,
    version: str | None = None,
    bundle_dir: PathLike | None = None,
    source: str = download_source,
    repo: str | None = None,
    url: str | None = None,
    remove_prefix: str | None = "monai_",
    progress: bool = True,
    args_file: str | None = None,
) -> None:
    """
    download bundle from the specified source or url. The bundle should be a zip file and it
    will be extracted after downloading.
    This function refers to:
    https://pytorch.org/docs/stable/_modules/torch/hub.html

    Typical usage examples:

    .. code-block:: bash

        # Execute this module as a CLI entry, and download bundle from the model-zoo repo:
        python -m monai.bundle download --name <bundle_name> --version "0.1.0" --bundle_dir "./"

        # Execute this module as a CLI entry, and download bundle from specified github repo:
        python -m monai.bundle download --name <bundle_name> --source "github" --repo "repo_owner/repo_name/release_tag"

        # Execute this module as a CLI entry, and download bundle from ngc with latest version:
        python -m monai.bundle download --name <bundle_name> --source "ngc" --bundle_dir "./"

        # Execute this module as a CLI entry, and download bundle via URL:
        python -m monai.bundle download --name <bundle_name> --url <url>

        # Set default args of `run` in a JSON / YAML file, help to record and simplify the command line.
        # Other args still can override the default args at runtime.
        # The content of the JSON / YAML file is a dictionary. For example:
        # {"name": "spleen", "bundle_dir": "download", "source": ""}
        # then do the following command for downloading:
        python -m monai.bundle download --args_file "args.json" --source "github"

    Args:
        name: bundle name. If `None` and `url` is `None`, it must be provided in `args_file`.
            for example:
            "spleen_ct_segmentation", "prostate_mri_anatomy" in model-zoo:
            https://github.com/Project-MONAI/model-zoo/releases/tag/hosting_storage_v1.
            "monai_brats_mri_segmentation" in ngc:
            https://catalog.ngc.nvidia.com/models?filters=&orderBy=scoreDESC&query=monai.
        version: version name of the target bundle to download, like: "0.1.0". If `None`, will download
            the latest version.
        bundle_dir: target directory to store the downloaded data.
            Default is `bundle` subfolder under `torch.hub.get_dir()`.
        source: storage location name. This argument is used when `url` is `None`.
            In default, the value is achieved from the environment variable BUNDLE_DOWNLOAD_SRC, and
            it should be "ngc" or "github".
        repo: repo name. This argument is used when `url` is `None` and `source` is "github".
            If used, it should be in the form of "repo_owner/repo_name/release_tag".
        url: url to download the data. If not `None`, data will be downloaded directly
            and `source` will not be checked.
            If `name` is `None`, filename is determined by `monai.apps.utils._basename(url)`.
        remove_prefix: This argument is used when `source` is "ngc". Currently, all ngc bundles
            have the ``monai_`` prefix, which is not existing in their model zoo contrasts. In order to
            maintain the consistency between these two sources, remove prefix is necessary.
            Therefore, if specified, downloaded folder name will remove the prefix.
        progress: whether to display a progress bar.
        args_file: a JSON or YAML file to provide default values for all the args in this function.
            so that the command line inputs can be simplified.

    """
    _args = _update_args(
        args=args_file,
        name=name,
        version=version,
        bundle_dir=bundle_dir,
        source=source,
        repo=repo,
        url=url,
        remove_prefix=remove_prefix,
        progress=progress,
    )

    _log_input_summary(tag="download", args=_args)
    source_, progress_, remove_prefix_, repo_, name_, version_, bundle_dir_, url_ = _pop_args(
        _args, "source", "progress", remove_prefix=None, repo=None, name=None, version=None, bundle_dir=None, url=None
    )

    bundle_dir_ = _process_bundle_dir(bundle_dir_)
    if repo_ is None:
        repo_ = "Project-MONAI/model-zoo/hosting_storage_v1"
    if len(repo_.split("/")) != 3:
        raise ValueError("repo should be in the form of `repo_owner/repo_name/release_tag`.")

    if url_ is not None:
        if name_ is not None:
            filepath = bundle_dir_ / f"{name_}.zip"
        else:
            filepath = bundle_dir_ / f"{_basename(url_)}"
        download_url(url=url_, filepath=filepath, hash_val=None, progress=progress_)
        extractall(filepath=filepath, output_dir=bundle_dir_, has_base=True)
    else:
        if name_ is None:
            raise ValueError(f"To download from source: {source_}, `name` must be provided.")
        if version_ is None:
            version_ = _get_latest_bundle_version(source=source_, name=name_, repo=repo_)
        if source_ == "github":
            if version_ is not None:
                name_ = "_v".join([name_, version_])
            _download_from_github(repo=repo_, download_path=bundle_dir_, filename=name_, progress=progress_)
        elif source_ == "ngc":
            _download_from_ngc(
                download_path=bundle_dir_,
                filename=name_,
                version=version_,
                remove_prefix=remove_prefix_,
                progress=progress_,
            )
        else:
            raise NotImplementedError(
                f"Currently only download from `url`, source 'github' or 'ngc' are implemented, got source: {source_}."
            )


def load(
    name: str,
    version: str | None = None,
    model_file: str | None = None,
    load_ts_module: bool = False,
    bundle_dir: PathLike | None = None,
    source: str = download_source,
    repo: str | None = None,
    remove_prefix: str | None = "monai_",
    progress: bool = True,
    device: str | None = None,
    key_in_ckpt: str | None = None,
    config_files: Sequence[str] = (),
    net_name: str | None = None,
    **net_kwargs: Any,
) -> object | tuple[torch.nn.Module, dict, dict] | Any:
    """
    Load model weights or TorchScript module of a bundle.

    Args:
        name: bundle name. If `None` and `url` is `None`, it must be provided in `args_file`.
            for example:
            "spleen_ct_segmentation", "prostate_mri_anatomy" in model-zoo:
            https://github.com/Project-MONAI/model-zoo/releases/tag/hosting_storage_v1.
            "monai_brats_mri_segmentation" in ngc:
            https://catalog.ngc.nvidia.com/models?filters=&orderBy=scoreDESC&query=monai.
        version: version name of the target bundle to download, like: "0.1.0". If `None`, will download
            the latest version.
        model_file: the relative path of the model weights or TorchScript module within bundle.
            If `None`, "models/model.pt" or "models/model.ts" will be used.
        load_ts_module: a flag to specify if loading the TorchScript module.
        bundle_dir: directory the weights/TorchScript module will be loaded from.
            Default is `bundle` subfolder under `torch.hub.get_dir()`.
        source: storage location name. This argument is used when `model_file` is not existing locally and need to be
            downloaded first.
            In default, the value is achieved from the environment variable BUNDLE_DOWNLOAD_SRC, and
            it should be "ngc" or "github".
        repo: repo name. This argument is used when `url` is `None` and `source` is "github".
            If used, it should be in the form of "repo_owner/repo_name/release_tag".
        remove_prefix: This argument is used when `source` is "ngc". Currently, all ngc bundles
            have the ``monai_`` prefix, which is not existing in their model zoo contrasts. In order to
            maintain the consistency between these two sources, remove prefix is necessary.
            Therefore, if specified, downloaded folder name will remove the prefix.
        progress: whether to display a progress bar when downloading.
        device: target device of returned weights or module, if `None`, prefer to "cuda" if existing.
        key_in_ckpt: for nested checkpoint like `{"model": XXX, "optimizer": XXX, ...}`, specify the key of model
            weights. if not nested checkpoint, no need to set.
        config_files: extra filenames would be loaded. The argument only works when loading a TorchScript module,
            see `_extra_files` in `torch.jit.load` for more details.
        net_name: if not `None`, a corresponding network will be instantiated and load the achieved weights.
            This argument only works when loading weights.
        net_kwargs: other arguments that are used to instantiate the network class defined by `net_name`.

    Returns:
        1. If `load_ts_module` is `False` and `net_name` is `None`, return model weights.
        2. If `load_ts_module` is `False` and `net_name` is not `None`,
            return an instantiated network that loaded the weights.
        3. If `load_ts_module` is `True`, return a triple that include a TorchScript module,
            the corresponding metadata dict, and extra files dict.
            please check `monai.data.load_net_with_metadata` for more details.

    """
    bundle_dir_ = _process_bundle_dir(bundle_dir)

    if model_file is None:
        model_file = os.path.join("models", "model.ts" if load_ts_module is True else "model.pt")
    if source == "ngc":
        name = _add_ngc_prefix(name)
        if remove_prefix:
            name = _remove_ngc_prefix(name, prefix=remove_prefix)
    full_path = os.path.join(bundle_dir_, name, model_file)
    if not os.path.exists(full_path):
        download(
            name=name,
            version=version,
            bundle_dir=bundle_dir_,
            source=source,
            repo=repo,
            remove_prefix=remove_prefix,
            progress=progress,
        )

    if device is None:
        device = "cuda:0" if is_available() else "cpu"
    # loading with `torch.jit.load`
    if load_ts_module is True:
        return load_net_with_metadata(full_path, map_location=torch.device(device), more_extra_files=config_files)
    # loading with `torch.load`
    model_dict = torch.load(full_path, map_location=torch.device(device))
    if not isinstance(model_dict, Mapping):
        warnings.warn(f"the state dictionary from {full_path} should be a dictionary but got {type(model_dict)}.")
        model_dict = get_state_dict(model_dict)

    if net_name is None:
        return model_dict
    net_kwargs["_target_"] = net_name
    configer = ConfigComponent(config=net_kwargs)
    model = configer.instantiate()
    model.to(device)  # type: ignore
    copy_model_state(dst=model, src=model_dict if key_in_ckpt is None else model_dict[key_in_ckpt])  # type: ignore
    return model


def _get_all_bundles_info(
    repo: str = "Project-MONAI/model-zoo", tag: str = "hosting_storage_v1", auth_token: str | None = None
) -> dict[str, dict[str, dict[str, Any]]]:
    if has_requests:
        request_url = f"https://api.github.com/repos/{repo}/releases"
        if auth_token is not None:
            headers = {"Authorization": f"Bearer {auth_token}"}
            resp = requests_get(request_url, headers=headers)
        else:
            resp = requests_get(request_url)
        resp.raise_for_status()
    else:
        raise ValueError("requests package is required, please install it.")
    releases_list = json.loads(resp.text)
    bundle_name_pattern = re.compile(r"_v\d*.")
    bundles_info: dict[str, dict[str, dict[str, Any]]] = {}

    for release in releases_list:
        if release["tag_name"] == tag:
            for asset in release["assets"]:
                asset_name = bundle_name_pattern.split(asset["name"])[0]
                if asset_name not in bundles_info:
                    bundles_info[asset_name] = {}
                asset_version = asset["name"].split(f"{asset_name}_v")[-1].replace(".zip", "")
                bundles_info[asset_name][asset_version] = {
                    "id": asset["id"],
                    "name": asset["name"],
                    "size": asset["size"],
                    "download_count": asset["download_count"],
                    "browser_download_url": asset["browser_download_url"],
                    "created_at": asset["created_at"],
                    "updated_at": asset["updated_at"],
                }
            return bundles_info
    return bundles_info


def get_all_bundles_list(
    repo: str = "Project-MONAI/model-zoo", tag: str = "hosting_storage_v1", auth_token: str | None = None
) -> list[tuple[str, str]]:
    """
    Get all bundles names (and the latest versions) that are stored in the release of specified repository
    with the provided tag. The default values of arguments correspond to the release of MONAI model zoo.
    In order to increase the rate limits of calling Github APIs, you can input your personal access token.
    Please check the following link for more details about rate limiting:
    https://docs.github.com/en/rest/overview/resources-in-the-rest-api#rate-limiting

    The following link shows how to create your personal access token:
    https://docs.github.com/en/authentication/keeping-your-account-and-data-secure/creating-a-personal-access-token

    Args:
        repo: it should be in the form of "repo_owner/repo_name/".
        tag: the tag name of the release.
        auth_token: github personal access token.

    Returns:
        a list of tuple in the form of (bundle name, latest version).

    """

    bundles_info = _get_all_bundles_info(repo=repo, tag=tag, auth_token=auth_token)
    bundles_list = []
    for bundle_name in bundles_info:
        latest_version = sorted(bundles_info[bundle_name].keys())[-1]
        bundles_list.append((bundle_name, latest_version))

    return bundles_list


def get_bundle_versions(
    bundle_name: str,
    repo: str = "Project-MONAI/model-zoo",
    tag: str = "hosting_storage_v1",
    auth_token: str | None = None,
) -> dict[str, list[str] | str]:
    """
    Get the latest version, as well as all existing versions of a bundle that is stored in the release of specified
    repository with the provided tag.
    In order to increase the rate limits of calling Github APIs, you can input your personal access token.
    Please check the following link for more details about rate limiting:
    https://docs.github.com/en/rest/overview/resources-in-the-rest-api#rate-limiting

    The following link shows how to create your personal access token:
    https://docs.github.com/en/authentication/keeping-your-account-and-data-secure/creating-a-personal-access-token

    Args:
        bundle_name: bundle name.
        repo: it should be in the form of "repo_owner/repo_name/".
        tag: the tag name of the release.
        auth_token: github personal access token.

    Returns:
        a dictionary that contains the latest version and all versions of a bundle.

    """

    bundles_info = _get_all_bundles_info(repo=repo, tag=tag, auth_token=auth_token)
    if bundle_name not in bundles_info:
        raise ValueError(f"bundle: {bundle_name} is not existing in repo: {repo}.")
    bundle_info = bundles_info[bundle_name]
    all_versions = sorted(bundle_info.keys())

    return {"latest_version": all_versions[-1], "all_versions": all_versions}


def get_bundle_info(
    bundle_name: str,
    version: str | None = None,
    repo: str = "Project-MONAI/model-zoo",
    tag: str = "hosting_storage_v1",
    auth_token: str | None = None,
) -> dict[str, Any]:
    """
    Get all information
    (include "id", "name", "size", "download_count", "browser_download_url", "created_at", "updated_at") of a bundle
    with the specified bundle name and version.
    In order to increase the rate limits of calling Github APIs, you can input your personal access token.
    Please check the following link for more details about rate limiting:
    https://docs.github.com/en/rest/overview/resources-in-the-rest-api#rate-limiting

    The following link shows how to create your personal access token:
    https://docs.github.com/en/authentication/keeping-your-account-and-data-secure/creating-a-personal-access-token

    Args:
        bundle_name: bundle name.
        version: version name of the target bundle, if None, the latest version will be used.
        repo: it should be in the form of "repo_owner/repo_name/".
        tag: the tag name of the release.
        auth_token: github personal access token.

    Returns:
        a dictionary that contains the bundle's information.

    """

    bundles_info = _get_all_bundles_info(repo=repo, tag=tag, auth_token=auth_token)
    if bundle_name not in bundles_info:
        raise ValueError(f"bundle: {bundle_name} is not existing.")
    bundle_info = bundles_info[bundle_name]
    if version is None:
        version = sorted(bundle_info.keys())[-1]
    if version not in bundle_info:
        raise ValueError(f"version: {version} of bundle: {bundle_name} is not existing.")

    return bundle_info[version]


<<<<<<< HEAD
=======
def patch_bundle_tracking(parser: ConfigParser, settings: dict) -> None:
    """
    Patch the loaded bundle config with a new handler logic to enable experiment tracking features.

    Args:
        parser: loaded config content to patch the handler.
        settings: settings for the experiment tracking, should follow the pattern of default settings.

    """
    for k, v in settings["configs"].items():
        if k in settings["handlers_id"]:
            engine = parser.get(settings["handlers_id"][k]["id"])
            if engine is not None:
                handlers = parser.get(settings["handlers_id"][k]["handlers"])
                if handlers is None:
                    engine["train_handlers" if k == "trainer" else "val_handlers"] = [v]
                else:
                    handlers.append(v)
        elif k not in parser:
            parser[k] = v
    # save the executed config into file
    default_name = f"config_{time.strftime('%Y%m%d_%H%M%S')}.json"
    filepath = parser.get("execute_config", None)
    if filepath is None:
        if "output_dir" not in parser:
            # if no "output_dir" in the bundle config, default to "<bundle root>/eval"
            parser["output_dir"] = "$@bundle_root + '/eval'"
        # experiment management tools can refer to this config item to track the config info
        parser["execute_config"] = parser["output_dir"] + f" + '/{default_name}'"
        filepath = os.path.join(parser.get_parsed_content("output_dir"), default_name)
    Path(filepath).parent.mkdir(parents=True, exist_ok=True)
    parser.export_config_file(parser.get(), filepath)


>>>>>>> 58c256ea
def run(
    meta_file: str | Sequence[str] | None = None,
    config_file: str | Sequence[str] | None = None,
    logging_file: str | None = None,
    runner_id: str | None = None,
    tracking: str | dict | None = None,
    args_file: str | None = None,
    **override: Any,
) -> list:
    """
    Specify `meta_file` and `config_file` to run monai bundle components and workflows.

    Typical usage examples:

    .. code-block:: bash

        # Execute this module as a CLI entry:
        python -m monai.bundle run training --meta_file <meta path> --config_file <config path>

        # Override config values at runtime by specifying the component id and its new value:
        python -m monai.bundle run training --net#input_chns 1 ...

        # Override config values with another config file `/path/to/another.json`:
        python -m monai.bundle run evaluating --net %/path/to/another.json ...

        # Override config values with part content of another config file:
        python -m monai.bundle run training --net %/data/other.json#net_arg ...

        # Set default args of `run` in a JSON / YAML file, help to record and simplify the command line.
        # Other args still can override the default args at runtime:
        python -m monai.bundle run --args_file "/workspace/data/args.json" --config_file <config path>

    Args:
        meta_file: filepath of the metadata file, if it is a list of file paths, the content of them will be merged.
        config_file: filepath of the config file, if `None`, must be provided in `args_file`.
            if it is a list of file paths, the content of them will be merged.
        logging_file: config file for `logging` module in the program, default to `None`. for more details:
            https://docs.python.org/3/library/logging.config.html#logging.config.fileConfig.
        runner_id: ID name of the expected config expression to run, default to "run".
        tracking: enable the experiment tracking feature at runtime with optionally configurable and extensible.
            if "mlflow", will add `MLFlowHandler` to the parsed bundle with default logging settings,
            if other string, treat it as file path to load the logging settings, if `dict`,
            treat it as logging settings, otherwise, use all the default settings.
            will patch the target config content with `tracking handlers` and the top-level items of `configs`.
            example of customized settings:

            .. code-block:: python

                tracking = {
                    "handlers_id": {
                        "trainer": {"id": "train#trainer", "handlers": "train#handlers"},
                        "validator": {"id": "evaluate#evaluator", "handlers": "evaluate#handlers"},
                        "evaluator": {"id": "evaluator", "handlers": "handlers"},
                    },
                    "configs": {
                        "tracking_uri": "<path>",
                        "experiment_name": "monai_experiment",
                        "run_name": None,
                        "is_not_rank0": (
                            "$torch.distributed.is_available() \
                                and torch.distributed.is_initialized() and torch.distributed.get_rank() > 0"
                        ),
                        "trainer": {
                            "_target_": "MLFlowHandler",
                            "_disabled_": "@is_not_rank0",
                            "tracking_uri": "@tracking_uri",
                            "experiment_name": "@experiment_name",
                            "run_name": "@run_name",
                            "iteration_log": True,
                            "output_transform": "$monai.handlers.from_engine(['loss'], first=True)",
                            "close_on_complete": True,
                        },
                        "validator": {
                            "_target_": "MLFlowHandler",
                            "_disabled_": "@is_not_rank0",
                            "tracking_uri": "@tracking_uri",
                            "experiment_name": "@experiment_name",
                            "run_name": "@run_name",
                            "iteration_log": False,
                        },
                        "evaluator": {
                            "_target_": "MLFlowHandler",
                            "_disabled_": "@is_not_rank0",
                            "tracking_uri": "@tracking_uri",
                            "experiment_name": "@experiment_name",
                            "run_name": "@run_name",
                            "iteration_log": False,
                            "close_on_complete": True,
                        },
                    },
                },

        args_file: a JSON or YAML file to provide default values for `runner_id`, `meta_file`,
            `config_file`, `logging`, and override pairs. so that the command line inputs can be simplified.
        override: id-value pairs to override or add the corresponding config content.
            e.g. ``--net#input_chns 42``.

    """

    _args = _update_args(
        args=args_file,
        meta_file=meta_file,
        config_file=config_file,
        logging_file=logging_file,
        runner_id=runner_id,
        tracking=tracking,
        **override,
    )
    if "config_file" not in _args:
        warnings.warn("`config_file` not provided for 'monai.bundle run'.")
    _log_input_summary(tag="run", args=_args)
    config_file_, meta_file_, logging_file_, runner_id_, tracking_ = _pop_args(
        _args, config_file=None, meta_file=None, logging_file=None, runner_id="run", tracking=None
    )
    workflow = ConfigWorkflow(
        meta_file=meta_file_,
        config_file=config_file_,
        logging_file=logging_file_,
        run_id=runner_id,
        tracking=tracking_,
        **_args,
    )
    workflow.initialize()
    workflow.run()
    workflow.finalize()


def verify_metadata(
    meta_file: str | Sequence[str] | None = None,
    filepath: PathLike | None = None,
    create_dir: bool | None = None,
    hash_val: str | None = None,
    hash_type: str | None = None,
    args_file: str | None = None,
    **kwargs: Any,
) -> None:
    """
    Verify the provided `metadata` file based on the predefined `schema`.
    `metadata` content must contain the `schema` field for the URL of schema file to download.
    The schema standard follows: http://json-schema.org/.

    Args:
        meta_file: filepath of the metadata file to verify, if `None`, must be provided in `args_file`.
            if it is a list of file paths, the content of them will be merged.
        filepath: file path to store the downloaded schema.
        create_dir: whether to create directories if not existing, default to `True`.
        hash_val: if not None, define the hash value to verify the downloaded schema file.
        hash_type: if not None, define the hash type to verify the downloaded schema file. Defaults to "md5".
        args_file: a JSON or YAML file to provide default values for all the args in this function.
            so that the command line inputs can be simplified.
        kwargs: other arguments for `jsonschema.validate()`. for more details:
            https://python-jsonschema.readthedocs.io/en/stable/validate/#jsonschema.validate.

    """

    _args = _update_args(
        args=args_file,
        meta_file=meta_file,
        filepath=filepath,
        create_dir=create_dir,
        hash_val=hash_val,
        hash_type=hash_type,
        **kwargs,
    )
    _log_input_summary(tag="verify_metadata", args=_args)
    filepath_, meta_file_, create_dir_, hash_val_, hash_type_ = _pop_args(
        _args, "filepath", "meta_file", create_dir=True, hash_val=None, hash_type="md5"
    )

    check_parent_dir(path=filepath_, create_dir=create_dir_)
    metadata = ConfigParser.load_config_files(files=meta_file_)
    url = metadata.get("schema")
    if url is None:
        raise ValueError("must provide the `schema` field in the metadata for the URL of schema file.")
    download_url(url=url, filepath=filepath_, hash_val=hash_val_, hash_type=hash_type_, progress=True)
    schema = ConfigParser.load_config_file(filepath=filepath_)

    try:
        # the rest key-values in the _args are for `validate` API
        validate(instance=metadata, schema=schema, **_args)
    except ValidationError as e:  # pylint: disable=E0712
        # as the error message is very long, only extract the key information
        raise ValueError(
            re.compile(r".*Failed validating", re.S).findall(str(e))[0] + f" against schema `{url}`."
        ) from e
    logger.info("metadata is verified with no error.")


def verify_net_in_out(
    net_id: str | None = None,
    meta_file: str | Sequence[str] | None = None,
    config_file: str | Sequence[str] | None = None,
    device: str | None = None,
    p: int | None = None,
    n: int | None = None,
    any: int | None = None,
    args_file: str | None = None,
    **override: Any,
) -> None:
    """
    Verify the input and output data shape and data type of network defined in the metadata.
    Will test with fake Tensor data according to the required data shape in `metadata`.

    Typical usage examples:

    .. code-block:: bash

        python -m monai.bundle verify_net_in_out network --meta_file <meta path> --config_file <config path>

    Args:
        net_id: ID name of the network component to verify, it must be `torch.nn.Module`.
        meta_file: filepath of the metadata file to get network args, if `None`, must be provided in `args_file`.
            if it is a list of file paths, the content of them will be merged.
        config_file: filepath of the config file to get network definition, if `None`, must be provided in `args_file`.
            if it is a list of file paths, the content of them will be merged.
        device: target device to run the network forward computation, if None, prefer to "cuda" if existing.
        p: power factor to generate fake data shape if dim of expected shape is "x**p", default to 1.
        n: multiply factor to generate fake data shape if dim of expected shape is "x*n", default to 1.
        any: specified size to generate fake data shape if dim of expected shape is "*", default to 1.
        args_file: a JSON or YAML file to provide default values for `net_id`, `meta_file`, `config_file`,
            `device`, `p`, `n`, `any`, and override pairs. so that the command line inputs can be simplified.
        override: id-value pairs to override or add the corresponding config content.
            e.g. ``--_meta#network_data_format#inputs#image#num_channels 3``.

    """

    _args = _update_args(
        args=args_file,
        net_id=net_id,
        meta_file=meta_file,
        config_file=config_file,
        device=device,
        p=p,
        n=n,
        any=any,
        **override,
    )
    _log_input_summary(tag="verify_net_in_out", args=_args)
    config_file_, meta_file_, net_id_, device_, p_, n_, any_ = _pop_args(
        _args, "config_file", "meta_file", net_id="", device="cuda:0" if is_available() else "cpu", p=1, n=1, any=1
    )

    parser = ConfigParser()
    parser.read_config(f=config_file_)
    parser.read_meta(f=meta_file_)

    # the rest key-values in the _args are to override config content
    for k, v in _args.items():
        parser[k] = v

    try:
        key: str = net_id_  # mark the full id when KeyError
        net = parser.get_parsed_content(key).to(device_)
        key = "_meta_#network_data_format#inputs#image#num_channels"
        input_channels = parser[key]
        key = "_meta_#network_data_format#inputs#image#spatial_shape"
        input_spatial_shape = tuple(parser[key])
        key = "_meta_#network_data_format#inputs#image#dtype"
        input_dtype = get_equivalent_dtype(parser[key], torch.Tensor)
        key = "_meta_#network_data_format#outputs#pred#num_channels"
        output_channels = parser[key]
        key = "_meta_#network_data_format#outputs#pred#dtype"
        output_dtype = get_equivalent_dtype(parser[key], torch.Tensor)
    except KeyError as e:
        raise KeyError(f"Failed to verify due to missing expected key in the config: {key}.") from e

    net.eval()
    with torch.no_grad():
        spatial_shape = _get_fake_spatial_shape(input_spatial_shape, p=p_, n=n_, any=any_)
        test_data = torch.rand(*(1, input_channels, *spatial_shape), dtype=input_dtype, device=device_)
        if input_dtype == torch.float16:
            # fp16 can only be executed in gpu mode
            net.to("cuda")
            from torch.cuda.amp import autocast

            with autocast():
                output = net(test_data.cuda())
            net.to(device_)
        else:
            output = net(test_data)
        if output.shape[1] != output_channels:
            raise ValueError(f"output channel number `{output.shape[1]}` doesn't match: `{output_channels}`.")
        if output.dtype != output_dtype:
            raise ValueError(f"dtype of output data `{output.dtype}` doesn't match: {output_dtype}.")
    logger.info("data shape of network is verified with no error.")


def ckpt_export(
    net_id: str | None = None,
    filepath: PathLike | None = None,
    ckpt_file: str | None = None,
    meta_file: str | Sequence[str] | None = None,
    config_file: str | Sequence[str] | None = None,
    key_in_ckpt: str | None = None,
    args_file: str | None = None,
    **override: Any,
) -> None:
    """
    Export the model checkpoint to the given filepath with metadata and config included as JSON files.

    Typical usage examples:

    .. code-block:: bash

        python -m monai.bundle ckpt_export network --filepath <export path> --ckpt_file <checkpoint path> ...

    Args:
        net_id: ID name of the network component in the config, it must be `torch.nn.Module`.
        filepath: filepath to export, if filename has no extension it becomes `.ts`.
        ckpt_file: filepath of the model checkpoint to load.
        meta_file: filepath of the metadata file, if it is a list of file paths, the content of them will be merged.
        config_file: filepath of the config file to save in TorchScript model and extract network information,
            the saved key in the TorchScript model is the config filename without extension, and the saved config
            value is always serialized in JSON format no matter the original file format is JSON or YAML.
            it can be a single file or a list of files. if `None`, must be provided in `args_file`.
        key_in_ckpt: for nested checkpoint like `{"model": XXX, "optimizer": XXX, ...}`, specify the key of model
            weights. if not nested checkpoint, no need to set.
        args_file: a JSON or YAML file to provide default values for `meta_file`, `config_file`,
            `net_id` and override pairs. so that the command line inputs can be simplified.
        override: id-value pairs to override or add the corresponding config content.
            e.g. ``--_meta#network_data_format#inputs#image#num_channels 3``.

    """
    _args = _update_args(
        args=args_file,
        net_id=net_id,
        filepath=filepath,
        meta_file=meta_file,
        config_file=config_file,
        ckpt_file=ckpt_file,
        key_in_ckpt=key_in_ckpt,
        **override,
    )
    _log_input_summary(tag="ckpt_export", args=_args)
    filepath_, ckpt_file_, config_file_, net_id_, meta_file_, key_in_ckpt_ = _pop_args(
        _args, "filepath", "ckpt_file", "config_file", net_id="", meta_file=None, key_in_ckpt=""
    )

    parser = ConfigParser()

    parser.read_config(f=config_file_)
    if meta_file_ is not None:
        parser.read_meta(f=meta_file_)

    # the rest key-values in the _args are to override config content
    for k, v in _args.items():
        parser[k] = v

    net = parser.get_parsed_content(net_id_)
    if has_ignite:
        # here we use ignite Checkpoint to support nested weights and be compatible with MONAI CheckpointSaver
        Checkpoint.load_objects(to_load={key_in_ckpt_: net}, checkpoint=ckpt_file_)
    else:
        ckpt = torch.load(ckpt_file_)
        copy_model_state(dst=net, src=ckpt if key_in_ckpt_ == "" else ckpt[key_in_ckpt_])

    # convert to TorchScript model and save with metadata, config content
    net = convert_to_torchscript(model=net)

    extra_files: dict = {}
    for i in ensure_tuple(config_file_):
        # split the filename and directory
        filename = os.path.basename(i)
        # remove extension
        filename, _ = os.path.splitext(filename)
        # because all files are stored as JSON their name parts without extension must be unique
        if filename in extra_files:
            raise ValueError(f"Filename part '{filename}' is given multiple times in config file list.")
        # the file may be JSON or YAML but will get loaded and dumped out again as JSON
        extra_files[filename] = json.dumps(ConfigParser.load_config_file(i)).encode()

    # add .json extension to all extra files which are always encoded as JSON
    extra_files = {k + ".json": v for k, v in extra_files.items()}

    save_net_with_metadata(
        jit_obj=net,
        filename_prefix_or_stream=filepath_,
        include_config_vals=False,
        append_timestamp=False,
        meta_values=parser.get().pop("_meta_", None),
        more_extra_files=extra_files,
    )
    logger.info(f"exported to TorchScript file: {filepath_}.")


def init_bundle(
    bundle_dir: PathLike,
    ckpt_file: PathLike | None = None,
    network: torch.nn.Module | None = None,
    dataset_license: bool = False,
    metadata_str: dict | str | None = None,
    inference_str: dict | str | None = None,
) -> None:
    """
    Initialise a new bundle directory with some default configuration files and optionally network weights.

    Typical usage example:

    .. code-block:: bash

        python -m monai.bundle init_bundle /path/to/bundle_dir network_ckpt.pt

    Args:
        bundle_dir: directory name to create, must not exist but parent direct must exist
        ckpt_file: optional checkpoint file to copy into bundle
        network: if given instead of ckpt_file this network's weights will be stored in bundle
        dataset_license: if `True`, a default license file called "data_license.txt" will be produced. This
            file is required if there are any license conditions stated for data your bundle uses.
        metadata_str: optional metadata string to write to bundle, if not given a default will be used.
        inference_str: optional inference string to write to bundle, if not given a default will be used.
    """
    if metadata_str is None:
        metadata_str = DEFAULT_METADATA
    if inference_str is None:
        inference_str = DEFAULT_INFERENCE

    bundle_dir = Path(bundle_dir).absolute()

    if bundle_dir.exists():
        raise ValueError(f"Specified bundle directory '{str(bundle_dir)}' already exists")

    if not bundle_dir.parent.is_dir():
        raise ValueError(f"Parent directory of specified bundle directory '{str(bundle_dir)}' does not exist")

    configs_dir = bundle_dir / "configs"
    models_dir = bundle_dir / "models"
    docs_dir = bundle_dir / "docs"

    bundle_dir.mkdir()
    configs_dir.mkdir()
    models_dir.mkdir()
    docs_dir.mkdir()

    if isinstance(metadata_str, dict):
        metadata_str = json.dumps(metadata_str, indent=4)

    if isinstance(inference_str, dict):
        inference_str = json.dumps(inference_str, indent=4)

    with open(str(configs_dir / "metadata.json"), "w") as o:
        o.write(metadata_str)

    with open(str(configs_dir / "inference.json"), "w") as o:
        o.write(inference_str)

    with open(str(docs_dir / "README.md"), "w") as o:
        readme = """
        # Your Model Name

        Describe your model here and how to run it, for example using `inference.json`:

        ```
        python -m monai.bundle run evaluating \
            --meta_file /path/to/bundle/configs/metadata.json \
            --config_file /path/to/bundle/configs/inference.json \
            --dataset_dir ./input \
            --bundle_root /path/to/bundle
        ```
        """

        o.write(dedent(readme))

    with open(str(bundle_dir / "LICENSE"), "w") as o:
        o.write("Select a license and place its terms here\n")

    if dataset_license is True:
        with open(str(docs_dir / "data_license.txt"), "w") as o:
            o.write("Select a license for dataset and place its terms here\n")

    if ckpt_file is not None:
        copyfile(str(ckpt_file), str(models_dir / "model.pt"))
    elif network is not None:
        save_state(network, str(models_dir / "model.pt"))<|MERGE_RESOLUTION|>--- conflicted
+++ resolved
@@ -572,43 +572,6 @@
     return bundle_info[version]
 
 
-<<<<<<< HEAD
-=======
-def patch_bundle_tracking(parser: ConfigParser, settings: dict) -> None:
-    """
-    Patch the loaded bundle config with a new handler logic to enable experiment tracking features.
-
-    Args:
-        parser: loaded config content to patch the handler.
-        settings: settings for the experiment tracking, should follow the pattern of default settings.
-
-    """
-    for k, v in settings["configs"].items():
-        if k in settings["handlers_id"]:
-            engine = parser.get(settings["handlers_id"][k]["id"])
-            if engine is not None:
-                handlers = parser.get(settings["handlers_id"][k]["handlers"])
-                if handlers is None:
-                    engine["train_handlers" if k == "trainer" else "val_handlers"] = [v]
-                else:
-                    handlers.append(v)
-        elif k not in parser:
-            parser[k] = v
-    # save the executed config into file
-    default_name = f"config_{time.strftime('%Y%m%d_%H%M%S')}.json"
-    filepath = parser.get("execute_config", None)
-    if filepath is None:
-        if "output_dir" not in parser:
-            # if no "output_dir" in the bundle config, default to "<bundle root>/eval"
-            parser["output_dir"] = "$@bundle_root + '/eval'"
-        # experiment management tools can refer to this config item to track the config info
-        parser["execute_config"] = parser["output_dir"] + f" + '/{default_name}'"
-        filepath = os.path.join(parser.get_parsed_content("output_dir"), default_name)
-    Path(filepath).parent.mkdir(parents=True, exist_ok=True)
-    parser.export_config_file(parser.get(), filepath)
-
-
->>>>>>> 58c256ea
 def run(
     meta_file: str | Sequence[str] | None = None,
     config_file: str | Sequence[str] | None = None,
