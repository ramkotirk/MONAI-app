# Copyright (c) MONAI Consortium
# Licensed under the Apache License, Version 2.0 (the "License");
# you may not use this file except in compliance with the License.
# You may obtain a copy of the License at
#     http://www.apache.org/licenses/LICENSE-2.0
# Unless required by applicable law or agreed to in writing, software
# distributed under the License is distributed on an "AS IS" BASIS,
# WITHOUT WARRANTIES OR CONDITIONS OF ANY KIND, either express or implied.
# See the License for the specific language governing permissions and
# limitations under the License.

from __future__ import annotations

import json
import os
import sys
import time
from abc import ABC, abstractmethod
from copy import copy
from logging.config import fileConfig
from pathlib import Path
from typing import Any, Sequence

from monai.apps.utils import get_logger
from monai.bundle.config_parser import ConfigParser
from monai.bundle.properties import InferProperties, MetaProperties, TrainProperties
from monai.bundle.utils import DEFAULT_EXP_MGMT_SETTINGS, EXPR_KEY, ID_REF_KEY, ID_SEP_KEY
from monai.config import PathLike
from monai.utils import BundleProperty, BundlePropertyConfig, deprecated_arg, deprecated_arg_default, ensure_tuple

__all__ = ["BundleWorkflow", "ConfigWorkflow"]

logger = get_logger(module_name=__name__)


class BundleWorkflow(ABC):
    """
    Base class for the workflow specification in bundle, it can be a training, evaluation or inference workflow.
    It defines the basic interfaces for the bundle workflow behavior: `initialize`, `run`, `finalize`, etc.
    And also provides the interface to get / set public properties to interact with a bundle workflow.

    Args:
        workflow_type: specifies the workflow type: "train" or "training" for a training workflow,
            or "infer", "inference", "eval", "evaluation" for a inference workflow,
            other unsupported string will raise a ValueError.
            default to `None` for common workflow.
        workflow: specifies the workflow type: "train" or "training" for a training workflow,
            or "infer", "inference", "eval", "evaluation" for a inference workflow,
            other unsupported string will raise a ValueError.
            default to `None` for common workflow.
        properties_path: the path to the JSON file of properties.
        meta_file: filepath of the metadata file, if this is a list of file paths, their contents will be merged in order.
        logging_file: config file for `logging` module in the program. for more details:
            https://docs.python.org/3/library/logging.config.html#logging.config.fileConfig.

    """

    supported_train_type: tuple = ("train", "training")
    supported_infer_type: tuple = ("infer", "inference", "eval", "evaluation")

    @deprecated_arg(
        "workflow",
        since="1.2",
        removed="1.5",
        new_name="workflow_type",
        msg_suffix="please use `workflow_type` instead.",
    )
    def __init__(
        self,
        workflow_type: str | None = None,
        workflow: str | None = None,
        properties_path: PathLike | None = None,
        meta_file: str | Sequence[str] | None = None,
        logging_file: str | None = None,
    ):
        if logging_file is not None:
            if not os.path.isfile(logging_file):
                raise FileNotFoundError(f"Cannot find the logging config file: {logging_file}.")
            logger.info(f"Setting logging properties based on config: {logging_file}.")
            fileConfig(logging_file, disable_existing_loggers=False)

        if meta_file is not None:
            if isinstance(meta_file, str) and not os.path.isfile(meta_file):
                logger.error(
                    f"Cannot find the metadata config file: {meta_file}. "
                    "Please see: https://docs.monai.io/en/stable/mb_specification.html"
                )
                meta_file = None
            if isinstance(meta_file, list):
                for f in meta_file:
                    if not os.path.isfile(f):
                        logger.error(
                            f"Cannot find the metadata config file: {f}. "
                            "Please see: https://docs.monai.io/en/stable/mb_specification.html"
                        )
                        meta_file = None

        workflow_type = workflow if workflow is not None else workflow_type
        if workflow_type is None and properties_path is None:
            self.properties = copy(MetaProperties)
            self.workflow_type = None
            self.meta_file = meta_file
            return
        if properties_path is not None:
            properties_path = Path(properties_path)
            if not properties_path.is_file():
                raise ValueError(f"Property file {properties_path} does not exist.")
            with open(properties_path) as json_file:
                self.properties = json.load(json_file)
            self.workflow_type = None
            self.meta_file = meta_file
            return
        if workflow_type.lower() in self.supported_train_type:  # type: ignore[union-attr]
            self.properties = {**TrainProperties, **MetaProperties}
            self.workflow_type = "train"
        elif workflow_type.lower() in self.supported_infer_type:  # type: ignore[union-attr]
            self.properties = {**InferProperties, **MetaProperties}
            self.workflow_type = "infer"
        else:
            raise ValueError(f"Unsupported workflow type: '{workflow_type}'.")

        self.meta_file = meta_file

    @abstractmethod
    def initialize(self, *args: Any, **kwargs: Any) -> Any:
        """
        Initialize the bundle workflow before running.

        """
        raise NotImplementedError()

    @abstractmethod
    def run(self, *args: Any, **kwargs: Any) -> Any:
        """
        Run the bundle workflow, it can be a training, evaluation or inference.

        """
        raise NotImplementedError()

    @abstractmethod
    def finalize(self, *args: Any, **kwargs: Any) -> Any:
        """
        Finalize step after the running of bundle workflow.

        """
        raise NotImplementedError()

    @abstractmethod
    def _get_property(self, name: str, property: dict) -> Any:
        """
        With specified property name and information, get the expected property value.

        Args:
            name: the name of target property.
            property: other information for the target property, defined in `TrainProperties` or `InferProperties`.

        """
        raise NotImplementedError()

    @abstractmethod
    def _set_property(self, name: str, property: dict, value: Any) -> Any:
        """
        With specified property name and information, set value for the expected property.

        Args:
            name: the name of target property.
            property: other information for the target property, defined in `TrainProperties` or `InferProperties`.
            value: value to set for the property.

        """
        raise NotImplementedError()

    def __getattr__(self, name):
        if self.properties is not None and name in self.properties:
            return self._get_property(name=name, property=self.properties[name])
        else:
            return self.__getattribute__(name)  # getting regular attribute

    def __setattr__(self, name, value):
        if name != "properties" and self.properties is not None and name in self.properties:
            self._set_property(name=name, property=self.properties[name], value=value)
        else:
            super().__setattr__(name, value)  # setting regular attribute

    def get_workflow_type(self):
        """
        Get the workflow type, it can be `None`, "train", or "infer".

        """
        return self.workflow_type

    def get_meta_file(self):
        """
        Get the meta file.

        """
        return self.meta_file

    def add_property(self, name: str, required: str, desc: str | None = None) -> None:
        """
        Besides the default predefined properties, some 3rd party applications may need the bundle
        definition to provide additional properties for the specific use cases, if the bundle can't
        provide the property, means it can't work with the application.
        This utility adds the property for the application requirements check and access.

        Args:
            name: the name of target property.
            required: whether the property is "must-have".
            desc: descriptions for the property.
        """
        if self.properties is None:
            self.properties = {}
        if name in self.properties:
            logger.warn(f"property '{name}' already exists in the properties list, overriding it.")
        self.properties[name] = {BundleProperty.DESC: desc, BundleProperty.REQUIRED: required}

    def check_properties(self) -> list[str] | None:
        """
        Check whether the required properties are existing in the bundle workflow.
        If no workflow type specified, return None, otherwise, return a list of required but missing properties.

        """
        if self.properties is None:
            return None
        return [n for n, p in self.properties.items() if p.get(BundleProperty.REQUIRED, False) and not hasattr(self, n)]


class ConfigWorkflow(BundleWorkflow):
    """
    Specification for the config-based bundle workflow.
    Standardized the `initialize`, `run`, `finalize` behavior in a config-based training, evaluation, or inference.
    Before `run`, we add bundle root directory to Python search directories automatically.
    For more information: https://docs.monai.io/en/latest/mb_specification.html.

    Args:
        config_file: filepath of the config file, if this is a list of file paths, their contents will be merged in order.
        meta_file: filepath of the metadata file, if this is a list of file paths, their contents will be merged in order.
            If None, default to "configs/metadata.json", which is commonly used for bundles in MONAI model zoo.
        logging_file: config file for `logging` module in the program. for more details:
            https://docs.python.org/3/library/logging.config.html#logging.config.fileConfig.
            If None, default to "configs/logging.conf", which is commonly used for bundles in MONAI model zoo.
            If False, the logging logic for the bundle will not be modified.
        init_id: ID name of the expected config expression to initialize before running, default to "initialize".
            allow a config to have no `initialize` logic and the ID.
        run_id: ID name of the expected config expression to run, default to "run".
            to run the config, the target config must contain this ID.
        final_id: ID name of the expected config expression to finalize after running, default to "finalize".
            allow a config to have no `finalize` logic and the ID.
        tracking: if not None, enable the experiment tracking at runtime with optionally configurable and extensible.
            if "mlflow", will add `MLFlowHandler` to the parsed bundle with default tracking settings,
            if other string, treat it as file path to load the tracking settings.
            if `dict`, treat it as tracking settings.
            will patch the target config content with `tracking handlers` and the top-level items of `configs`.
            for detailed usage examples, please check the tutorial:
            https://github.com/Project-MONAI/tutorials/blob/main/experiment_management/bundle_integrate_mlflow.ipynb.
        workflow_type: specifies the workflow type: "train" or "training" for a training workflow,
            or "infer", "inference", "eval", "evaluation" for a inference workflow,
            other unsupported string will raise a ValueError.
            default to `None` for common workflow.
        workflow: specifies the workflow type: "train" or "training" for a training workflow,
            or "infer", "inference", "eval", "evaluation" for a inference workflow,
            other unsupported string will raise a ValueError.
            default to `None` for common workflow.
        properties_path: the path to the JSON file of properties.
        override: id-value pairs to override or add the corresponding config content.
            e.g. ``--net#input_chns 42``, ``--net %/data/other.json#net_arg``

    """

    @deprecated_arg(
        "workflow",
        since="1.2",
        removed="1.5",
        new_name="workflow_type",
        msg_suffix="please use `workflow_type` instead.",
    )
    @deprecated_arg_default("workflow_type", None, "train", since="1.2", replaced="1.4")
    def __init__(
        self,
        config_file: str | Sequence[str],
        meta_file: str | Sequence[str] | None = None,
        logging_file: str | bool | None = None,
        init_id: str = "initialize",
        run_id: str = "run",
        final_id: str = "finalize",
        tracking: str | dict | None = None,
        workflow_type: str | None = None,
        workflow: str | None = None,
        properties_path: PathLike | None = None,
        **override: Any,
    ) -> None:
        workflow_type = workflow if workflow is not None else workflow_type
        if config_file is not None:
            _config_files = ensure_tuple(config_file)
            config_root_path = Path(_config_files[0]).parent
            for _config_file in _config_files:
                _config_file = Path(_config_file)
                if _config_file.parent != config_root_path:
                    logger.warn(
                        f"Not all config files are in {config_root_path}. If logging_file and meta_file are"
                        f"not specified, {config_root_path} will be used as the default config root directory."
                    )
                if not _config_file.is_file():
                    raise FileNotFoundError(f"Cannot find the config file: {_config_file}.")
        else:
            config_root_path = Path("configs")
        meta_file = str(config_root_path / "metadata.json") if meta_file is None else meta_file
        super().__init__(workflow_type=workflow_type, meta_file=meta_file, properties_path=properties_path)
        self.config_root_path = config_root_path
        logging_file = str(self.config_root_path / "logging.conf") if logging_file is None else logging_file
<<<<<<< HEAD

=======
>>>>>>> 7449c4d2
        if logging_file is False:
            logger.warn(f"Logging file is set to {logging_file}, skipping logging.")
        else:
            if not os.path.isfile(logging_file):
                if logging_file == str(self.config_root_path / "logging.conf"):
                    logger.warn(f"Default logging file in {logging_file} does not exist, skipping logging.")
                else:
                    raise FileNotFoundError(f"Cannot find the logging config file: {logging_file}.")
            else:
                logger.info(f"Setting logging properties based on config: {logging_file}.")
                fileConfig(str(logging_file), disable_existing_loggers=False)

        self.parser = ConfigParser()
        self.parser.read_config(f=config_file)
        if self.meta_file is not None:
            self.parser.read_meta(f=self.meta_file)

        # the rest key-values in the _args are to override config content
        self.parser.update(pairs=override)
        self.init_id = init_id
        self.run_id = run_id
        self.final_id = final_id
        # set tracking configs for experiment management
        if tracking is not None:
            if isinstance(tracking, str) and tracking in DEFAULT_EXP_MGMT_SETTINGS:
                settings_ = DEFAULT_EXP_MGMT_SETTINGS[tracking]
            else:
                settings_ = ConfigParser.load_config_files(tracking)
            self.patch_bundle_tracking(parser=self.parser, settings=settings_)
        self._is_initialized: bool = False

    def initialize(self) -> Any:
        """
        Initialize the bundle workflow before running.

        """
        # reset the "reference_resolver" buffer at initialization stage
        self.parser.parse(reset=True)
        self._is_initialized = True
        return self._run_expr(id=self.init_id)

    def run(self) -> Any:
        """
        Run the bundle workflow, it can be a training, evaluation or inference.
        Before run, we add bundle root directory to Python search directories automatically.

        """
        _bundle_root_path = (
            self.config_root_path.parent if self.config_root_path.name == "configs" else self.config_root_path
        )
        sys.path.insert(1, str(_bundle_root_path))
        if self.run_id not in self.parser:
            raise ValueError(f"run ID '{self.run_id}' doesn't exist in the config file.")
        return self._run_expr(id=self.run_id)

    def finalize(self) -> Any:
        """
        Finalize step after the running of bundle workflow.

        """
        return self._run_expr(id=self.final_id)

    def check_properties(self) -> list[str] | None:
        """
        Check whether the required properties are existing in the bundle workflow.
        If the optional properties have reference in the config, will also check whether the properties are existing.
        If no workflow type specified, return None, otherwise, return a list of required but missing properties.

        """
        ret = super().check_properties()
        if self.properties is None:
            logger.warn("No available properties had been set, skipping check.")
            return None
        if ret:
            logger.warn(f"Loaded bundle does not contain the following required properties: {ret}")
        # also check whether the optional properties use correct ID name if existing
        wrong_props = []
        for n, p in self.properties.items():
            if not p.get(BundleProperty.REQUIRED, False) and not self._check_optional_id(name=n, property=p):
                wrong_props.append(n)
        if wrong_props:
            logger.warn(f"Loaded bundle defines the following optional properties with wrong ID: {wrong_props}")
        if ret is not None:
            ret.extend(wrong_props)
        return ret

    def _run_expr(self, id: str, **kwargs: dict) -> Any:
        return self.parser.get_parsed_content(id, **kwargs) if id in self.parser else None

    def _get_prop_id(self, name: str, property: dict) -> Any:
        prop_id = property[BundlePropertyConfig.ID]
        if prop_id not in self.parser:
            if not property.get(BundleProperty.REQUIRED, False):
                return None
            else:
                raise KeyError(f"Property '{name}' with config ID '{prop_id}' not in the config.")
        return prop_id

    def _get_property(self, name: str, property: dict) -> Any:
        """
        With specified property name and information, get the parsed property value from config.

        Args:
            name: the name of target property.
            property: other information for the target property, defined in `TrainProperties` or `InferProperties`.

        """
        if not self._is_initialized:
            raise RuntimeError("Please execute 'initialize' before getting any parsed content.")
        prop_id = self._get_prop_id(name, property)
        return self.parser.get_parsed_content(id=prop_id) if prop_id is not None else None

    def _set_property(self, name: str, property: dict, value: Any) -> None:
        """
        With specified property name and information, set value for the expected property.

        Args:
            name: the name of target property.
            property: other information for the target property, defined in `TrainProperties` or `InferProperties`.
            value: value to set for the property.

        """
        prop_id = self._get_prop_id(name, property)
        if prop_id is not None:
            self.parser[prop_id] = value
            # must parse the config again after changing the content
            self._is_initialized = False
            self.parser.ref_resolver.reset()

    def add_property(  # type: ignore[override]
        self, name: str, required: str, config_id: str, desc: str | None = None
    ) -> None:
        """
        Besides the default predefined properties, some 3rd party applications may need the bundle
        definition to provide additional properties for the specific use cases, if the bundle can't
        provide the property, means it can't work with the application.
        This utility adds the property for the application requirements check and access.

        Args:
            name: the name of target property.
            required: whether the property is "must-have".
            config_id: the config ID of target property in the bundle definition.
            desc: descriptions for the property.

        """
        super().add_property(name=name, required=required, desc=desc)
        self.properties[name][BundlePropertyConfig.ID] = config_id

    def _check_optional_id(self, name: str, property: dict) -> bool:
        """
        If an optional property has reference in the config, check whether the property is existing.
        If `ValidationHandler` is defined for a training workflow, will check whether the optional properties
        "evaluator" and "val_interval" are existing.

        Args:
            name: the name of target property.
            property: other information for the target property, defined in `TrainProperties` or `InferProperties`.

        """
        id = property.get(BundlePropertyConfig.ID, None)
        ref_id = property.get(BundlePropertyConfig.REF_ID, None)
        if ref_id is None:
            # no ID of reference config item, skipping check for this optional property
            return True
        # check validation `validator` and `interval` properties as the handler index of ValidationHandler is unknown
        ref: str | None = None
        if name in ("evaluator", "val_interval"):
            if f"train{ID_SEP_KEY}handlers" in self.parser:
                for h in self.parser[f"train{ID_SEP_KEY}handlers"]:
                    if h["_target_"] == "ValidationHandler":
                        ref = h.get(ref_id, None)
        else:
            ref = self.parser.get(ref_id, None)
        # for reference IDs that not refer to a property directly but using expressions, skip the check
        if ref is not None and not ref.startswith(EXPR_KEY) and ref != ID_REF_KEY + id:
            return False
        return True

    @staticmethod
    def patch_bundle_tracking(parser: ConfigParser, settings: dict) -> None:
        """
        Patch the loaded bundle config with a new handler logic to enable experiment tracking features.

        Args:
            parser: loaded config content to patch the handler.
            settings: settings for the experiment tracking, should follow the pattern of default settings.

        """
        for k, v in settings["configs"].items():
            if k in settings["handlers_id"]:
                engine = parser.get(settings["handlers_id"][k]["id"])
                if engine is not None:
                    handlers = parser.get(settings["handlers_id"][k]["handlers"])
                    if handlers is None:
                        engine["train_handlers" if k == "trainer" else "val_handlers"] = [v]
                    else:
                        handlers.append(v)
            elif k not in parser:
                parser[k] = v
        # save the executed config into file
        default_name = f"config_{time.strftime('%Y%m%d_%H%M%S')}.json"
        # Users can set the `save_execute_config` to `False`, `/path/to/artifacts` or `True`.
        # If set to False, nothing will be recorded. If set to True, the default path will be logged.
        # If set to a file path, the given path will be logged.
        filepath = parser.get("save_execute_config", True)
        if filepath:
            if isinstance(filepath, bool):
                if "output_dir" not in parser:
                    # if no "output_dir" in the bundle config, default to "<bundle root>/eval"
                    parser["output_dir"] = f"{EXPR_KEY}{ID_REF_KEY}bundle_root + '/eval'"
                # experiment management tools can refer to this config item to track the config info
                parser["save_execute_config"] = parser["output_dir"] + f" + '/{default_name}'"
                filepath = os.path.join(parser.get_parsed_content("output_dir"), default_name)
            Path(filepath).parent.mkdir(parents=True, exist_ok=True)
            parser.export_config_file(parser.get(), filepath)
        else:
            parser["save_execute_config"] = None<|MERGE_RESOLUTION|>--- conflicted
+++ resolved
@@ -308,10 +308,6 @@
         super().__init__(workflow_type=workflow_type, meta_file=meta_file, properties_path=properties_path)
         self.config_root_path = config_root_path
         logging_file = str(self.config_root_path / "logging.conf") if logging_file is None else logging_file
-<<<<<<< HEAD
-
-=======
->>>>>>> 7449c4d2
         if logging_file is False:
             logger.warn(f"Logging file is set to {logging_file}, skipping logging.")
         else:
