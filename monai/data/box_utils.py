# Copyright (c) MONAI Consortium
# Licensed under the Apache License, Version 2.0 (the "License");
# you may not use this file except in compliance with the License.
# You may obtain a copy of the License at
#     http://www.apache.org/licenses/LICENSE-2.0
# Unless required by applicable law or agreed to in writing, software
# distributed under the License is distributed on an "AS IS" BASIS,
# WITHOUT WARRANTIES OR CONDITIONS OF ANY KIND, either express or implied.
# See the License for the specific language governing permissions and
# limitations under the License.

"""
This utility module mainly supports rectangular bounding boxes with a few
different parameterizations and methods for converting between them. It
provides reliable access to the spatial coordinates of the box vertices in the
"canonical ordering":
[xmin, ymin, xmax, ymax] for 2D and [xmin, ymin, zmin, xmax, ymax, zmax] for 3D.
We currently define this ordering as `monai.data.box_utils.StandardMode` and
the rest of the detection pipelines mainly assumes boxes in `StandardMode`.
"""

import inspect
import warnings
from abc import ABC, abstractmethod
from copy import deepcopy
from typing import Dict, Sequence, Tuple, Type, Union

import numpy as np
import torch

from monai.config.type_definitions import NdarrayOrTensor
from monai.utils import look_up_option
from monai.utils.enums import BoxModeName
from monai.utils.type_conversion import convert_data_type, convert_to_dst_type

# We support 2-D or 3-D bounding boxes
SUPPORTED_SPATIAL_DIMS = [2, 3]


# TO_REMOVE = 0.0 if the bottom-right corner pixel/voxel is not included in the boxes,
#      i.e., when xmin=1., xmax=2., we have w = 1.
# TO_REMOVE = 1.0  if the bottom-right corner pixel/voxel is included in the boxes,
#       i.e., when xmin=1., xmax=2., we have w = 2.
# Currently, only `TO_REMOVE = 0.0` is supported
TO_REMOVE = 0.0  # xmax-xmin = w -TO_REMOVE.


class BoxMode(ABC):
    """
    An abstract class of a ``BoxMode``.

    A ``BoxMode`` is callable that converts box mode of ``boxes``, which are Nx4 (2D) or Nx6 (3D) torch tensor or ndarray.
    ``BoxMode`` has several subclasses that represents different box modes, including

    - :class:`~monai.data.box_utils.CornerCornerModeTypeA`:
      represents [xmin, ymin, xmax, ymax] for 2D and [xmin, ymin, zmin, xmax, ymax, zmax] for 3D
    - :class:`~monai.data.box_utils.CornerCornerModeTypeB`:
      represents [xmin, xmax, ymin, ymax] for 2D and [xmin, xmax, ymin, ymax, zmin, zmax] for 3D
    - :class:`~monai.data.box_utils.CornerCornerModeTypeC`:
      represents [xmin, ymin, xmax, ymax] for 2D and [xmin, ymin, xmax, ymax, zmin, zmax] for 3D
    - :class:`~monai.data.box_utils.CornerSizeMode`:
      represents [xmin, ymin, xsize, ysize] for 2D and [xmin, ymin, zmin, xsize, ysize, zsize] for 3D
    - :class:`~monai.data.box_utils.CenterSizeMode`:
      represents [xcenter, ycenter, xsize, ysize] for 2D and [xcenter, ycenter, zcenter, xsize, ysize, zsize] for 3D

    We currently define ``StandardMode`` = :class:`~monai.data.box_utils.CornerCornerModeTypeA`,
    and monai detection pipelines mainly assume ``boxes`` are in ``StandardMode``.

    The implementation should be aware of:

    - remember to define class variable ``name``,
      a dictionary that maps ``spatial_dims`` to :class:`~monai.utils.enums.BoxModeName`.
    - :func:`~monai.data.box_utils.BoxMode.boxes_to_corners` and :func:`~monai.data.box_utils.BoxMode.corners_to_boxes`
      should not modify inputs in place.
    """

    # a dictionary that maps spatial_dims to monai.utils.enums.BoxModeName.
    name: Dict[int, BoxModeName] = {}

    @classmethod
    def get_name(cls, spatial_dims: int) -> str:
        """
        Get the mode name for the given spatial dimension using class variable ``name``.

        Args:
            spatial_dims: number of spatial dimensions of the bounding boxes.

        Returns:
            ``str``: mode string name
        """
        return cls.name[spatial_dims].value

    @abstractmethod
    def boxes_to_corners(self, boxes: torch.Tensor) -> Tuple:
        """
        Convert the bounding boxes of the current mode to corners.

        Args:
            boxes: bounding boxes, Nx4 or Nx6 torch tensor

        Returns:
            ``Tuple``: corners of boxes, 4-element or 6-element tuple, each element is a Nx1 torch tensor.
            It represents (xmin, ymin, xmax, ymax) or (xmin, ymin, zmin, xmax, ymax, zmax)

        Example:
            .. code-block:: python

                boxes = torch.ones(10,6)
                boxmode.boxes_to_corners(boxes) will return a 6-element tuple, each element is a 10x1 tensor
        """
        raise NotImplementedError(f"Subclass {self.__class__.__name__} must implement this method.")

    @abstractmethod
    def corners_to_boxes(self, corners: Sequence) -> torch.Tensor:
        """
        Convert the given box corners to the bounding boxes of the current mode.

        Args:
            corners: corners of boxes, 4-element or 6-element tuple, each element is a Nx1 torch tensor.
                It represents (xmin, ymin, xmax, ymax) or (xmin, ymin, zmin, xmax, ymax, zmax)

        Returns:
            ``Tensor``: bounding boxes, Nx4 or Nx6 torch tensor

        Example:
            .. code-block:: python

                corners = (torch.ones(10,1), torch.ones(10,1), torch.ones(10,1), torch.ones(10,1))
                boxmode.corners_to_boxes(corners) will return a 10x4 tensor
        """
        raise NotImplementedError(f"Subclass {self.__class__.__name__} must implement this method.")


class CornerCornerModeTypeA(BoxMode):
    """
    A subclass of ``BoxMode``.

    Also represented as "xyxy" or "xyzxyz", with format of
    [xmin, ymin, xmax, ymax] or [xmin, ymin, zmin, xmax, ymax, zmax].

    Example:
        .. code-block:: python

            CornerCornerModeTypeA.get_name(spatial_dims=2) # will return "xyxy"
            CornerCornerModeTypeA.get_name(spatial_dims=3) # will return "xyzxyz"
    """

    name = {2: BoxModeName.XYXY, 3: BoxModeName.XYZXYZ}

    def boxes_to_corners(self, boxes: torch.Tensor) -> Tuple:
        corners: Tuple
        corners = boxes.split(1, dim=-1)
        return corners

    def corners_to_boxes(self, corners: Sequence) -> torch.Tensor:
        boxes: torch.Tensor
        boxes = torch.cat(tuple(corners), dim=-1)
        return boxes


class CornerCornerModeTypeB(BoxMode):
    """
    A subclass of ``BoxMode``.

    Also represented as "xxyy" or "xxyyzz", with format of
    [xmin, xmax, ymin, ymax] or [xmin, xmax, ymin, ymax, zmin, zmax].

    Example:
        .. code-block:: python

            CornerCornerModeTypeB.get_name(spatial_dims=2) # will return "xxyy"
            CornerCornerModeTypeB.get_name(spatial_dims=3) # will return "xxyyzz"
    """

    name = {2: BoxModeName.XXYY, 3: BoxModeName.XXYYZZ}

    def boxes_to_corners(self, boxes: torch.Tensor) -> Tuple:
        corners: Tuple
        spatial_dims = get_spatial_dims(boxes=boxes)
        if spatial_dims == 3:
            xmin, xmax, ymin, ymax, zmin, zmax = boxes.split(1, dim=-1)
            corners = xmin, ymin, zmin, xmax, ymax, zmax
        elif spatial_dims == 2:
            xmin, xmax, ymin, ymax = boxes.split(1, dim=-1)
            corners = xmin, ymin, xmax, ymax
        return corners

    def corners_to_boxes(self, corners: Sequence) -> torch.Tensor:
        boxes: torch.Tensor
        spatial_dims = get_spatial_dims(corners=corners)
        if spatial_dims == 3:
            boxes = torch.cat((corners[0], corners[3], corners[1], corners[4], corners[2], corners[5]), dim=-1)
        elif spatial_dims == 2:
            boxes = torch.cat((corners[0], corners[2], corners[1], corners[3]), dim=-1)
        return boxes


class CornerCornerModeTypeC(BoxMode):
    """
    A subclass of ``BoxMode``.

    Also represented as "xyxy" or "xyxyzz", with format of
    [xmin, ymin, xmax, ymax] or [xmin, ymin, xmax, ymax, zmin, zmax].

    Example:
        .. code-block:: python

            CornerCornerModeTypeC.get_name(spatial_dims=2) # will return "xyxy"
            CornerCornerModeTypeC.get_name(spatial_dims=3) # will return "xyxyzz"
    """

    name = {2: BoxModeName.XYXY, 3: BoxModeName.XYXYZZ}

    def boxes_to_corners(self, boxes: torch.Tensor) -> Tuple:
        corners: Tuple
        spatial_dims = get_spatial_dims(boxes=boxes)
        if spatial_dims == 3:
            xmin, ymin, xmax, ymax, zmin, zmax = boxes.split(1, dim=-1)
            corners = xmin, ymin, zmin, xmax, ymax, zmax
        elif spatial_dims == 2:
            corners = boxes.split(1, dim=-1)
        return corners

    def corners_to_boxes(self, corners: Sequence) -> torch.Tensor:
        boxes: torch.Tensor
        spatial_dims = get_spatial_dims(corners=corners)
        if spatial_dims == 3:
            boxes = torch.cat((corners[0], corners[1], corners[3], corners[4], corners[2], corners[5]), dim=-1)
        elif spatial_dims == 2:
            boxes = torch.cat(tuple(corners), dim=-1)
        return boxes


class CornerSizeMode(BoxMode):
    """
    A subclass of ``BoxMode``.

    Also represented as "xywh" or "xyzwhd", with format of
    [xmin, ymin, xsize, ysize] or [xmin, ymin, zmin, xsize, ysize, zsize].

    Example:
        .. code-block:: python

            CornerSizeMode.get_name(spatial_dims=2) # will return "xywh"
            CornerSizeMode.get_name(spatial_dims=3) # will return "xyzwhd"
    """

    name = {2: BoxModeName.XYWH, 3: BoxModeName.XYZWHD}

    def boxes_to_corners(self, boxes: torch.Tensor) -> Tuple:
        corners: Tuple
        # convert to float32 when computing torch.clamp, which does not support float16
        box_dtype = boxes.dtype
        compute_dtype = torch.float32

        spatial_dims = get_spatial_dims(boxes=boxes)
        if spatial_dims == 3:
            xmin, ymin, zmin, w, h, d = boxes.split(1, dim=-1)
            xmax = xmin + (w - TO_REMOVE).to(dtype=compute_dtype).clamp(min=0).to(dtype=box_dtype)
            ymax = ymin + (h - TO_REMOVE).to(dtype=compute_dtype).clamp(min=0).to(dtype=box_dtype)
            zmax = zmin + (d - TO_REMOVE).to(dtype=compute_dtype).clamp(min=0).to(dtype=box_dtype)
            corners = xmin, ymin, zmin, xmax, ymax, zmax
        elif spatial_dims == 2:
            xmin, ymin, w, h = boxes.split(1, dim=-1)
            xmax = xmin + (w - TO_REMOVE).to(dtype=compute_dtype).clamp(min=0).to(dtype=box_dtype)
            ymax = ymin + (h - TO_REMOVE).to(dtype=compute_dtype).clamp(min=0).to(dtype=box_dtype)
            corners = xmin, ymin, xmax, ymax
        return corners

    def corners_to_boxes(self, corners: Sequence) -> torch.Tensor:
        boxes: torch.Tensor
        spatial_dims = get_spatial_dims(corners=corners)
        if spatial_dims == 3:
            xmin, ymin, zmin, xmax, ymax, zmax = corners[0], corners[1], corners[2], corners[3], corners[4], corners[5]
            boxes = torch.cat(
                (xmin, ymin, zmin, xmax - xmin + TO_REMOVE, ymax - ymin + TO_REMOVE, zmax - zmin + TO_REMOVE), dim=-1
            )
        elif spatial_dims == 2:
            xmin, ymin, xmax, ymax = corners[0], corners[1], corners[2], corners[3]
            boxes = torch.cat((xmin, ymin, xmax - xmin + TO_REMOVE, ymax - ymin + TO_REMOVE), dim=-1)
        return boxes


class CenterSizeMode(BoxMode):
    """
    A subclass of ``BoxMode``.

    Also represented as "ccwh" or "cccwhd", with format of
    [xmin, ymin, xsize, ysize] or [xmin, ymin, zmin, xsize, ysize, zsize].

    Example:
        .. code-block:: python

            CenterSizeMode.get_name(spatial_dims=2) # will return "ccwh"
            CenterSizeMode.get_name(spatial_dims=3) # will return "cccwhd"
    """

    name = {2: BoxModeName.CCWH, 3: BoxModeName.CCCWHD}

    def boxes_to_corners(self, boxes: torch.Tensor) -> Tuple:
        corners: Tuple
        # convert to float32 when computing torch.clamp, which does not support float16
        box_dtype = boxes.dtype
        compute_dtype = torch.float32

        spatial_dims = get_spatial_dims(boxes=boxes)
        if spatial_dims == 3:
            xc, yc, zc, w, h, d = boxes.split(1, dim=-1)
            xmin = xc - ((w - TO_REMOVE) / 2.0).to(dtype=compute_dtype).clamp(min=0).to(dtype=box_dtype)
            xmax = xc + ((w - TO_REMOVE) / 2.0).to(dtype=compute_dtype).clamp(min=0).to(dtype=box_dtype)
            ymin = yc - ((h - TO_REMOVE) / 2.0).to(dtype=compute_dtype).clamp(min=0).to(dtype=box_dtype)
            ymax = yc + ((h - TO_REMOVE) / 2.0).to(dtype=compute_dtype).clamp(min=0).to(dtype=box_dtype)
            zmin = zc - ((d - TO_REMOVE) / 2.0).to(dtype=compute_dtype).clamp(min=0).to(dtype=box_dtype)
            zmax = zc + ((d - TO_REMOVE) / 2.0).to(dtype=compute_dtype).clamp(min=0).to(dtype=box_dtype)
            corners = xmin, ymin, zmin, xmax, ymax, zmax
        elif spatial_dims == 2:
            xc, yc, w, h = boxes.split(1, dim=-1)
            xmin = xc - ((w - TO_REMOVE) / 2.0).to(dtype=compute_dtype).clamp(min=0).to(dtype=box_dtype)
            xmax = xc + ((w - TO_REMOVE) / 2.0).to(dtype=compute_dtype).clamp(min=0).to(dtype=box_dtype)
            ymin = yc - ((h - TO_REMOVE) / 2.0).to(dtype=compute_dtype).clamp(min=0).to(dtype=box_dtype)
            ymax = yc + ((h - TO_REMOVE) / 2.0).to(dtype=compute_dtype).clamp(min=0).to(dtype=box_dtype)
            corners = xmin, ymin, xmax, ymax
        return corners

    def corners_to_boxes(self, corners: Sequence) -> torch.Tensor:
        boxes: torch.Tensor
        spatial_dims = get_spatial_dims(corners=corners)
        if spatial_dims == 3:
            xmin, ymin, zmin, xmax, ymax, zmax = corners[0], corners[1], corners[2], corners[3], corners[4], corners[5]
            boxes = torch.cat(
                (
                    (xmin + xmax + TO_REMOVE) / 2.0,
                    (ymin + ymax + TO_REMOVE) / 2.0,
                    (zmin + zmax + TO_REMOVE) / 2.0,
                    xmax - xmin + TO_REMOVE,
                    ymax - ymin + TO_REMOVE,
                    zmax - zmin + TO_REMOVE,
                ),
                dim=-1,
            )
        elif spatial_dims == 2:
            xmin, ymin, xmax, ymax = corners[0], corners[1], corners[2], corners[3]
            boxes = torch.cat(
                (
                    (xmin + xmax + TO_REMOVE) / 2.0,
                    (ymin + ymax + TO_REMOVE) / 2.0,
                    xmax - xmin + TO_REMOVE,
                    ymax - ymin + TO_REMOVE,
                ),
                dim=-1,
            )
        return boxes


# We support the conversion between several box modes, i.e., representation of a bounding boxes
SUPPORTED_MODES = [CornerCornerModeTypeA, CornerCornerModeTypeB, CornerCornerModeTypeC, CornerSizeMode, CenterSizeMode]
# The standard box mode we use in all the box util functions
StandardMode = CornerCornerModeTypeA


def get_spatial_dims(
    boxes: Union[torch.Tensor, np.ndarray, None] = None,
    points: Union[torch.Tensor, np.ndarray, None] = None,
    corners: Union[Sequence, None] = None,
    spatial_size: Union[Sequence[int], torch.Tensor, np.ndarray, None] = None,
) -> int:
    """
    Get spatial dimension for the giving setting and check the validity of them.
    Missing input is allowed. But at least one of the input value should be given.
    It raises ValueError if the dimensions of multiple inputs do not match with each other.

    Args:
        boxes: bounding boxes, Nx4 or Nx6 torch tensor or ndarray
        points: point coordinates, [x, y] or [x, y, z], Nx2 or Nx3 torch tensor or ndarray
        corners: corners of boxes, 4-element or 6-element tuple, each element is a Nx1 torch tensor or ndarray
        spatial_size: The spatial size of the image where the boxes are attached.
                len(spatial_size) should be in [2, 3].

    Returns:
        ``int``: spatial_dims, number of spatial dimensions of the bounding boxes.

    Example:
        .. code-block:: python

            boxes = torch.ones(10,6)
            get_spatial_dims(boxes, spatial_size=[100,200,200]) # will return 3
            get_spatial_dims(boxes, spatial_size=[100,200]) # will raise ValueError
            get_spatial_dims(boxes) # will return 3
    """
    spatial_dims_set = set()

    # Check the validity of each input and add its corresponding spatial_dims to spatial_dims_set
    if boxes is not None:
        if int(boxes.shape[1]) not in [4, 6]:
            raise ValueError(
                f"Currently we support only boxes with shape [N,4] or [N,6], got boxes with shape {boxes.shape}."
            )
        spatial_dims_set.add(int(boxes.shape[1] / 2))
    if points is not None:
        if int(points.shape[1]) not in SUPPORTED_SPATIAL_DIMS:
            raise ValueError(
                f"Currently we support only points with shape [N,2] or [N,3], got boxes with shape {points.shape}."
            )
        spatial_dims_set.add(int(points.shape[1]))
    if corners is not None:
        if len(corners) not in [4, 6]:
            raise ValueError(
                f"Currently we support only boxes with shape [N,4] or [N,6], got box corner tuple with length {len(corners)}."
            )
        spatial_dims_set.add(len(corners) // 2)
    if spatial_size is not None:
        if len(spatial_size) not in SUPPORTED_SPATIAL_DIMS:
            raise ValueError(
                f"Currently we support only boxes on 2-D and 3-D images, got image spatial_size {spatial_size}."
            )
        spatial_dims_set.add(len(spatial_size))

    # Get spatial_dims from spatial_dims_set, which contains only unique values
    spatial_dims_list = list(spatial_dims_set)
    if len(spatial_dims_list) == 0:
        raise ValueError("At least one of the inputs needs to be non-empty.")

    if len(spatial_dims_list) == 1:
        spatial_dims = int(spatial_dims_list[0])
        spatial_dims = look_up_option(spatial_dims, supported=[2, 3])
        return int(spatial_dims)

    raise ValueError("The dimensions of multiple inputs should match with each other.")


def get_boxmode(mode: Union[str, BoxMode, Type[BoxMode], None] = None, *args, **kwargs) -> BoxMode:
    """
    This function that return a :class:`~monai.data.box_utils.BoxMode` object giving a representation of box mode

    Args:
        mode: a representation of box mode. If it is not given, this func will assume it is ``StandardMode()``.

    Note:
        ``StandardMode`` = :class:`~monai.data.box_utils.CornerCornerModeTypeA`,
        also represented as "xyxy" for 2D and "xyzxyz" for 3D.

        mode can be:
            #. str: choose from :class:`~monai.utils.enums.BoxModeName`, for example,
                - "xyxy": boxes has format [xmin, ymin, xmax, ymax]
                - "xyzxyz": boxes has format [xmin, ymin, zmin, xmax, ymax, zmax]
                - "xxyy": boxes has format [xmin, xmax, ymin, ymax]
                - "xxyyzz": boxes has format [xmin, xmax, ymin, ymax, zmin, zmax]
                - "xyxyzz": boxes has format [xmin, ymin, xmax, ymax, zmin, zmax]
                - "xywh": boxes has format [xmin, ymin, xsize, ysize]
                - "xyzwhd": boxes has format [xmin, ymin, zmin, xsize, ysize, zsize]
                - "ccwh": boxes has format [xcenter, ycenter, xsize, ysize]
                - "cccwhd": boxes has format [xcenter, ycenter, zcenter, xsize, ysize, zsize]
            #. BoxMode class: choose from the subclasses of :class:`~monai.data.box_utils.BoxMode`, for example,
                - CornerCornerModeTypeA: equivalent to "xyxy" or "xyzxyz"
                - CornerCornerModeTypeB: equivalent to "xxyy" or "xxyyzz"
                - CornerCornerModeTypeC: equivalent to "xyxy" or "xyxyzz"
                - CornerSizeMode: equivalent to "xywh" or "xyzwhd"
                - CenterSizeMode: equivalent to "ccwh" or "cccwhd"
            #. BoxMode object: choose from the subclasses of :class:`~monai.data.box_utils.BoxMode`, for example,
                - CornerCornerModeTypeA(): equivalent to "xyxy" or "xyzxyz"
                - CornerCornerModeTypeB(): equivalent to "xxyy" or "xxyyzz"
                - CornerCornerModeTypeC(): equivalent to "xyxy" or "xyxyzz"
                - CornerSizeMode(): equivalent to "xywh" or "xyzwhd"
                - CenterSizeMode(): equivalent to "ccwh" or "cccwhd"
            #. None: will assume mode is ``StandardMode()``

    Returns:
        BoxMode object

    Example:
        .. code-block:: python

            mode = "xyzxyz"
            get_boxmode(mode) # will return CornerCornerModeTypeA()
    """
    if isinstance(mode, BoxMode):
        return mode

    if inspect.isclass(mode) and issubclass(mode, BoxMode):
        return mode(*args, **kwargs)

    if isinstance(mode, str):
        for m in SUPPORTED_MODES:
            for n in SUPPORTED_SPATIAL_DIMS:
                if inspect.isclass(m) and issubclass(m, BoxMode) and m.get_name(n) == mode:
                    return m(*args, **kwargs)

    if mode is not None:
        raise ValueError(f"Unsupported box mode: {mode}.")
    return StandardMode(*args, **kwargs)


def convert_box_mode(
    boxes: NdarrayOrTensor,
    src_mode: Union[str, BoxMode, Type[BoxMode], None] = None,
    dst_mode: Union[str, BoxMode, Type[BoxMode], None] = None,
) -> NdarrayOrTensor:
    """
    This function converts the boxes in src_mode to the dst_mode.

    Args:
        boxes: source bounding boxes, Nx4 or Nx6 torch tensor or ndarray.
        src_mode: source box mode. If it is not given, this func will assume it is ``StandardMode()``.
            It follows the same format with ``mode`` in :func:`~monai.data.box_utils.get_boxmode`.
        dst_mode: target box mode. If it is not given, this func will assume it is ``StandardMode()``.
            It follows the same format with ``mode`` in :func:`~monai.data.box_utils.get_boxmode`.

    Returns:
        bounding boxes with target mode, with same data type as ``boxes``, does not share memory with ``boxes``

    Example:
        .. code-block:: python

            boxes = torch.ones(10,4)
            # The following three lines are equivalent
            # They convert boxes with format [xmin, ymin, xmax, ymax] to [xcenter, ycenter, xsize, ysize].
            box_convert_mode(boxes=boxes, src_mode="xyxy", dst_mode="ccwh")
            box_convert_mode(boxes=boxes, src_mode="xyxy", dst_mode=monai.data.box_utils.CenterSizeMode)
            box_convert_mode(boxes=boxes, src_mode="xyxy", dst_mode=monai.data.box_utils.CenterSizeMode())
    """
    src_boxmode = get_boxmode(src_mode)
    dst_boxmode = get_boxmode(dst_mode)

    # if mode not changed, deepcopy the original boxes
    if isinstance(src_boxmode, type(dst_boxmode)):
        return deepcopy(boxes)

    # convert box mode
    # convert numpy to tensor if needed
    boxes_t, *_ = convert_data_type(boxes, torch.Tensor)

    # convert boxes to corners
    corners = src_boxmode.boxes_to_corners(boxes_t)

    # check validity of corners
    spatial_dims = get_spatial_dims(boxes=boxes_t)
    for axis in range(0, spatial_dims):
        if (corners[spatial_dims + axis] < corners[axis]).sum() > 0:
            warnings.warn("Given boxes has invalid values. The box size must be non-negative.")

    # convert corners to boxes
    boxes_t_dst = dst_boxmode.corners_to_boxes(corners)

    # convert tensor back to numpy if needed
    boxes_dst, *_ = convert_to_dst_type(src=boxes_t_dst, dst=boxes)
    return boxes_dst


def convert_box_to_standard_mode(
    boxes: NdarrayOrTensor, mode: Union[str, BoxMode, Type[BoxMode], None] = None
) -> NdarrayOrTensor:
    """
    Convert given boxes to standard mode.
    Standard mode is "xyxy" or "xyzxyz",
    representing box format of [xmin, ymin, xmax, ymax] or [xmin, ymin, zmin, xmax, ymax, zmax].

    Args:
        boxes: source bounding boxes, Nx4 or Nx6 torch tensor or ndarray.
        mode: source box mode. If it is not given, this func will assume it is ``StandardMode()``.
            It follows the same format with ``mode`` in :func:`~monai.data.box_utils.get_boxmode`.

    Returns:
        bounding boxes with standard mode, with same data type as ``boxes``, does not share memory with ``boxes``

    Example:
        .. code-block:: python

            boxes = torch.ones(10,6)
            # The following two lines are equivalent
            # They convert boxes with format [xmin, xmax, ymin, ymax, zmin, zmax] to [xmin, ymin, zmin, xmax, ymax, zmax]
            box_convert_standard_mode(boxes=boxes, mode="xxyyzz")
            box_convert_mode(boxes=boxes, src_mode="xxyyzz", dst_mode="xyzxyz")
    """
    return convert_box_mode(boxes=boxes, src_mode=mode, dst_mode=StandardMode())


<<<<<<< HEAD
def is_valid_box_values(boxes: NdarrayOrTensor) -> bool:
    """
    This function checks whether the box size is non-negative.
=======
def box_centers(boxes: NdarrayOrTensor) -> NdarrayOrTensor:
    """
    Compute center points of boxes
>>>>>>> fdec959c

    Args:
        boxes: bounding boxes, Nx4 or Nx6 torch tensor or ndarray. The box mode is assumed to be ``StandardMode``

    Returns:
<<<<<<< HEAD
        whether ``boxes`` is valid
    """
    spatial_dims = get_spatial_dims(boxes=boxes)
    for axis in range(0, spatial_dims):
        if (boxes[:, spatial_dims + axis] < boxes[:, axis]).sum() > 0:
            return False
    return True


def box_area(boxes: NdarrayOrTensor) -> NdarrayOrTensor:
    """
    This function computes the area (2D) or volume (3D) of each box.
    Half precision is not recommended for this function as it may cause overflow, especially for 3D images.

    Args:
        boxes: bounding boxes, Nx4 or Nx6 torch tensor or ndarray. The box mode is assumed to be ``StandardMode``

    Returns:
        area (2D) or volume (3D) of boxes, with size of (N,).

    Example:
        .. code-block:: python

            boxes = torch.ones(10,6)
            # we do computation with torch.float32 to avoid overflow
            box_dtype = boxes.dtype
            compute_dtype = torch.float32
            area = box_area(boxes=boxes.to(dtype=compute_dtype))  # torch.float32, size of (10,)
    """

    if not is_valid_box_values(boxes):
        raise ValueError("Given boxes has invalid values. The box size must be non-negative.")

    spatial_dims = get_spatial_dims(boxes=boxes)

    area = boxes[:, spatial_dims] - boxes[:, 0] + TO_REMOVE
    for axis in range(1, spatial_dims):
        area = area * (boxes[:, axis + spatial_dims] - boxes[:, axis] + TO_REMOVE)

    # convert numpy to tensor if needed
    area_t, *_ = convert_data_type(area, torch.Tensor)

    # check if NaN or Inf, especially for half precision
    if area_t.isnan().any() or area_t.isinf().any():
        if area_t.dtype is torch.float16:
            raise ValueError("Box area is NaN or Inf. boxes is float16. Please change to float32 and test it again.")
        else:
            raise ValueError("Box area is NaN or Inf.")

    return area


def _box_inter_union(
    boxes1_t: torch.Tensor, boxes2_t: torch.Tensor, compute_dtype: torch.dtype = torch.float32
) -> Tuple[torch.Tensor, torch.Tensor]:
    """
    This internal function computes the intersection and union area of two set of boxes.

    Args:
        boxes1: bounding boxes, Nx4 or Nx6 torch tensor. The box mode is assumed to be ``StandardMode``
        boxes2: bounding boxes, Mx4 or Mx6 torch tensor. The box mode is assumed to be ``StandardMode``
        compute_dtype: default torch.float32, dtype with which the results will be computed

    Returns:
        inter, with size of (N,M) and dtype of ``compute_dtype``.
        union, with size of (N,M) and dtype of ``compute_dtype``.

    """
    spatial_dims = get_spatial_dims(boxes=boxes1_t)

    # compute area with float32
    area1 = box_area(boxes=boxes1_t.to(dtype=compute_dtype))  # (N,)
    area2 = box_area(boxes=boxes2_t.to(dtype=compute_dtype))  # (M,)

    # get the left top and right bottom points for the NxM combinations
    lt = torch.max(boxes1_t[:, None, :spatial_dims], boxes2_t[:, :spatial_dims]).to(
        dtype=compute_dtype
    )  # (N,M,spatial_dims) left top
    rb = torch.min(boxes1_t[:, None, spatial_dims:], boxes2_t[:, spatial_dims:]).to(
        dtype=compute_dtype
    )  # (N,M,spatial_dims) right bottom

    # compute size for the intersection region for the NxM combinations
    wh = (rb - lt + TO_REMOVE).clamp(min=0)  # (N,M,spatial_dims)
    inter = torch.prod(wh, dim=-1, keepdim=False)  # (N,M)

    union = area1[:, None] + area2 - inter
    return inter, union


def box_iou(boxes1: NdarrayOrTensor, boxes2: NdarrayOrTensor) -> NdarrayOrTensor:
    """
    Compute the intersection over union (IoU) of two set of boxes.

    Args:
        boxes1: bounding boxes, Nx4 or Nx6 torch tensor or ndarray. The box mode is assumed to be ``StandardMode``
        boxes2: bounding boxes, Mx4 or Mx6 torch tensor or ndarray. The box mode is assumed to be ``StandardMode``

    Returns:
        IoU, with size of (N,M) and same data type as ``boxes1``

    """

    if not isinstance(boxes1, type(boxes2)):
        warnings.warn(f"boxes1 is {type(boxes1)}, while boxes2 is {type(boxes2)}. The result will be {type(boxes1)}.")

    # convert numpy to tensor if needed
    boxes1_t, *_ = convert_data_type(boxes1, torch.Tensor)
    boxes2_t, *_ = convert_data_type(boxes2, torch.Tensor)

    # we do computation with compute_dtype to avoid overflow
    box_dtype = boxes1_t.dtype
    compute_dtype = torch.float32

    inter, union = _box_inter_union(boxes1_t, boxes2_t, compute_dtype=compute_dtype)

    # compute IoU and convert back to original box_dtype
    iou_t = inter / (union + torch.finfo(compute_dtype).eps)  # (N,M)
    iou_t = iou_t.to(dtype=box_dtype)

    # check if NaN or Inf
    if torch.isnan(iou_t).any() or torch.isinf(iou_t).any():
        raise ValueError("Box IoU is NaN or Inf.")

    # convert tensor back to numpy if needed
    iou, *_ = convert_to_dst_type(src=iou_t, dst=boxes1)
    return iou


def box_giou(boxes1: NdarrayOrTensor, boxes2: NdarrayOrTensor) -> NdarrayOrTensor:
    """
    Compute the generalized intersection over union (GIoU) of two sets of boxes.
    The two inputs can have different shapes.
=======
        center points with size of (N, spatial_dims)

    """
    spatial_dims = get_spatial_dims(boxes=boxes)
    return convert_box_mode(boxes=boxes, src_mode=StandardMode, dst_mode=CenterSizeMode)[:, :spatial_dims]


def centers_in_boxes(centers: NdarrayOrTensor, boxes: NdarrayOrTensor, eps: float = 0.01) -> NdarrayOrTensor:
    """
    Checks which center points are within boxes

    Args:
        boxes: bounding boxes, Nx4 or Nx6 torch tensor or ndarray. The box mode is assumed to be ``StandardMode``.
        centers: center points, Nx2 or Nx3 torch tensor or ndarray.
        eps: minimum distance to border of boxes.

    Returns:
        boolean array indicating which center points are within the boxes, sized (N,).

    Reference:
        https://github.com/MIC-DKFZ/nnDetection/blob/main/nndet/core/boxes/ops.py

    """
    spatial_dims = get_spatial_dims(boxes=boxes)

    # compute relative position of centers compared to borders
    # should be non-negative if centers are within boxes
    center_to_border = [centers[:, axis] - boxes[:, axis] for axis in range(spatial_dims)] + [
        boxes[:, axis + spatial_dims] - centers[:, axis] for axis in range(spatial_dims)
    ]

    if isinstance(boxes, np.ndarray):
        min_center_to_border: np.ndarray = np.stack(center_to_border, axis=1).min(axis=1)
        return min_center_to_border > eps  # array[bool]

    compute_dtype = torch.float32
    return torch.stack(center_to_border, dim=1).to(compute_dtype).min(dim=1)[0] > eps  # Tensor[bool]


def boxes_center_distance(
    boxes1: NdarrayOrTensor, boxes2: NdarrayOrTensor, euclidean: bool = True
) -> Tuple[NdarrayOrTensor, NdarrayOrTensor, NdarrayOrTensor]:
    """
    Distance of center points between two sets of boxes
>>>>>>> fdec959c

    Args:
        boxes1: bounding boxes, Nx4 or Nx6 torch tensor or ndarray. The box mode is assumed to be ``StandardMode``
        boxes2: bounding boxes, Mx4 or Mx6 torch tensor or ndarray. The box mode is assumed to be ``StandardMode``
<<<<<<< HEAD

    Returns:
        GIoU, with size of (N,M) and same data type as ``boxes1``

    Reference:
        https://giou.stanford.edu/GIoU.pdf

    """

    if not isinstance(boxes1, type(boxes2)):
        warnings.warn(f"boxes1 is {type(boxes1)}, while boxes2 is {type(boxes2)}. The result will be {type(boxes1)}.")

    # convert numpy to tensor if needed
    boxes1_t, *_ = convert_data_type(boxes1, torch.Tensor)
    boxes2_t, *_ = convert_data_type(boxes2, torch.Tensor)

    spatial_dims = get_spatial_dims(boxes=boxes1_t)

    # we do computation with compute_dtype to avoid overflow
    box_dtype = boxes1_t.dtype
    compute_dtype = torch.float32

    inter, union = _box_inter_union(boxes1_t, boxes2_t, compute_dtype=compute_dtype)
    iou = inter / (union + torch.finfo(compute_dtype).eps)  # (N,M)

    # Enclosure
    # get the left top and right bottom points for the NxM combinations
    lt = torch.min(boxes1_t[:, None, :spatial_dims], boxes2_t[:, :spatial_dims]).to(
        dtype=compute_dtype
    )  # (N,M,spatial_dims) left top
    rb = torch.max(boxes1_t[:, None, spatial_dims:], boxes2_t[:, spatial_dims:]).to(
        dtype=compute_dtype
    )  # (N,M,spatial_dims) right bottom

    # compute size for the enclosure region for the NxM combinations
    wh = (rb - lt + TO_REMOVE).clamp(min=0)  # (N,M,spatial_dims)
    enclosure = torch.prod(wh, dim=-1, keepdim=False)  # (N,M)

    # GIoU
    giou_t = iou - (enclosure - union) / (enclosure + torch.finfo(compute_dtype).eps)
    giou_t = giou_t.to(dtype=box_dtype)
    if torch.isnan(giou_t).any() or torch.isinf(giou_t).any():
        raise ValueError("Box GIoU is NaN or Inf.")

    # convert tensor back to numpy if needed
    giou, *_ = convert_to_dst_type(src=giou_t, dst=boxes1)
    return giou


def box_pair_giou(boxes1: NdarrayOrTensor, boxes2: NdarrayOrTensor) -> NdarrayOrTensor:
    """
    Compute the generalized intersection over union (GIoU) of a pair of boxes.
    The two inputs should have the same shape.

    Args:
        boxes1: bounding boxes, Nx4 or Nx6 torch tensor or ndarray. The box mode is assumed to be StandardMode
        boxes2: bounding boxes, same shape with boxes1. The box mode is assumed to be StandardMode

    Returns:
        paired GIoU, with size of (N,) and same data type as ``boxes1``

    Reference:
        https://giou.stanford.edu/GIoU.pdf
=======
        euclidean: computed the euclidean distance otherwise it uses the l1 distance

    Returns:
        - The pairwise distances for every element in boxes1 and boxes2,
          with size of (N,M) and same data type as ``boxes1``.
        - Center points of boxes1, with size of (N,spatial_dims) and same data type as ``boxes1``.
        - Center points of boxes2, with size of (M,spatial_dims) and same data type as ``boxes1``.

    Reference:
        https://github.com/MIC-DKFZ/nnDetection/blob/main/nndet/core/boxes/ops.py

>>>>>>> fdec959c
    """

    if not isinstance(boxes1, type(boxes2)):
        warnings.warn(f"boxes1 is {type(boxes1)}, while boxes2 is {type(boxes2)}. The result will be {type(boxes1)}.")

    # convert numpy to tensor if needed
    boxes1_t, *_ = convert_data_type(boxes1, torch.Tensor)
    boxes2_t, *_ = convert_data_type(boxes2, torch.Tensor)

<<<<<<< HEAD
    if boxes1_t.shape != boxes2_t.shape:
        raise ValueError("boxes1 and boxes2 should be paired and have same shape.")

    spatial_dims = get_spatial_dims(boxes=boxes1_t)

    # we do computation with compute_dtype to avoid overflow
    box_dtype = boxes1_t.dtype
    compute_dtype = torch.float32

    # compute area
    area1 = box_area(boxes=boxes1_t.to(dtype=compute_dtype))  # (N,)
    area2 = box_area(boxes=boxes2_t.to(dtype=compute_dtype))  # (N,)

    # Intersection
    # get the left top and right bottom points for the boxes pair
    lt = torch.max(boxes1_t[:, :spatial_dims], boxes2_t[:, :spatial_dims]).to(
        dtype=compute_dtype
    )  # (N,spatial_dims) left top
    rb = torch.min(boxes1_t[:, spatial_dims:], boxes2_t[:, spatial_dims:]).to(
        dtype=compute_dtype
    )  # (N,spatial_dims) right bottom

    # compute size for the intersection region for the boxes pair
    wh = (rb - lt + TO_REMOVE).clamp(min=0)  # (N,spatial_dims)
    inter = torch.prod(wh, dim=-1, keepdim=False)  # (N,)

    # compute IoU and convert back to original box_dtype
    union = area1 + area2 - inter
    iou = inter / (union + torch.finfo(compute_dtype).eps)  # (N,)

    # Enclosure
    # get the left top and right bottom points for the boxes pair
    lt = torch.min(boxes1_t[:, :spatial_dims], boxes2_t[:, :spatial_dims]).to(
        dtype=compute_dtype
    )  # (N,spatial_dims) left top
    rb = torch.max(boxes1_t[:, spatial_dims:], boxes2_t[:, spatial_dims:]).to(
        dtype=compute_dtype
    )  # (N,spatial_dims) right bottom

    # compute size for the enclose region for the boxes pair
    wh = (rb - lt + TO_REMOVE).clamp(min=0)  # (N,spatial_dims)
    enclosure = torch.prod(wh, dim=-1, keepdim=False)  # (N,)

    giou_t = iou - (enclosure - union) / (enclosure + torch.finfo(compute_dtype).eps)
    giou_t = giou_t.to(dtype=box_dtype)  # (N,spatial_dims)
    if torch.isnan(giou_t).any() or torch.isinf(giou_t).any():
        raise ValueError("Box GIoU is NaN or Inf.")

    # convert tensor back to numpy if needed
    giou, *_ = convert_to_dst_type(src=giou_t, dst=boxes1)
    return giou
=======
    compute_dtype = torch.float32

    center1 = box_centers(boxes1_t.to(compute_dtype))  # (N, spatial_dims)
    center2 = box_centers(boxes2_t.to(compute_dtype))  # (M, spatial_dims)

    if euclidean:
        dists = (center1[:, None] - center2[None]).pow(2).sum(-1).sqrt()
    else:
        # before sum: (N, M, spatial_dims)
        dists = (center1[:, None] - center2[None]).sum(-1)

    # convert tensor back to numpy if needed
    (dists, center1, center2), *_ = convert_to_dst_type(src=(dists, center1, center2), dst=boxes1)
    return dists, center1, center2
>>>>>>> fdec959c
<|MERGE_RESOLUTION|>--- conflicted
+++ resolved
@@ -574,21 +574,14 @@
     return convert_box_mode(boxes=boxes, src_mode=mode, dst_mode=StandardMode())
 
 
-<<<<<<< HEAD
 def is_valid_box_values(boxes: NdarrayOrTensor) -> bool:
     """
     This function checks whether the box size is non-negative.
-=======
-def box_centers(boxes: NdarrayOrTensor) -> NdarrayOrTensor:
-    """
-    Compute center points of boxes
->>>>>>> fdec959c
 
     Args:
         boxes: bounding boxes, Nx4 or Nx6 torch tensor or ndarray. The box mode is assumed to be ``StandardMode``
 
     Returns:
-<<<<<<< HEAD
         whether ``boxes`` is valid
     """
     spatial_dims = get_spatial_dims(boxes=boxes)
@@ -722,58 +715,7 @@
     """
     Compute the generalized intersection over union (GIoU) of two sets of boxes.
     The two inputs can have different shapes.
-=======
-        center points with size of (N, spatial_dims)
-
-    """
-    spatial_dims = get_spatial_dims(boxes=boxes)
-    return convert_box_mode(boxes=boxes, src_mode=StandardMode, dst_mode=CenterSizeMode)[:, :spatial_dims]
-
-
-def centers_in_boxes(centers: NdarrayOrTensor, boxes: NdarrayOrTensor, eps: float = 0.01) -> NdarrayOrTensor:
-    """
-    Checks which center points are within boxes
-
-    Args:
-        boxes: bounding boxes, Nx4 or Nx6 torch tensor or ndarray. The box mode is assumed to be ``StandardMode``.
-        centers: center points, Nx2 or Nx3 torch tensor or ndarray.
-        eps: minimum distance to border of boxes.
-
-    Returns:
-        boolean array indicating which center points are within the boxes, sized (N,).
-
-    Reference:
-        https://github.com/MIC-DKFZ/nnDetection/blob/main/nndet/core/boxes/ops.py
-
-    """
-    spatial_dims = get_spatial_dims(boxes=boxes)
-
-    # compute relative position of centers compared to borders
-    # should be non-negative if centers are within boxes
-    center_to_border = [centers[:, axis] - boxes[:, axis] for axis in range(spatial_dims)] + [
-        boxes[:, axis + spatial_dims] - centers[:, axis] for axis in range(spatial_dims)
-    ]
-
-    if isinstance(boxes, np.ndarray):
-        min_center_to_border: np.ndarray = np.stack(center_to_border, axis=1).min(axis=1)
-        return min_center_to_border > eps  # array[bool]
-
-    compute_dtype = torch.float32
-    return torch.stack(center_to_border, dim=1).to(compute_dtype).min(dim=1)[0] > eps  # Tensor[bool]
-
-
-def boxes_center_distance(
-    boxes1: NdarrayOrTensor, boxes2: NdarrayOrTensor, euclidean: bool = True
-) -> Tuple[NdarrayOrTensor, NdarrayOrTensor, NdarrayOrTensor]:
-    """
-    Distance of center points between two sets of boxes
->>>>>>> fdec959c
-
-    Args:
-        boxes1: bounding boxes, Nx4 or Nx6 torch tensor or ndarray. The box mode is assumed to be ``StandardMode``
-        boxes2: bounding boxes, Mx4 or Mx6 torch tensor or ndarray. The box mode is assumed to be ``StandardMode``
-<<<<<<< HEAD
-
+    
     Returns:
         GIoU, with size of (N,M) and same data type as ``boxes1``
 
@@ -836,19 +778,7 @@
 
     Reference:
         https://giou.stanford.edu/GIoU.pdf
-=======
-        euclidean: computed the euclidean distance otherwise it uses the l1 distance
-
-    Returns:
-        - The pairwise distances for every element in boxes1 and boxes2,
-          with size of (N,M) and same data type as ``boxes1``.
-        - Center points of boxes1, with size of (N,spatial_dims) and same data type as ``boxes1``.
-        - Center points of boxes2, with size of (M,spatial_dims) and same data type as ``boxes1``.
-
-    Reference:
-        https://github.com/MIC-DKFZ/nnDetection/blob/main/nndet/core/boxes/ops.py
-
->>>>>>> fdec959c
+        
     """
 
     if not isinstance(boxes1, type(boxes2)):
@@ -858,7 +788,6 @@
     boxes1_t, *_ = convert_data_type(boxes1, torch.Tensor)
     boxes2_t, *_ = convert_data_type(boxes2, torch.Tensor)
 
-<<<<<<< HEAD
     if boxes1_t.shape != boxes2_t.shape:
         raise ValueError("boxes1 and boxes2 should be paired and have same shape.")
 
@@ -910,7 +839,70 @@
     # convert tensor back to numpy if needed
     giou, *_ = convert_to_dst_type(src=giou_t, dst=boxes1)
     return giou
-=======
+
+def box_centers(boxes: NdarrayOrTensor) -> NdarrayOrTensor:
+    """
+    Compute center points of boxes
+
+        center points with size of (N, spatial_dims)
+
+    """
+    spatial_dims = get_spatial_dims(boxes=boxes)
+    return convert_box_mode(boxes=boxes, src_mode=StandardMode, dst_mode=CenterSizeMode)[:, :spatial_dims]
+
+
+def centers_in_boxes(centers: NdarrayOrTensor, boxes: NdarrayOrTensor, eps: float = 0.01) -> NdarrayOrTensor:
+    """
+    Checks which center points are within boxes
+
+    Args:
+        boxes: bounding boxes, Nx4 or Nx6 torch tensor or ndarray. The box mode is assumed to be ``StandardMode``.
+        centers: center points, Nx2 or Nx3 torch tensor or ndarray.
+        eps: minimum distance to border of boxes.
+
+    Returns:
+        boolean array indicating which center points are within the boxes, sized (N,).
+
+    Reference:
+        https://github.com/MIC-DKFZ/nnDetection/blob/main/nndet/core/boxes/ops.py
+
+    """
+    spatial_dims = get_spatial_dims(boxes=boxes)
+
+    # compute relative position of centers compared to borders
+    # should be non-negative if centers are within boxes
+    center_to_border = [centers[:, axis] - boxes[:, axis] for axis in range(spatial_dims)] + [
+        boxes[:, axis + spatial_dims] - centers[:, axis] for axis in range(spatial_dims)
+    ]
+
+    if isinstance(boxes, np.ndarray):
+        min_center_to_border: np.ndarray = np.stack(center_to_border, axis=1).min(axis=1)
+        return min_center_to_border > eps  # array[bool]
+
+    compute_dtype = torch.float32
+    return torch.stack(center_to_border, dim=1).to(compute_dtype).min(dim=1)[0] > eps  # Tensor[bool]
+
+
+def boxes_center_distance(
+    boxes1: NdarrayOrTensor, boxes2: NdarrayOrTensor, euclidean: bool = True
+) -> Tuple[NdarrayOrTensor, NdarrayOrTensor, NdarrayOrTensor]:
+    """
+    Distance of center points between two sets of boxes
+
+    Args:
+        boxes1: bounding boxes, Nx4 or Nx6 torch tensor or ndarray. The box mode is assumed to be ``StandardMode``
+        boxes2: bounding boxes, Mx4 or Mx6 torch tensor or ndarray. The box mode is assumed to be ``StandardMode``
+        euclidean: computed the euclidean distance otherwise it uses the l1 distance
+
+    Returns:
+        - The pairwise distances for every element in boxes1 and boxes2,
+          with size of (N,M) and same data type as ``boxes1``.
+        - Center points of boxes1, with size of (N,spatial_dims) and same data type as ``boxes1``.
+        - Center points of boxes2, with size of (M,spatial_dims) and same data type as ``boxes1``.
+
+    Reference:
+        https://github.com/MIC-DKFZ/nnDetection/blob/main/nndet/core/boxes/ops.py
+
     compute_dtype = torch.float32
 
     center1 = box_centers(boxes1_t.to(compute_dtype))  # (N, spatial_dims)
@@ -924,5 +916,4 @@
 
     # convert tensor back to numpy if needed
     (dists, center1, center2), *_ = convert_to_dst_type(src=(dists, center1, center2), dst=boxes1)
-    return dists, center1, center2
->>>>>>> fdec959c
+    return dists, center1, center2