--- conflicted
+++ resolved
@@ -321,21 +321,6 @@
             random transform object
 
         """
-<<<<<<< HEAD
-        for _transform in self.transform.transforms:
-            # execute all the deterministic transforms
-            if isinstance(_transform, RandomizableTrait) or not isinstance(_transform, Transform):
-                break
-            # this is to be consistent with CacheDataset even though it's not in a multi-thread situation.
-            _xform = deepcopy(_transform) if isinstance(_transform, ThreadUnsafe) else _transform
-        #     item_transformed = self.transform.evaluate_with_overrides(item_transformed, _xform)
-        #     item_transformed = apply_transform(_xform, item_transformed)
-        # item_transformed = self.transform.evaluate_with_overrides(item_transformed, None)
-            item_transformed = apply_transform(_transform, item_transformed,
-                                     lazy_evaluation=self.transform.lazy_evaluation,
-                                     overrides=self.transform.overrides)
-        item_transformed = execute_pending_transforms(item_transformed, self.transform.overrides)
-=======
         if not isinstance(self.transform, Compose):
             raise ValueError("transform must be an instance of monai.transforms.Compose.")
 
@@ -345,7 +330,6 @@
 
         item_transformed = self.transform(item_transformed, end=first_random, threading=True)
 
->>>>>>> 825b8db9
         if self.reset_ops_id:
             reset_ops_id(item_transformed)
         return item_transformed
@@ -363,31 +347,14 @@
         """
         if not isinstance(self.transform, Compose):
             raise ValueError("transform must be an instance of monai.transforms.Compose.")
-<<<<<<< HEAD
-        start_post_randomize_run = False
-        for _transform in self.transform.transforms:
-            if (
-                start_post_randomize_run
-                or isinstance(_transform, RandomizableTrait)
-                or not isinstance(_transform, Transform)
-            ):
-                start_post_randomize_run = True
-        #         item_transformed = self.transform.evaluate_with_overrides(item_transformed, _transform)
-        #         item_transformed = apply_transform(_transform, item_transformed)
-        # item_transformed = self.transform.evaluate_with_overrides(item_transformed, None)
-                item_transformed = apply_transform(_transform, item_transformed,
-                                         lazy_evaluation=self.transform.lazy_evaluation,
-                                         overrides=self.transform.overrides)
-        item_transformed = execute_pending_transforms(item_transformed, self.transform.overrides)
-=======
 
         first_random = self.transform.get_index_of_first(
             lambda t: isinstance(t, RandomizableTrait) or not isinstance(t, Transform)
         )
         if first_random is not None:
             item_transformed = self.transform(item_transformed, start=first_random)
->>>>>>> 825b8db9
-        return item_transformed
+
+    return item_transformed
 
     def _cachecheck(self, item_transformed):
         """
@@ -530,23 +497,9 @@
         """
         if not isinstance(self.transform, Compose):
             raise ValueError("transform must be an instance of monai.transforms.Compose.")
-<<<<<<< HEAD
-        for i, _transform in enumerate(self.transform.transforms):
-            if i == self.cache_n_trans:
-                break
-            _xform = deepcopy(_transform) if isinstance(_transform, ThreadUnsafe) else _transform
-        #     item_transformed = self.transform.evaluate_with_overrides(item_transformed, _xform)
-        #     item_transformed = apply_transform(_xform, item_transformed)
-        # item_transformed = self.transform.evaluate_with_overrides(item_transformed, None)
-            item_transformed = apply_transform(_transform, item_transformed,
-                                     lazy_evaluation=self.transform.lazy_evaluation,
-                                     overrides=self.transform.overrides)
-        item_transformed = execute_pending_transforms(item_transformed, self.transform.overrides)
-=======
 
         item_transformed = self.transform(item_transformed, end=self.cache_n_trans, threading=True)
 
->>>>>>> 825b8db9
         reset_ops_id(item_transformed)
         return item_transformed
 
@@ -562,21 +515,8 @@
         """
         if not isinstance(self.transform, Compose):
             raise ValueError("transform must be an instance of monai.transforms.Compose.")
-<<<<<<< HEAD
-        for i, _transform in enumerate(self.transform.transforms):
-            if i >= self.cache_n_trans:
-        #         item_transformed = self.transform.evaluate_with_overrides(item_transformed, item_transformed)
-        #         item_transformed = apply_transform(_transform, item_transformed)
-        # item_transformed = self.transform.evaluate_with_overrides(item_transformed, None)
-                item_transformed = apply_transform(_transform, item_transformed,
-                                         lazy_evaluation=self.transform.lazy_evaluation,
-                                         overrides=self.transform.overrides)
-        item_transformed = execute_pending_transforms(item_transformed, self.transform.overrides)
-        return item_transformed
-=======
 
         return self.transform(item_transformed, start=self.cache_n_trans)
->>>>>>> 825b8db9
 
 
 class LMDBDataset(PersistentDataset):
@@ -945,27 +885,12 @@
             idx: the index of the input data sequence.
         """
         item = self.data[idx]
-<<<<<<< HEAD
-        for _transform in self.transform.transforms:
-            # execute all the deterministic transforms
-            if isinstance(_transform, RandomizableTrait) or not isinstance(_transform, Transform):
-                break
-            _xform = deepcopy(_transform) if isinstance(_transform, ThreadUnsafe) else _transform
-        #     item = self.transform.evaluate_with_overrides(item, _xform)
-        #     item = apply_transform(_xform, item)
-        # item = self.transform.evaluate_with_overrides(item, None)
-            item = apply_transform(_transform, item,
-                                   lazy_evaluation=self.transform.lazy_evaluation,
-                                   overrides=self.transform.overrides)
-        item = execute_pending_transforms(item, self.transform.overrides)
-=======
 
         first_random = self.transform.get_index_of_first(
             lambda t: isinstance(t, RandomizableTrait) or not isinstance(t, Transform)
         )
         item = self.transform(item, end=first_random, threading=True)
 
->>>>>>> 825b8db9
         if self.as_contiguous:
             item = convert_to_contiguous(item, memory_format=torch.contiguous_format)
         return item
@@ -994,23 +919,6 @@
         # load data from cache and execute from the first random transform
         if not isinstance(self.transform, Compose):
             raise ValueError("transform must be an instance of monai.transforms.Compose.")
-<<<<<<< HEAD
-        for _transform in self.transform.transforms:
-            if start_run or isinstance(_transform, RandomizableTrait) or not isinstance(_transform, Transform):
-                # only need to deep copy data on first non-deterministic transform
-                if not start_run:
-                    start_run = True
-                    if self.copy_cache:
-                        data = deepcopy(data)
-        #         data = self.transform.evaluate_with_overrides(data, _transform)
-        #         data = apply_transform(_transform, data)
-        # data = self.transform.evaluate_with_overrides(data, None)
-
-                data = apply_transform(_transform, data,
-                                       lazy_evaluation=self.transform.lazy_evaluation,
-                                       overrides=self.transform.overrides)
-        data = execute_pending_transforms(data, self.transform.overrides)
-=======
 
         first_random = self.transform.get_index_of_first(
             lambda t: isinstance(t, RandomizableTrait) or not isinstance(t, Transform)
@@ -1019,7 +927,6 @@
             data = deepcopy(data) if self.copy_cache is True else data
             data = self.transform(data, start=first_random)
 
->>>>>>> 825b8db9
         return data
 
 
