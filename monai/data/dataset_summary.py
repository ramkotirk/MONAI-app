--- conflicted
+++ resolved
@@ -93,11 +93,7 @@
         After loading with `monai.DataLoader`, "pixdim" is in the form of `torch.Tensor` with size `(batch_size, 8)`.
 
         Args:
-<<<<<<< HEAD
-            spacing_key: key of the affine used to compute spacing in meta data (default: ``affine``).
-=======
-            spacing_key: key of spacing in metadata (default: ``pixdim``).
->>>>>>> e8d2d4f4
+            spacing_key: key of the affine used to compute spacing in metadata (default: ``affine``).
             anisotropic_threshold: threshold to decide if the target spacing is anisotropic (default: ``3``).
             percentile: for anisotropic target spacing, use the percentile of all spacings of the anisotropic axis to
                 replace that axis.
