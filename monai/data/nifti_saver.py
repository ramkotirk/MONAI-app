--- conflicted
+++ resolved
@@ -25,18 +25,13 @@
     """
     Save the data as NIfTI file, it can support single data content or a batch of data.
     Typically, the data can be segmentation predictions, call `save` for single data
-<<<<<<< HEAD
     or call `save_batch` to save a batch of data together.
     The name of saved file will be `{input_image_name}_{output_postfix}{output_ext}`,
     where the input image name is extracted from the provided meta data dictionary.
     If no meta data provided, use index from 0 as the filename prefix.
 
-=======
-    or call `save_batch` to save a batch of data together. If no meta data provided,
-    use index from 0 as the filename prefix.
+    Note: image should include channel dimension: [B],C,H,W,[D].
 
-    NB: image should include channel dimension: [B],C,H,W,[D].
->>>>>>> 5aceade3
     """
 
     def __init__(
