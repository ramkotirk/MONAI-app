# Copyright 2020 - 2021 MONAI Consortium
# Licensed under the Apache License, Version 2.0 (the "License");
# you may not use this file except in compliance with the License.
# You may obtain a copy of the License at
#     http://www.apache.org/licenses/LICENSE-2.0
# Unless required by applicable law or agreed to in writing, software
# distributed under the License is distributed on an "AS IS" BASIS,
# WITHOUT WARRANTIES OR CONDITIONS OF ANY KIND, either express or implied.
# See the License for the specific language governing permissions and
# limitations under the License.

from typing import Optional, Sequence, Union

import numpy as np
import torch

from monai.transforms.spatial.array import Resize
from monai.utils import InterpolateMode, ensure_tuple_rep, look_up_option, optional_import
<<<<<<< HEAD
from monai.utils.enums import DataObjects
from monai.utils.misc import convert_data_type
=======
>>>>>>> a566dc69

Image, _ = optional_import("PIL", name="Image")


def write_png(
    data: DataObjects.Images,
    file_name: str,
    output_spatial_shape: Optional[Sequence[int]] = None,
    mode: Union[InterpolateMode, str] = InterpolateMode.BICUBIC,
    scale: Optional[int] = None,
) -> None:
    """
    Write numpy data into png files to disk.
    Spatially it supports HW for 2D.(H,W) or (H,W,3) or (H,W,4).
    If `scale` is None, expect the input data in `np.uint8` or `np.uint16` type.
    It's based on the Image module in PIL library:
    https://pillow.readthedocs.io/en/stable/reference/Image.html

    Args:
        data: input data to write to file.
        file_name: expected file name that saved on disk.
        output_spatial_shape: spatial shape of the output image.
        mode: {``"nearest"``, ``"linear"``, ``"bilinear"``, ``"bicubic"``, ``"trilinear"``, ``"area"``}
            The interpolation mode. Defaults to ``"bicubic"``.
            See also: https://pytorch.org/docs/stable/nn.functional.html#interpolate
        scale: {``255``, ``65535``} postprocess data by clipping to [0, 1] and scaling to
            [0, 255] (uint8) or [0, 65535] (uint16). Default is None to disable scaling.

    Raises:
        ValueError: When ``scale`` is not one of [255, 65535].

    """
    if not isinstance(data, (np.ndarray, torch.Tensor)):
        raise AssertionError("input data must be np.ndarray/torch.Tensor.")
    data_np: np.ndarray
    data_np, *_ = convert_data_type(data, np.ndarray)  # type: ignore
    if len(data_np.shape) == 3 and data_np.shape[2] == 1:  # PIL Image can't save image with 1 channel
        data_np = data_np.squeeze(2)
    if output_spatial_shape is not None:
        output_spatial_shape_ = ensure_tuple_rep(output_spatial_shape, 2)
        mode = look_up_option(mode, InterpolateMode)
        align_corners = None if mode in (InterpolateMode.NEAREST, InterpolateMode.AREA) else False
        xform = Resize(spatial_size=output_spatial_shape_, mode=mode, align_corners=align_corners)
        _min, _max = np.min(data_np), np.max(data_np)
        if len(data_np.shape) == 3:
            data_np = np.moveaxis(data_np, -1, 0)  # to channel first
            data_np = xform(data_np)  # type: ignore
            data_np = np.moveaxis(data_np, 0, -1)
        else:  # (H, W)
            data_np = np.expand_dims(data_np, 0)  # make a channel
            # first channel
            data_np = xform(data_np)[0]  # type: ignore
        if mode != InterpolateMode.NEAREST:
            data_np = np.clip(data_np, _min, _max)  # type: ignore

    if scale is not None:
        data_np = np.clip(data_np, 0.0, 1.0)  # type: ignore # png writer only can scale data in range [0, 1]
        if scale == np.iinfo(np.uint8).max:
            data_np = (scale * data_np).astype(np.uint8)
        elif scale == np.iinfo(np.uint16).max:
            data_np = (scale * data_np).astype(np.uint16)
        else:
            raise ValueError(f"Unsupported scale: {scale}, available options are [255, 65535]")

    # PNG data must be int number
    if data_np.dtype not in (np.uint8, np.uint16):  # type: ignore
        data_np = data_np.astype(np.uint8)

<<<<<<< HEAD
    img = Image.fromarray(data_np)
=======
    data = np.moveaxis(data, 0, 1)
    img = Image.fromarray(data)
>>>>>>> a566dc69
    img.save(file_name, "PNG")
    return<|MERGE_RESOLUTION|>--- conflicted
+++ resolved
@@ -16,11 +16,8 @@
 
 from monai.transforms.spatial.array import Resize
 from monai.utils import InterpolateMode, ensure_tuple_rep, look_up_option, optional_import
-<<<<<<< HEAD
 from monai.utils.enums import DataObjects
 from monai.utils.misc import convert_data_type
-=======
->>>>>>> a566dc69
 
 Image, _ = optional_import("PIL", name="Image")
 
@@ -89,11 +86,7 @@
     if data_np.dtype not in (np.uint8, np.uint16):  # type: ignore
         data_np = data_np.astype(np.uint8)
 
-<<<<<<< HEAD
+    data_np = np.moveaxis(data_np, 0, 1)
     img = Image.fromarray(data_np)
-=======
-    data = np.moveaxis(data, 0, 1)
-    img = Image.fromarray(data)
->>>>>>> a566dc69
     img.save(file_name, "PNG")
     return