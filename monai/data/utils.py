--- conflicted
+++ resolved
@@ -37,11 +37,8 @@
     first,
     optional_import,
 )
-<<<<<<< HEAD
+from monai.utils.enums import Method
 from monai.utils.misc import issequenceiterable
-=======
-from monai.utils.enums import Method
->>>>>>> c98fe05e
 
 nib, _ = optional_import("nibabel")
 
@@ -69,10 +66,7 @@
     "json_hashing",
     "pickle_hashing",
     "sorted_dict",
-<<<<<<< HEAD
     "decollate_batch",
-=======
->>>>>>> c98fe05e
     "pad_list_data_collate",
 ]
 
@@ -264,15 +258,11 @@
         raise RuntimeError(re_str)
 
 
-<<<<<<< HEAD
-def pad_list_data_collate(batch: Sequence):
-=======
 def pad_list_data_collate(
     batch: Sequence,
     method: Union[Method, str] = Method.SYMMETRIC,
     mode: Union[NumpyPadMode, str] = NumpyPadMode.CONSTANT,
 ):
->>>>>>> c98fe05e
     """
     Same as MONAI's ``list_data_collate``, except any tensors are centrally padded to match the shape of the biggest
     tensor in each dimension.
@@ -280,15 +270,6 @@
     Note:
         Need to use this collate if apply some transforms that can generate batch data.
 
-<<<<<<< HEAD
-    """
-    for key in batch[0].keys():
-        max_shapes = []
-        for elem in batch:
-            if not isinstance(elem[key], (torch.Tensor, np.ndarray)):
-                break
-            max_shapes.append(elem[key].shape[1:])
-=======
     Args:
         batch: batch of data to pad-collate
         method: padding method (see :py:class:`monai.transforms.SpatialPad`)
@@ -301,7 +282,6 @@
             if not isinstance(elem[key_or_idx], (torch.Tensor, np.ndarray)):
                 break
             max_shapes.append(elem[key_or_idx].shape[1:])
->>>>>>> c98fe05e
         # len > 0 if objects were arrays
         if len(max_shapes) == 0:
             continue
@@ -310,17 +290,35 @@
         if np.all(np.array(max_shapes).min(axis=0) == max_shape):
             continue
         # Do we need to convert output to Tensor?
-<<<<<<< HEAD
-        output_to_tensor = isinstance(batch[0][key], torch.Tensor)
-
-        # Use `SpatialPadd` to match sizes
+        output_to_tensor = isinstance(batch[0][key_or_idx], torch.Tensor)
+
+        # Use `SpatialPadd` or `SpatialPad` to match sizes
         # Default params are central padding, padding with 0's
-        # Use the dictionary version so that the transformation is recorded
-        padder = monai.transforms.croppad.dictionary.SpatialPadd(key, max_shape)  # type: ignore
+        # If input is dictionary, use the dictionary version so that the transformation is recorded
+        padder: Union[SpatialPadd, SpatialPad]
+        if list_of_dicts:
+            from monai.transforms.croppad.dictionary import SpatialPadd  # needs to be here to avoid circular import
+
+            padder = SpatialPadd(key_or_idx, max_shape, method, mode)  # type: ignore
+
+        else:
+            from monai.transforms.croppad.array import SpatialPad  # needs to be here to avoid circular import
+
+            padder = SpatialPad(max_shape, method, mode)  # type: ignore
+
         for idx in range(len(batch)):
-            batch[idx][key] = padder(batch[idx])[key]
+            padded = padder(batch[idx])[key_or_idx] if list_of_dicts else padder(batch[idx][key_or_idx])
+            # since tuple is immutable we'll have to recreate
+            if isinstance(batch[idx], tuple):
+                batch[idx] = list(batch[idx])  # type: ignore
+                batch[idx][key_or_idx] = padded
+                batch[idx] = tuple(batch[idx])  # type: ignore
+            # else, replace
+            else:
+                batch[idx][key_or_idx] = padder(batch[idx])[key_or_idx]
+
             if output_to_tensor:
-                batch[idx][key] = torch.Tensor(batch[idx][key])
+                batch[idx][key_or_idx] = torch.Tensor(batch[idx][key_or_idx])
 
     # After padding, use default list collator
     return list_data_collate(batch)
@@ -389,40 +387,6 @@
         raise TypeError(f"Not sure how to de-collate type: {type(data)}")
 
     return [{key: decollate(data[key], idx) for key in data.keys()} for idx in range(batch_size)]
-=======
-        output_to_tensor = isinstance(batch[0][key_or_idx], torch.Tensor)
-
-        # Use `SpatialPadd` or `SpatialPad` to match sizes
-        # Default params are central padding, padding with 0's
-        # If input is dictionary, use the dictionary version so that the transformation is recorded
-        padder: Union[SpatialPadd, SpatialPad]
-        if list_of_dicts:
-            from monai.transforms.croppad.dictionary import SpatialPadd  # needs to be here to avoid circular import
-
-            padder = SpatialPadd(key_or_idx, max_shape, method, mode)  # type: ignore
-
-        else:
-            from monai.transforms.croppad.array import SpatialPad  # needs to be here to avoid circular import
-
-            padder = SpatialPad(max_shape, method, mode)  # type: ignore
-
-        for idx in range(len(batch)):
-            padded = padder(batch[idx])[key_or_idx] if list_of_dicts else padder(batch[idx][key_or_idx])
-            # since tuple is immutable we'll have to recreate
-            if isinstance(batch[idx], tuple):
-                batch[idx] = list(batch[idx])  # type: ignore
-                batch[idx][key_or_idx] = padded
-                batch[idx] = tuple(batch[idx])  # type: ignore
-            # else, replace
-            else:
-                batch[idx][key_or_idx] = padder(batch[idx])[key_or_idx]
-
-            if output_to_tensor:
-                batch[idx][key_or_idx] = torch.Tensor(batch[idx][key_or_idx])
-
-    # After padding, use default list collator
-    return list_data_collate(batch)
->>>>>>> c98fe05e
 
 
 def worker_init_fn(worker_id: int) -> None:
