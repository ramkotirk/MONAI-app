--- conflicted
+++ resolved
@@ -36,11 +36,8 @@
     first,
     optional_import,
 )
-<<<<<<< HEAD
+from monai.utils.enums import Method
 from monai.utils.misc import issequenceiterable
-=======
-from monai.utils.enums import Method
->>>>>>> c98fe05e
 
 nib, _ = optional_import("nibabel")
 
@@ -68,11 +65,8 @@
     "json_hashing",
     "pickle_hashing",
     "sorted_dict",
-<<<<<<< HEAD
     "decollate_batch",
-=======
     "pad_list_data_collate",
->>>>>>> c98fe05e
 ]
 
 
@@ -261,6 +255,71 @@
                 + "documentation)."
             )
         raise RuntimeError(re_str)
+
+
+def decollate_batch(data: dict, batch_size: Optional[int] = None) -> List[dict]:
+    """De-collate a batch of data (for example, as produced by a `DataLoader`).
+
+    Returns a list of dictionaries. Each dictionary will only contain the data for a given batch.
+
+    Images originally stored as (B,C,H,W,[D]) will be returned as (C,H,W,[D]). Other information,
+    such as metadata, may have been stored in a list (or a list inside nested dictionaries). In
+    this case we return the element of the list corresponding to the batch idx.
+
+    Return types aren't guaranteed to be the same as the original, since numpy arrays will have been
+    converted to torch.Tensor, and tuples/lists may have been converted to lists of tensors
+
+    For example:
+
+    .. code-block:: python
+
+        batch_data = {
+            "image": torch.rand((2,1,10,10)),
+            "image_meta_dict": {"scl_slope": torch.Tensor([0.0, 0.0])}
+        }
+        out = decollate_batch(batch_data)
+        print(len(out))
+        >>> 2
+
+        print(out[0])
+        >>> {'image': tensor([[[4.3549e-01...43e-01]]]), 'image_meta_dict': {'scl_slope': 0.0}}
+
+    Args:
+        data: data to be de-collated.
+        batch_size: number of batches in data. If `None` is passed, try to figure out batch size.
+    """
+    if not isinstance(data, dict):
+        raise RuntimeError("Only currently implemented for dictionary data (might be trivial to adapt).")
+    if batch_size is None:
+        for v in data.values():
+            if isinstance(v, torch.Tensor):
+                batch_size = v.shape[0]
+                break
+    if batch_size is None:
+        raise RuntimeError("Couldn't determine batch size, please specify as argument.")
+
+    def torch_to_single(d: torch.Tensor):
+        """If input is a torch.Tensor with only 1 element, return just the element."""
+        return d if d.numel() > 1 else d.item()
+
+    def decollate(data: Any, idx: int):
+        """Recursively de-collate."""
+        if isinstance(data, dict):
+            return {k: decollate(v, idx) for k, v in data.items()}
+        if isinstance(data, torch.Tensor):
+            out = data[idx]
+            return torch_to_single(out)
+        elif isinstance(data, list):
+            if len(data) == 0:
+                return data
+            if isinstance(data[0], torch.Tensor):
+                return [torch_to_single(d[idx]) for d in data]
+            if issequenceiterable(data[0]):
+                return [decollate(d, idx) for d in data]
+            return data[idx]
+        raise TypeError(f"Not sure how to de-collate type: {type(data)}")
+
+    return [{key: decollate(data[key], idx) for key in data.keys()} for idx in range(batch_size)]
 
 
 def pad_list_data_collate(
@@ -327,71 +386,6 @@
 
     # After padding, use default list collator
     return list_data_collate(batch)
-
-
-def decollate_batch(data: dict, batch_size: Optional[int] = None) -> List[dict]:
-    """De-collate a batch of data (for example, as produced by a `DataLoader`).
-
-    Returns a list of dictionaries. Each dictionary will only contain the data for a given batch.
-
-    Images originally stored as (B,C,H,W,[D]) will be returned as (C,H,W,[D]). Other information,
-    such as metadata, may have been stored in a list (or a list inside nested dictionaries). In
-    this case we return the element of the list corresponding to the batch idx.
-
-    Return types aren't guaranteed to be the same as the original, since numpy arrays will have been
-    converted to torch.Tensor, and tuples/lists may have been converted to lists of tensors
-
-    For example:
-
-    .. code-block:: python
-
-        batch_data = {
-            "image": torch.rand((2,1,10,10)),
-            "image_meta_dict": {"scl_slope": torch.Tensor([0.0, 0.0])}
-        }
-        out = decollate_batch(batch_data)
-        print(len(out))
-        >>> 2
-
-        print(out[0])
-        >>> {'image': tensor([[[4.3549e-01...43e-01]]]), 'image_meta_dict': {'scl_slope': 0.0}}
-
-    Args:
-        data: data to be de-collated.
-        batch_size: number of batches in data. If `None` is passed, try to figure out batch size.
-    """
-    if not isinstance(data, dict):
-        raise RuntimeError("Only currently implemented for dictionary data (might be trivial to adapt).")
-    if batch_size is None:
-        for v in data.values():
-            if isinstance(v, torch.Tensor):
-                batch_size = v.shape[0]
-                break
-    if batch_size is None:
-        raise RuntimeError("Couldn't determine batch size, please specify as argument.")
-
-    def torch_to_single(d: torch.Tensor):
-        """If input is a torch.Tensor with only 1 element, return just the element."""
-        return d if d.numel() > 1 else d.item()
-
-    def decollate(data: Any, idx: int):
-        """Recursively de-collate."""
-        if isinstance(data, dict):
-            return {k: decollate(v, idx) for k, v in data.items()}
-        if isinstance(data, torch.Tensor):
-            out = data[idx]
-            return torch_to_single(out)
-        elif isinstance(data, list):
-            if len(data) == 0:
-                return data
-            if isinstance(data[0], torch.Tensor):
-                return [torch_to_single(d[idx]) for d in data]
-            if issequenceiterable(data[0]):
-                return [decollate(d, idx) for d in data]
-            return data[idx]
-        raise TypeError(f"Not sure how to de-collate type: {type(data)}")
-
-    return [{key: decollate(data[key], idx) for key in data.keys()} for idx in range(batch_size)]
 
 
 def worker_init_fn(worker_id: int) -> None:
