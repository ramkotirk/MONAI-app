--- conflicted
+++ resolved
@@ -27,11 +27,7 @@
 import torch
 from torch.utils.data._utils.collate import default_collate
 
-<<<<<<< HEAD
-from monai.config.type_definitions import NdarrayOrTensor, PathLike
-=======
 from monai.config.type_definitions import NdarrayOrTensor, NdarrayTensor, PathLike
->>>>>>> dae34690
 from monai.networks.layers.simplelayers import GaussianFilter
 from monai.utils import (
     MAX_SEED,
@@ -680,18 +676,6 @@
     """
     shape = np.array(spatial_shape, copy=True, dtype=float)
     sr = len(shape)
-<<<<<<< HEAD
-    in_affine = convert_data_type(to_affine_nd(sr, in_affine), np.ndarray)[0]  # type: ignore
-    out_affine = convert_data_type(to_affine_nd(sr, out_affine), np.ndarray)[0]  # type: ignore
-    in_coords = [(0.0, dim - 1.0) for dim in shape]
-    corners: np.ndarray = np.asarray(np.meshgrid(*in_coords, indexing="ij")).reshape((len(shape), -1))
-    corners = np.concatenate((corners, np.ones_like(corners[:1])))
-    corners = in_affine @ corners  # type: ignore
-    try:
-        inv_mat = np.linalg.inv(out_affine)
-    except np.linalg.LinAlgError as e:
-        raise ValueError(f"Affine {out_affine} is not invertible") from e
-=======
     in_affine_ = convert_data_type(to_affine_nd(sr, in_affine), np.ndarray)[0]
     out_affine_ = convert_data_type(to_affine_nd(sr, out_affine), np.ndarray)[0]
     in_coords = [(0.0, dim - 1.0) for dim in shape]
@@ -702,7 +686,6 @@
         inv_mat = np.linalg.inv(out_affine_)
     except np.linalg.LinAlgError as e:
         raise ValueError(f"Affine {out_affine_} is not invertible") from e
->>>>>>> dae34690
     corners_out = inv_mat @ corners
     corners_out = corners_out[:-1] / corners_out[-1]
     out_shape = np.round(corners_out.ptp(axis=1) + 1.0)
@@ -717,11 +700,7 @@
     return out_shape.astype(int, copy=False), offset
 
 
-<<<<<<< HEAD
-def to_affine_nd(r: Union[np.ndarray, int], affine: NdarrayOrTensor, dtype=np.float64) -> NdarrayOrTensor:
-=======
 def to_affine_nd(r: Union[np.ndarray, int], affine: NdarrayTensor, dtype=np.float64) -> NdarrayTensor:
->>>>>>> dae34690
     """
     Using elements from affine, to create a new affine matrix by
     assigning the rotation/zoom/scaling matrix and the translation vector.
@@ -749,12 +728,7 @@
         an (r+1) x (r+1) matrix (tensor or ndarray depends on the input ``affine`` data type)
 
     """
-<<<<<<< HEAD
-    affine_np: np.ndarray
-    affine_np = convert_data_type(affine, output_type=np.ndarray, dtype=dtype, wrap_sequence=True)[0]  # type: ignore
-=======
     affine_np = convert_data_type(affine, output_type=np.ndarray, dtype=dtype, wrap_sequence=True)[0]
->>>>>>> dae34690
     affine_np = affine_np.copy()
     if affine_np.ndim != 2:
         raise ValueError(f"affine must have 2 dimensions, got {affine_np.ndim}.")
@@ -768,37 +742,8 @@
     new_affine[:d, :d] = affine_np[:d, :d]
     if d > 1:
         new_affine[:d, -1] = affine_np[:d, -1]
-<<<<<<< HEAD
-    new_affine, *_ = convert_to_dst_type(new_affine, affine, dtype=dtype)  # type: ignore
-    return new_affine
-=======
     output, *_ = convert_to_dst_type(new_affine, affine, dtype=dtype)
     return output
-
-
-def reorient_spatial_axes(
-    data_shape: Sequence[int], init_affine: NdarrayOrTensor, target_affine: NdarrayOrTensor
-) -> Tuple[np.ndarray, NdarrayOrTensor]:
-    """
-    Given the input ``init_affine``, compute the orientation transform between
-    it and ``target_affine`` by rearranging/flipping the axes.
-
-    Returns the orientation transform and the updated affine (tensor or ndarray
-    depends on the input ``affine`` data type).
-    Note that this function requires external module ``nibabel.orientations``.
-    """
-    init_affine_, *_ = convert_data_type(init_affine, np.ndarray)
-    target_affine_, *_ = convert_data_type(target_affine, np.ndarray)
-    start_ornt = nib.orientations.io_orientation(init_affine_)
-    target_ornt = nib.orientations.io_orientation(target_affine_)
-    try:
-        ornt_transform = nib.orientations.ornt_transform(start_ornt, target_ornt)
-    except ValueError as e:
-        raise ValueError(f"The input affine {init_affine} and target affine {target_affine} are not compatible.") from e
-    new_affine = init_affine_ @ nib.orientations.inv_ornt_aff(ornt_transform, data_shape)
-    new_affine, *_ = convert_to_dst_type(new_affine, init_affine)
-    return ornt_transform, new_affine
->>>>>>> dae34690
 
 
 def reorient_spatial_axes(
