--- conflicted
+++ resolved
@@ -347,10 +347,6 @@
 
     """
 
-<<<<<<< HEAD
-    def __init__(self, backend: str = "cucim", level: int = 0, channel_dim: int = 0, **kwargs):
-        super().__init__(level, channel_dim, **kwargs)
-=======
     supported_backends = ["cucim", "openslide", "tifffile"]
 
     def __init__(
@@ -363,7 +359,6 @@
         mode: str = "RGB",
         **kwargs,
     ):
->>>>>>> 01b6d70b
         self.backend = backend.lower()
         self.reader: CuCIMWSIReader | OpenSlideWSIReader | TiffFileWSIReader
         if self.backend == "cucim":
