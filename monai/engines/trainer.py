--- conflicted
+++ resolved
@@ -80,14 +80,9 @@
         iteration_update: Optional[Callable] = None,
         lr_scheduler=None,
         inferer=SimpleInferer(),
-<<<<<<< HEAD
-        amp=True,
+        amp: bool = True,
         post_transform=None,
-        key_train_metric=None,
-=======
-        amp: bool = True,
         key_train_metric: Optional[Metric] = None,
->>>>>>> da800411
         additional_metrics=None,
         train_handlers=None,
     ):
