# Copyright (c) MONAI Consortium
# Licensed under the Apache License, Version 2.0 (the "License");
# you may not use this file except in compliance with the License.
# You may obtain a copy of the License at
#     http://www.apache.org/licenses/LICENSE-2.0
# Unless required by applicable law or agreed to in writing, software
# distributed under the License is distributed on an "AS IS" BASIS,
# WITHOUT WARRANTIES OR CONDITIONS OF ANY KIND, either express or implied.
# See the License for the specific language governing permissions and
# limitations under the License.

from __future__ import annotations

import os
from collections import OrderedDict
from collections.abc import Callable, Sequence
from typing import TYPE_CHECKING, Any

import numpy as np
import torch

from monai.config import IgniteInfo, KeysCollection, PathLike
from monai.utils import ensure_tuple, look_up_option, min_version, optional_import

idist, _ = optional_import("ignite", IgniteInfo.OPT_IMPORT_VERSION, min_version, "distributed")
if TYPE_CHECKING:
    from ignite.engine import Engine
else:
    Engine, _ = optional_import("ignite.engine", IgniteInfo.OPT_IMPORT_VERSION, min_version, "Engine")

__all__ = ["stopping_fn_from_metric", "stopping_fn_from_loss", "write_metrics_reports", "from_engine"]


def stopping_fn_from_metric(metric_name: str) -> Callable[[Engine], Any]:
    """
    Returns a stopping function for ignite.handlers.EarlyStopping using the given metric name.
    """

    def stopping_fn(engine: Engine) -> Any:
        return engine.state.metrics[metric_name]

    return stopping_fn


def stopping_fn_from_loss() -> Callable[[Engine], Any]:
    """
    Returns a stopping function for ignite.handlers.EarlyStopping using the loss value.
    """

    def stopping_fn(engine: Engine) -> Any:
        return -engine.state.output  # type:ignore

    return stopping_fn


def write_metrics_reports(
    save_dir: PathLike,
    images: Sequence[str] | None,
    metrics: dict[str, torch.Tensor | np.ndarray] | None,
    metric_details: dict[str, torch.Tensor | np.ndarray] | None,
    summary_ops: str | Sequence[str] | None,
    deli: str = ",",
    output_type: str = "csv",
    class_labels: list[str] | None = None,
) -> None:
    """
    Utility function to write the metrics into files, contains 3 parts:
    1. if `metrics` dict is not None, write overall metrics into file, every line is a metric name and value pair.
    2. if `metric_details` dict is not None,  write raw metric data of every image into file, every line for 1 image.
    3. if `summary_ops` is not None, compute summary based on operations on `metric_details` and write to file.

    Args:
        save_dir: directory to save all the metrics reports.
        images: name or path of every input image corresponding to the metric_details data.
            if None, will use index number as the filename of every input image.
        metrics: a dictionary of (metric name, metric value) pairs.
        metric_details: a dictionary of (metric name, metric raw values) pairs, usually, it comes from metrics
            computation, for example, the raw value can be the mean_dice of every channel of every input image.
        summary_ops: expected computation operations to generate the summary report.
            it can be: None, "*" or list of strings, default to None.
            None - don't generate summary report for every expected metric_details.
            "*" - generate summary report for every metric_details with all the supported operations.
            list of strings - generate summary report for every metric_details with specified operations, they
            should be within list: ["mean", "median", "max", "min", "<int>percentile", "std", "notnans"].
            the number in "<int>percentile" should be [0, 100], like: "15percentile". default: "90percentile".
            for more details, please check: https://numpy.org/doc/stable/reference/generated/numpy.nanpercentile.html.
            note that: for the overall summary, it computes `nanmean` of all classes for each image first,
            then compute summary. example of the generated summary report::

                class    mean    median    max    5percentile 95percentile  notnans
                class0  6.0000   6.0000   7.0000   5.1000      6.9000       2.0000
                class1  6.0000   6.0000   6.0000   6.0000      6.0000       1.0000
                mean    6.2500   6.2500   7.0000   5.5750      6.9250       2.0000

        deli: the delimiter character in the saved file, default to "," as the default output type is `csv`.
            to be consistent with: https://docs.python.org/3/library/csv.html#csv.Dialect.delimiter.
        output_type: expected output file type, supported types: ["csv"], default to "csv".
        class_labels: list of class names used to name the classes in the output report, if None,
            "class0", ..., "classn" are used, default to None.

    """
    if output_type.lower() != "csv":
        raise ValueError(f"unsupported output type: {output_type}.")

    if not os.path.exists(save_dir):
        os.makedirs(save_dir)

    if metrics is not None and len(metrics) > 0:
        with open(os.path.join(save_dir, "metrics.csv"), "w") as f:
            for k, v in metrics.items():
                f.write(f"{k}{deli}{str(v)}\n")
    if metric_details is not None and len(metric_details) > 0:
        for k, v in metric_details.items():
            if isinstance(v, torch.Tensor):
                v = v.cpu().numpy()
            if v.ndim == 0:
                # reshape to [1, 1] if no batch and class dims
                v = v.reshape((1, 1))
            elif v.ndim == 1:
                # reshape to [N, 1] if no class dim
                v = v.reshape((-1, 1))

            # add the average value of all classes to v
            if class_labels is None:
                class_labels = ["class" + str(i) for i in range(v.shape[1])]
            else:
<<<<<<< HEAD
                class_labels = [str(i) for i in class_labels]  # ensure to have a list of str
=======
                class_labels=[str(i) for i in class_labels]  # ensure to have a list of str
>>>>>>> 3cf19d04

            class_labels += ["mean"]
            v = np.concatenate([v, np.nanmean(v, axis=1, keepdims=True)], axis=1)

            with open(os.path.join(save_dir, f"{k}_raw.csv"), "w") as f:
                f.write(f"filename{deli}{deli.join(class_labels)}\n")
                for i, b in enumerate(v):
                    f.write(
                        f"{images[i] if images is not None else str(i)}{deli}"
                        f"{deli.join([f'{c:.4f}' if isinstance(c, (int, float)) else str(c) for c in b])}\n"
                    )

            if summary_ops is not None:
                supported_ops = OrderedDict(
                    {
                        "mean": np.nanmean,
                        "median": np.nanmedian,
                        "max": np.nanmax,
                        "min": np.nanmin,
                        "90percentile": lambda x: np.nanpercentile(x[0], x[1]),
                        "std": np.nanstd,
                        "notnans": lambda x: (~np.isnan(x)).sum(),
                    }
                )
                ops = ensure_tuple(summary_ops)
                if "*" in ops:
                    ops = tuple(supported_ops.keys())

                def _compute_op(op: str, d: np.ndarray) -> Any:
                    if not op.endswith("percentile"):
                        c_op = look_up_option(op, supported_ops)
                        return c_op(d)

                    threshold = int(op.split("percentile")[0])
                    return supported_ops["90percentile"]((d, threshold))  # type: ignore

                with open(os.path.join(save_dir, f"{k}_summary.csv"), "w") as f:
                    f.write(f"class{deli}{deli.join(ops)}\n")
                    for i, c in enumerate(np.transpose(v)):
                        f.write(f"{class_labels[i]}{deli}{deli.join([f'{_compute_op(k, c):.4f}' for k in ops])}\n")


def from_engine(keys: KeysCollection, first: bool = False) -> Callable:
    """
    Utility function to simplify the `batch_transform` or `output_transform` args of ignite components
    when handling dictionary or list of dictionaries(for example: `engine.state.batch` or `engine.state.output`).
    Users only need to set the expected keys, then it will return a callable function to extract data from
    dictionary and construct a tuple respectively.

    If data is a list of dictionaries after decollating, extract expected keys and construct lists respectively,
    for example, if data is `[{"A": 1, "B": 2}, {"A": 3, "B": 4}]`, from_engine(["A", "B"]): `([1, 3], [2, 4])`.

    It can help avoid a complicated `lambda` function and make the arg of metrics more straight-forward.
    For example, set the first key as the prediction and the second key as label to get the expected data
    from `engine.state.output` for a metric::

        from monai.handlers import MeanDice, from_engine

        metric = MeanDice(
            include_background=False,
            output_transform=from_engine(["pred", "label"])
        )

    Args:
        keys: specified keys to extract data from dictionary or decollated list of dictionaries.
        first: whether only extract specified keys from the first item if input data is a list of dictionaries,
            it's used to extract the scalar data which doesn't have batch dim and was replicated into every
            dictionary when decollating, like `loss`, etc.


    """
    _keys = ensure_tuple(keys)

    def _wrapper(data):
        if isinstance(data, dict):
            return tuple(data[k] for k in _keys)
        if isinstance(data, list) and isinstance(data[0], dict):
            # if data is a list of dictionaries, extract expected keys and construct lists,
            # if `first=True`, only extract keys from the first item of the list
            ret = [data[0][k] if first else [i[k] for i in data] for k in _keys]
            return tuple(ret) if len(ret) > 1 else ret[0]

    return _wrapper


def ignore_data(x: Any) -> None:
    """
    Always return `None` for any input data.
    A typical usage is to avoid logging the engine output of every iteration during evaluation.

    """
    return None<|MERGE_RESOLUTION|>--- conflicted
+++ resolved
@@ -124,11 +124,8 @@
             if class_labels is None:
                 class_labels = ["class" + str(i) for i in range(v.shape[1])]
             else:
-<<<<<<< HEAD
                 class_labels = [str(i) for i in class_labels]  # ensure to have a list of str
-=======
-                class_labels=[str(i) for i in class_labels]  # ensure to have a list of str
->>>>>>> 3cf19d04
+
 
             class_labels += ["mean"]
             v = np.concatenate([v, np.nanmean(v, axis=1, keepdims=True)], axis=1)
