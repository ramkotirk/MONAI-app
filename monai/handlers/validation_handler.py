--- conflicted
+++ resolved
@@ -11,14 +11,7 @@
 
 from typing import TYPE_CHECKING
 
-<<<<<<< HEAD
-if TYPE_CHECKING:
-    import ignite.engine
-
 from monai.engines.evaluator import Evaluator
-=======
-from monai.engines import Evaluator
->>>>>>> 4adfde64
 from monai.utils import exact_version, optional_import
 
 Events, _ = optional_import("ignite.engine", "0.3.0", exact_version, "Events")
