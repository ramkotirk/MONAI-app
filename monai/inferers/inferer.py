--- conflicted
+++ resolved
@@ -13,12 +13,8 @@
 
 import warnings
 from abc import ABC, abstractmethod
-<<<<<<< HEAD
 from collections.abc import Callable, Iterable, Iterator, Mapping, Sequence
 from typing import Any
-=======
-from typing import Any, Callable, Dict, Generic, Mapping, Sequence, TypeVar, Union
->>>>>>> 385ac0bb
 
 import torch
 import torch.nn as nn
@@ -73,7 +69,6 @@
         raise NotImplementedError(f"Subclass {self.__class__.__name__} must implement this method.")
 
 
-<<<<<<< HEAD
 class PatchInferer(Inferer):
     """
     SimpleInferer is the normal inference method that run model forward() directly.
@@ -221,9 +216,6 @@
 
 
 class SimpleInferer(Inferer):
-=======
-class SimpleInferer(Inferer[torch.Tensor]):
->>>>>>> 385ac0bb
     """
     SimpleInferer is the normal inference method that run model forward() directly.
     Usage example can be found in the :py:class:`monai.inferers.Inferer` base class.
