# Copyright (c) MONAI Consortium
# Licensed under the Apache License, Version 2.0 (the "License");
# you may not use this file except in compliance with the License.
# You may obtain a copy of the License at
#     http://www.apache.org/licenses/LICENSE-2.0
# Unless required by applicable law or agreed to in writing, software
# distributed under the License is distributed on an "AS IS" BASIS,
# WITHOUT WARRANTIES OR CONDITIONS OF ANY KIND, either express or implied.
# See the License for the specific language governing permissions and
# limitations under the License.

from __future__ import annotations

import itertools
from collections.abc import Callable, Mapping, Sequence
from typing import Any, Iterable

import numpy as np
import torch
import torch.nn.functional as F

from monai.data.meta_tensor import MetaTensor
from monai.data.utils import compute_importance_map, dense_patch_slices, get_valid_patch_size
from monai.utils import (
    BlendMode,
    PytorchPadMode,
    convert_data_type,
    convert_to_dst_type,
    ensure_tuple,
    ensure_tuple_rep,
    fall_back_tuple,
    look_up_option,
    optional_import,
    pytorch_after,
)

tqdm, _ = optional_import("tqdm", name="tqdm")
_nearest_mode = "nearest-exact" if pytorch_after(1, 11) else "nearest"

__all__ = ["sliding_window_inference"]


def sliding_window_inference(
    inputs: torch.Tensor | MetaTensor,
    roi_size: Sequence[int] | int,
    sw_batch_size: int,
    predictor: Callable[..., torch.Tensor | Sequence[torch.Tensor] | dict[Any, torch.Tensor]],
    overlap: Sequence[float] | float = 0.25,
    mode: BlendMode | str = BlendMode.CONSTANT,
    sigma_scale: Sequence[float] | float = 0.125,
    padding_mode: PytorchPadMode | str = PytorchPadMode.CONSTANT,
    cval: float = 0.0,
    sw_device: torch.device | str | None = None,
    device: torch.device | str | None = None,
    progress: bool = False,
    roi_weight_map: torch.Tensor | None = None,
    process_fn: Callable | None = None,
    buffer_steps: int | None = None,
    buffer_dim: int = -1,
    *args: Any,
    **kwargs: Any,
) -> torch.Tensor | tuple[torch.Tensor, ...] | dict[Any, torch.Tensor]:
    """
    Sliding window inference on `inputs` with `predictor`.

    The outputs of `predictor` could be a tensor, a tuple, or a dictionary of tensors.
    Each output in the tuple or dict value is allowed to have different resolutions with respect to the input.
    e.g., the input patch spatial size is [128,128,128], the output (a tuple of two patches) patch sizes
    could be ([128,64,256], [64,32,128]).
    In this case, the parameter `overlap` and `roi_size` need to be carefully chosen to ensure the output ROI is still
    an integer. If the predictor's input and output spatial sizes are not equal, we recommend choosing the parameters
    so that `overlap*roi_size*output_size/input_size` is an integer (for each spatial dimension).

    When roi_size is larger than the inputs' spatial size, the input image are padded during inference.
    To maintain the same spatial sizes, the output image will be cropped to the original input size.

    Args:
        inputs: input image to be processed (assuming NCHW[D])
        roi_size: the spatial window size for inferences.
            When its components have None or non-positives, the corresponding inputs dimension will be used.
            if the components of the `roi_size` are non-positive values, the transform will use the
            corresponding components of img size. For example, `roi_size=(32, -1)` will be adapted
            to `(32, 64)` if the second spatial dimension size of img is `64`.
        sw_batch_size: the batch size to run window slices.
        predictor: given input tensor ``patch_data`` in shape NCHW[D],
            The outputs of the function call ``predictor(patch_data)`` should be a tensor, a tuple, or a dictionary
            with Tensor values. Each output in the tuple or dict value should have the same batch_size, i.e. NM'H'W'[D'];
            where H'W'[D'] represents the output patch's spatial size, M is the number of output channels,
            N is `sw_batch_size`, e.g., the input shape is (7, 1, 128,128,128),
            the output could be a tuple of two tensors, with shapes: ((7, 5, 128, 64, 256), (7, 4, 64, 32, 128)).
            In this case, the parameter `overlap` and `roi_size` need to be carefully chosen
            to ensure the scaled output ROI sizes are still integers.
            If the `predictor`'s input and output spatial sizes are different,
            we recommend choosing the parameters so that ``overlap*roi_size*zoom_scale`` is an integer for each dimension.
        overlap: Amount of overlap between scans along each spatial dimension, defaults to ``0.25``.
        mode: {``"constant"``, ``"gaussian"``}
            How to blend output of overlapping windows. Defaults to ``"constant"``.

            - ``"constant``": gives equal weight to all predictions.
            - ``"gaussian``": gives less weight to predictions on edges of windows.

        sigma_scale: the standard deviation coefficient of the Gaussian window when `mode` is ``"gaussian"``.
            Default: 0.125. Actual window sigma is ``sigma_scale`` * ``dim_size``.
            When sigma_scale is a sequence of floats, the values denote sigma_scale at the corresponding
            spatial dimensions.
        padding_mode: {``"constant"``, ``"reflect"``, ``"replicate"``, ``"circular"``}
            Padding mode for ``inputs``, when ``roi_size`` is larger than inputs. Defaults to ``"constant"``
            See also: https://pytorch.org/docs/stable/generated/torch.nn.functional.pad.html
        cval: fill value for 'constant' padding mode. Default: 0
        sw_device: device for the window data.
            By default the device (and accordingly the memory) of the `inputs` is used.
            Normally `sw_device` should be consistent with the device where `predictor` is defined.
        device: device for the stitched output prediction.
            By default the device (and accordingly the memory) of the `inputs` is used. If for example
            set to device=torch.device('cpu') the gpu memory consumption is less and independent of the
            `inputs` and `roi_size`. Output is on the `device`.
        progress: whether to print a `tqdm` progress bar.
        roi_weight_map: pre-computed (non-negative) weight map for each ROI.
            If not given, and ``mode`` is not `constant`, this map will be computed on the fly.
        process_fn: process inference output and adjust the importance map per window
        buffer_steps: the number of sliding window iterations along the ``buffer_dim``
            to be buffered on ``sw_device`` before writing to ``device``.
            (Typically, ``sw_device`` is ``cuda`` and ``device`` is ``cpu``.)
            default is None, no buffering. For the buffer dim, when spatial size is divisible by buffer_steps*roi_size,
            (i.e. no overlapping among the buffers) non_blocking copy may be automatically enabled for efficiency.
        buffer_dim: the spatial dimension along which the buffers are created.
            0 indicates the first spatial dimension. Default is -1, the last spatial dimension.
        args: optional args to be passed to ``predictor``.
        kwargs: optional keyword args to be passed to ``predictor``.

    Note:
        - input must be channel-first and have a batch dim, supports N-D sliding window.

    """
    buffered = buffer_steps is not None and buffer_steps > 0
    num_spatial_dims = len(inputs.shape) - 2
    if buffered:
        if buffer_dim < -num_spatial_dims or buffer_dim > num_spatial_dims:
            raise ValueError(f"buffer_dim must be in [{-num_spatial_dims}, {num_spatial_dims}], got {buffer_dim}.")
        if buffer_dim < 0:
            buffer_dim += num_spatial_dims
    overlap = ensure_tuple_rep(overlap, num_spatial_dims)
    for o in overlap:
        if o < 0 or o >= 1:
            raise ValueError(f"overlap must be >= 0 and < 1, got {overlap}.")
    compute_dtype = inputs.dtype

    # determine image spatial size and batch size
    # Note: all input images must have the same image size and batch size
    batch_size, _, *image_size_ = inputs.shape
    device = device or inputs.device
    sw_device = sw_device or inputs.device

    temp_meta = None
    if isinstance(inputs, MetaTensor):
        temp_meta = MetaTensor([]).copy_meta_from(inputs, copy_attr=False)
    inputs = convert_data_type(inputs, torch.Tensor, wrap_sequence=True)[0]
    roi_size = fall_back_tuple(roi_size, image_size_)

    # in case that image size is smaller than roi size
    image_size = tuple(max(image_size_[i], roi_size[i]) for i in range(num_spatial_dims))
    pad_size = []
    for k in range(len(inputs.shape) - 1, 1, -1):
        diff = max(roi_size[k - 2] - inputs.shape[k], 0)
        half = diff // 2
        pad_size.extend([half, diff - half])
    if any(pad_size):
        inputs = F.pad(inputs, pad=pad_size, mode=look_up_option(padding_mode, PytorchPadMode), value=cval)

    # Store all slices
    scan_interval = _get_scan_interval(image_size, roi_size, num_spatial_dims, overlap)
    slices = dense_patch_slices(image_size, roi_size, scan_interval, return_slice=not buffered)

    num_win = len(slices)  # number of windows per image
    total_slices = num_win * batch_size  # total number of windows
    windows_range: Iterable
    if not buffered:
        non_blocking = False
        windows_range = range(0, total_slices, sw_batch_size)
    else:
        slices, n_per_batch, b_slices, windows_range = _create_buffered_slices(
            slices, batch_size, sw_batch_size, buffer_dim, buffer_steps
        )
        non_blocking, _ss = torch.cuda.is_available(), -1
        for x in b_slices[:n_per_batch]:
            if x[1] < _ss:  # detect overlapping slices
                non_blocking = False
                break
            _ss = x[2]

    # Create window-level importance map
    valid_patch_size = get_valid_patch_size(image_size, roi_size)
    if valid_patch_size == roi_size and (roi_weight_map is not None):
        importance_map_ = roi_weight_map
    else:
        try:
            valid_p_size = ensure_tuple(valid_patch_size)
            importance_map_ = compute_importance_map(
                valid_p_size, mode=mode, sigma_scale=sigma_scale, device=sw_device, dtype=compute_dtype
            )
            if len(importance_map_.shape) == num_spatial_dims and not process_fn:
                importance_map_ = importance_map_[None, None]  # adds batch, channel dimensions
        except Exception as e:
            raise RuntimeError(
                f"patch size {valid_p_size}, mode={mode}, sigma_scale={sigma_scale}, device={device}\n"
                "Seems to be OOM. Please try smaller patch size or mode='constant' instead of mode='gaussian'."
            ) from e
    importance_map_ = convert_data_type(importance_map_, torch.Tensor, device=sw_device, dtype=compute_dtype)[0]

    # stores output and count map
    output_image_list, count_map_list, sw_device_buffer, b_s, b_i = [], [], [], 0, 0  # type: ignore
    # for each patch
    for slice_g in tqdm(windows_range) if progress else windows_range:
        slice_range = range(slice_g, min(slice_g + sw_batch_size, b_slices[b_s][0] if buffered else total_slices))
        unravel_slice = [
            [slice(idx // num_win, idx // num_win + 1), slice(None)] + list(slices[idx % num_win])
            for idx in slice_range
        ]
        if sw_batch_size > 1:
            win_data = torch.cat([inputs[win_slice] for win_slice in unravel_slice]).to(sw_device)
        else:
            win_data = inputs[unravel_slice[0]].to(sw_device)
        seg_prob_out = predictor(win_data, *args, **kwargs)  # batched patch

        # convert seg_prob_out to tuple seg_tuple, this does not allocate new memory.
        dict_keys, seg_tuple = _flatten_struct(seg_prob_out)
        if process_fn:
            seg_tuple, w_t = process_fn(seg_tuple, win_data, importance_map_)
        else:
            w_t = importance_map_
        if len(w_t.shape) == num_spatial_dims:
            w_t = w_t[None, None]
        w_t = w_t.to(dtype=compute_dtype, device=sw_device)
        if buffered:
            c_start, c_end = b_slices[b_s][1:]
            if not sw_device_buffer:
                k = seg_tuple[0].shape[1]  # len(seg_tuple) > 1 is currently ignored
                sp_size = list(image_size)
                sp_size[buffer_dim] = c_end - c_start
                sw_device_buffer = [torch.zeros(size=[1, k, *sp_size], dtype=compute_dtype, device=sw_device)]
            for p, s in zip(seg_tuple[0], unravel_slice):
                offset = s[buffer_dim + 2].start - c_start
                s[buffer_dim + 2] = slice(offset, offset + roi_size[buffer_dim])
                s[0] = slice(0, 1)
                sw_device_buffer[0][s] += p * w_t
            b_i += len(unravel_slice)
            if b_i < b_slices[b_s][0]:
                continue
        else:
            sw_device_buffer = list(seg_tuple)

        for ss in range(len(sw_device_buffer)):
            b_shape = sw_device_buffer[ss].shape
            seg_chns, seg_shape = b_shape[1], b_shape[2:]
            z_scale = None
            if not buffered and seg_shape != roi_size:
                z_scale = [out_w_i / float(in_w_i) for out_w_i, in_w_i in zip(seg_shape, roi_size)]
                w_t = F.interpolate(w_t, seg_shape, mode=_nearest_mode)
            if len(output_image_list) <= ss:
                output_shape = [batch_size, seg_chns]
                output_shape += [int(_i * _z) for _i, _z in zip(image_size, z_scale)] if z_scale else list(image_size)
                # allocate memory to store the full output and the count for overlapping parts
                new_tensor: Callable = torch.empty if non_blocking else torch.zeros  # type: ignore
                output_image_list.append(new_tensor(output_shape, dtype=compute_dtype, device=device))
                count_map_list.append(torch.zeros([1, 1] + output_shape[2:], dtype=compute_dtype, device=device))
                w_t_ = w_t.to(device)
                for __s in slices:
                    if z_scale is not None:
                        __s = tuple(slice(int(_si.start * z_s), int(_si.stop * z_s)) for _si, z_s in zip(__s, z_scale))
                    count_map_list[-1][(slice(None), slice(None), *__s)] += w_t_
            if buffered:
                o_slice = [slice(None)] * len(inputs.shape)
                o_slice[buffer_dim + 2] = slice(c_start, c_end)
                img_b = b_s // n_per_batch  # image batch index
                o_slice[0] = slice(img_b, img_b + 1)
                if non_blocking:
                    output_image_list[0][o_slice].copy_(sw_device_buffer[0], non_blocking=non_blocking)
                else:
                    output_image_list[0][o_slice] += sw_device_buffer[0].to(device=device)
            else:
                sw_device_buffer[ss] *= w_t
                sw_device_buffer[ss] = sw_device_buffer[ss].to(device)
                _compute_coords(sw_batch_size, unravel_slice, z_scale, output_image_list[ss], sw_device_buffer[ss])
        sw_device_buffer = []
        if buffered:
            b_s += 1

    if non_blocking:
        torch.cuda.current_stream().synchronize()

    # account for any overlapping sections
    for ss in range(len(output_image_list)):
        output_image_list[ss] /= count_map_list.pop(0)

    # remove padding if image_size smaller than roi_size
    if any(pad_size):
        for ss, output_i in enumerate(output_image_list):
            zoom_scale = [_shape_d / _roi_size_d for _shape_d, _roi_size_d in zip(output_i.shape[2:], roi_size)]
            final_slicing: list[slice] = []
            for sp in range(num_spatial_dims):
                si = num_spatial_dims - sp - 1
                slice_dim = slice(
                    int(round(pad_size[sp * 2] * zoom_scale[si])),
                    int(round((pad_size[sp * 2] + image_size_[si]) * zoom_scale[si])),
                )
                final_slicing.insert(0, slice_dim)
            output_image_list[ss] = output_i[(slice(None), slice(None), *final_slicing)]

    final_output = _pack_struct(output_image_list, dict_keys)
<<<<<<< HEAD
=======
    final_output = convert_to_dst_type(final_output, inputs, device=device)[0]
>>>>>>> 950a3883
    if temp_meta is not None:
        final_output = convert_to_dst_type(final_output, temp_meta, device=device)[0]  # type: ignore
    else:
        final_output = convert_to_dst_type(final_output, inputs, device=device)[0]

    return final_output  # type: ignore


def _create_buffered_slices(slices, batch_size, sw_batch_size, buffer_dim, buffer_steps):
    """rearrange slices for buffering"""
    slices_np = np.asarray(slices)
    slices_np = slices_np[np.argsort(slices_np[:, buffer_dim, 0], kind="mergesort")]
    slices = [tuple(slice(c[0], c[1]) for c in i) for i in slices_np]
    slices_np = slices_np[:, buffer_dim]

    _, _, _b_lens = np.unique(slices_np[:, 0], return_counts=True, return_index=True)
    b_ends = np.cumsum(_b_lens).tolist()  # possible buffer flush boundaries
    x = [0, *b_ends][:: min(len(b_ends), int(buffer_steps))]
    if x[-1] < b_ends[-1]:
        x.append(b_ends[-1])
    n_per_batch = len(x) - 1
    windows_range = [
        range(b * x[-1] + x[i], b * x[-1] + x[i + 1], sw_batch_size)
        for b in range(batch_size)
        for i in range(n_per_batch)
    ]
    b_slices = []
    for _s, _r in enumerate(windows_range):
        s_s = slices_np[windows_range[_s - 1].stop % len(slices) if _s > 0 else 0, 0]
        s_e = slices_np[(_r.stop - 1) % len(slices), 1]
        b_slices.append((_r.stop, s_s, s_e))  # buffer index, slice start, slice end
    windows_range = itertools.chain(*windows_range)  # type: ignore
    return slices, n_per_batch, b_slices, windows_range


def _compute_coords(sw, coords, z_scale, out, patch):
    """sliding window batch spatial scaling indexing for multi-resolution outputs."""
    for original_idx, p in zip(coords, patch):
        idx_zm = list(original_idx)  # 4D for 2D image, 5D for 3D image
        if z_scale:
            for axis in range(2, len(idx_zm)):
                idx_zm[axis] = slice(
                    int(original_idx[axis].start * z_scale[axis - 2]), int(original_idx[axis].stop * z_scale[axis - 2])
                )
        out[idx_zm] += p


def _get_scan_interval(
    image_size: Sequence[int], roi_size: Sequence[int], num_spatial_dims: int, overlap: Sequence[float]
) -> tuple[int, ...]:
    """
    Compute scan interval according to the image size, roi size and overlap.
    Scan interval will be `int((1 - overlap) * roi_size)`, if interval is 0,
    use 1 instead to make sure sliding window works.

    """
    if len(image_size) != num_spatial_dims:
        raise ValueError(f"len(image_size) {len(image_size)} different from spatial dims {num_spatial_dims}.")
    if len(roi_size) != num_spatial_dims:
        raise ValueError(f"len(roi_size) {len(roi_size)} different from spatial dims {num_spatial_dims}.")

    scan_interval = []
    for i, o in zip(range(num_spatial_dims), overlap):
        if roi_size[i] == image_size[i]:
            scan_interval.append(int(roi_size[i]))
        else:
            interval = int(roi_size[i] * (1 - o))
            scan_interval.append(interval if interval > 0 else 1)
    return tuple(scan_interval)


def _flatten_struct(seg_out):
    dict_keys = None
    seg_probs: tuple[torch.Tensor, ...]
    if isinstance(seg_out, torch.Tensor):
        seg_probs = (seg_out,)
    elif isinstance(seg_out, Mapping):
        dict_keys = sorted(seg_out.keys())  # track predictor's output keys
        seg_probs = tuple(seg_out[k] for k in dict_keys)
    else:
        seg_probs = ensure_tuple(seg_out)
    return dict_keys, seg_probs


def _pack_struct(seg_out, dict_keys=None):
    if dict_keys is not None:
        return dict(zip(dict_keys, seg_out))
    if isinstance(seg_out, (list, tuple)) and len(seg_out) == 1:
        return seg_out[0]
    return ensure_tuple(seg_out)<|MERGE_RESOLUTION|>--- conflicted
+++ resolved
@@ -307,10 +307,6 @@
             output_image_list[ss] = output_i[(slice(None), slice(None), *final_slicing)]
 
     final_output = _pack_struct(output_image_list, dict_keys)
-<<<<<<< HEAD
-=======
-    final_output = convert_to_dst_type(final_output, inputs, device=device)[0]
->>>>>>> 950a3883
     if temp_meta is not None:
         final_output = convert_to_dst_type(final_output, temp_meta, device=device)[0]  # type: ignore
     else:
