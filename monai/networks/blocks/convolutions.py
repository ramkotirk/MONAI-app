# Copyright 2020 MONAI Consortium
# Licensed under the Apache License, Version 2.0 (the "License");
# you may not use this file except in compliance with the License.
# You may obtain a copy of the License at
#     http://www.apache.org/licenses/LICENSE-2.0
# Unless required by applicable law or agreed to in writing, software
# distributed under the License is distributed on an "AS IS" BASIS,
# WITHOUT WARRANTIES OR CONDITIONS OF ANY KIND, either express or implied.
# See the License for the specific language governing permissions and
# limitations under the License.

from typing import Optional, Sequence, Union

import numpy as np
import torch
import torch.nn as nn

from monai.networks.layers.convutils import same_padding
from monai.networks.layers.factories import Act, Conv, Dropout, Norm, split_args


class Convolution(nn.Sequential):
    """
    Constructs a convolution with normalization, optional dropout, and optional activation layers::

        -- (Conv|ConvTrans) -- Norm -- (Dropout) -- (Acti) --

    if ``conv_only`` set to ``True``::

        -- (Conv|ConvTrans) --

    Args:
        dimensions: number of spatial dimensions.
        in_channels: number of input channels.
        out_channels: number of output channels.
        strides: convolution stride. Defaults to 1.
        kernel_size: convolution kernel size. Defaults to 3.
        act: activation type and arguments. Defaults to PReLU.
        norm: feature normalization type and arguments. Defaults to instance norm.
        dropout: dropout ratio. Defaults to no dropout.
        dropout_dim: determine the dimensions of dropout. Defaults to 1.
            When dropout_dim = 1, randomly zeroes some of the elements for each channel.
            When dropout_dim = 2, Randomly zero out entire channels (a channel is a 2D feature map).
            When dropout_dim = 3, Randomly zero out entire channels (a channel is a 3D feature map).
<<<<<<< HEAD
=======
            The value of dropout_dim should be no no larger than the value of dimensions.
>>>>>>> 45f0b26f
        dilation: dilation rate. Defaults to 1.
        groups: controls the connections between inputs and outputs. Defaults to 1.
        bias: whether to have a bias term. Defaults to True.
        conv_only: whether to use the convolutional layer only. Defaults to False.
        is_transposed: if True uses ConvTrans instead of Conv. Defaults to False.

    See also:

        :py:class:`monai.networks.layers.Conv`
        :py:class:`monai.networks.layers.Dropout`
        :py:class:`monai.networks.layers.Act`
        :py:class:`monai.networks.layers.Norm`
        :py:class:`monai.networks.layers.split_args`

    """

    def __init__(
        self,
        dimensions: int,
        in_channels: int,
        out_channels: int,
        strides: int = 1,
        kernel_size: Union[Sequence[int], int] = 3,
        act: Optional[Union[tuple, str]] = Act.PRELU,
        norm: Union[tuple, str] = Norm.INSTANCE,
        dropout: Optional[Union[int, float, tuple, str]] = None,
        dropout_dim: int = 1,
        dilation: Union[Sequence[int], int] = 1,
        groups: int = 1,
        bias: bool = True,
        conv_only: bool = False,
        is_transposed: bool = False,
    ) -> None:
        super().__init__()
        self.dimensions = dimensions
        self.in_channels = in_channels
        self.out_channels = out_channels
        self.is_transposed = is_transposed

        padding = same_padding(kernel_size, dilation)
        conv_type = Conv[Conv.CONVTRANS if is_transposed else Conv.CONV, dimensions]

        # define the normalisation type and the arguments to the constructor
        norm_name, norm_args = split_args(norm)
        norm_type = Norm[norm_name, dimensions]

        # define the activation type and the arguments to the constructor
        if act is not None:
            act_name, act_args = split_args(act)
            act_type = Act[act_name]
        else:
            act_type = act_args = None

        if dropout:
            # if dropout was specified simply as a p value, use default name and make a keyword map with the value
            if isinstance(dropout, (int, float)):
                drop_name = Dropout.DROPOUT
                drop_args = {"p": dropout}
            else:
                drop_name, drop_args = split_args(dropout)

<<<<<<< HEAD
=======
            if dropout_dim > dimensions:
                raise ValueError(
                    f"dropout_dim should be no larger than dimensions, got dropout_dim={dropout_dim} and dimensions={dimensions}."
                )
>>>>>>> 45f0b26f
            drop_type = Dropout[drop_name, dropout_dim]

        if is_transposed:
            conv = conv_type(
                in_channels,
                out_channels,
                kernel_size=kernel_size,
                stride=strides,
                padding=padding,
                output_padding=strides - 1,
                groups=groups,
                bias=bias,
                dilation=dilation,
            )
        else:
            conv = conv_type(
                in_channels,
                out_channels,
                kernel_size=kernel_size,
                stride=strides,
                padding=padding,
                dilation=dilation,
                groups=groups,
                bias=bias,
            )

        self.add_module("conv", conv)

        if not conv_only:
            self.add_module("norm", norm_type(out_channels, **norm_args))
            if dropout:
                self.add_module("dropout", drop_type(**drop_args))
            if act is not None:
                self.add_module("act", act_type(**act_args))


class ResidualUnit(nn.Module):
    """
    Residual module with multiple convolutions and a residual connection.

    Args:
        dimensions: number of spatial dimensions.
        in_channels: number of input channels.
        out_channels: number of output channels.
        strides: convolution stride. Defaults to 1.
        kernel_size: convolution kernel size. Defaults to 3.
        subunits: number of convolutions. Defaults to 2.
        act: activation type and arguments. Defaults to PReLU.
        norm: feature normalization type and arguments. Defaults to instance norm.
        dropout: dropout ratio. Defaults to no dropout.
        dropout_dim: determine the dimensions of dropout. Defaults to 1.
            When dropout_dim = 1, randomly zeroes some of the elements for each channel.
            When dropout_dim = 2, Randomly zero out entire channels (a channel is a 2D feature map).
            When dropout_dim = 3, Randomly zero out entire channels (a channel is a 3D feature map).
            The value of dropout_dim should be no no larger than the value of dimensions.
        dilation: dilation rate. Defaults to 1.
        bias: whether to have a bias term. Defaults to True.
        last_conv_only: for the last subunit, whether to use the convolutional layer only.
            Defaults to False.

    See also:

        :py:class:`monai.networks.blocks.Convolution`

    """

    def __init__(
        self,
        dimensions: int,
        in_channels: int,
        out_channels: int,
        strides: int = 1,
        kernel_size: Union[Sequence[int], int] = 3,
        subunits: int = 2,
        act: Optional[Union[tuple, str]] = Act.PRELU,
        norm: Union[tuple, str] = Norm.INSTANCE,
        dropout: Optional[Union[int, float, tuple, str]] = None,
        dropout_dim: int = 1,
        dilation: Union[Sequence[int], int] = 1,
        bias: bool = True,
        last_conv_only: bool = False,
    ) -> None:
        super().__init__()
        self.dimensions = dimensions
        self.in_channels = in_channels
        self.out_channels = out_channels
        self.conv = nn.Sequential()
        self.residual = nn.Identity()

        padding = same_padding(kernel_size, dilation)
        schannels = in_channels
        sstrides = strides
        subunits = max(1, subunits)

        for su in range(subunits):
            conv_only = last_conv_only and su == (subunits - 1)
            unit = Convolution(
                dimensions,
                schannels,
                out_channels,
                strides=sstrides,
                kernel_size=kernel_size,
                act=act,
                norm=norm,
                dropout=dropout,
                dropout_dim=dropout_dim,
                dilation=dilation,
                bias=bias,
                conv_only=conv_only,
            )

            self.conv.add_module(f"unit{su:d}", unit)

            # after first loop set channels and strides to what they should be for subsequent units
            schannels = out_channels
            sstrides = 1

        # apply convolution to input to change number of output channels and size to match that coming from self.conv
        if np.prod(strides) != 1 or in_channels != out_channels:
            rkernel_size = kernel_size
            rpadding = padding

            if np.prod(strides) == 1:  # if only adapting number of channels a 1x1 kernel is used with no padding
                rkernel_size = 1
                rpadding = 0

            conv_type = Conv[Conv.CONV, dimensions]
            self.residual = conv_type(in_channels, out_channels, rkernel_size, strides, rpadding, bias=bias)

    def forward(self, x: torch.Tensor) -> torch.Tensor:
        res: torch.Tensor = self.residual(x)  # create the additive residual from x
        cx: torch.Tensor = self.conv(x)  # apply x to sequence of operations
        return cx + res  # add the residual to the output<|MERGE_RESOLUTION|>--- conflicted
+++ resolved
@@ -42,10 +42,7 @@
             When dropout_dim = 1, randomly zeroes some of the elements for each channel.
             When dropout_dim = 2, Randomly zero out entire channels (a channel is a 2D feature map).
             When dropout_dim = 3, Randomly zero out entire channels (a channel is a 3D feature map).
-<<<<<<< HEAD
-=======
             The value of dropout_dim should be no no larger than the value of dimensions.
->>>>>>> 45f0b26f
         dilation: dilation rate. Defaults to 1.
         groups: controls the connections between inputs and outputs. Defaults to 1.
         bias: whether to have a bias term. Defaults to True.
@@ -107,13 +104,10 @@
             else:
                 drop_name, drop_args = split_args(dropout)
 
-<<<<<<< HEAD
-=======
             if dropout_dim > dimensions:
                 raise ValueError(
                     f"dropout_dim should be no larger than dimensions, got dropout_dim={dropout_dim} and dimensions={dimensions}."
                 )
->>>>>>> 45f0b26f
             drop_type = Dropout[drop_name, dropout_dim]
 
         if is_transposed:
