# Copyright (c) MONAI Consortium
# Licensed under the Apache License, Version 2.0 (the "License");
# you may not use this file except in compliance with the License.
# You may obtain a copy of the License at
#     http://www.apache.org/licenses/LICENSE-2.0
# Unless required by applicable law or agreed to in writing, software
# distributed under the License is distributed on an "AS IS" BASIS,
# WITHOUT WARRANTIES OR CONDITIONS OF ANY KIND, either express or implied.
# See the License for the specific language governing permissions and
# limitations under the License.

from __future__ import annotations

from typing import Tuple

import torch
import torch.nn as nn

from monai.networks.layers.utils import get_rel_pos_embedding_layer
from monai.utils import optional_import

Rearrange, _ = optional_import("einops.layers.torch", name="Rearrange")


class SABlock(nn.Module):
    """
    A self-attention block, based on: "Dosovitskiy et al.,
    An Image is Worth 16x16 Words: Transformers for Image Recognition at Scale <https://arxiv.org/abs/2010.11929>"
    """

    def __init__(
        self,
        hidden_size: int,
        num_heads: int,
        dropout_rate: float = 0.0,
        qkv_bias: bool = False,
        save_attn: bool = False,
        dim_head: int | None = None,
        hidden_input_size: int | None = None,
        causal: bool = False,
        sequence_length: int | None = None,
<<<<<<< HEAD
        rel_pos_embedding: str | None = None,
        input_size: Tuple | None = None,
        attention_dtype: torch.dtype | None = None,
        include_fc: bool = True,
=======
        rel_pos_embedding: Optional[str] = None,
        input_size: Optional[Tuple] = None,
        attention_dtype: Optional[torch.dtype] = None,
        use_combined_linear: bool = True,
>>>>>>> 0337d458
    ) -> None:
        """
        Args:
            hidden_size (int): dimension of hidden layer.
            num_heads (int): number of attention heads.
            dropout_rate (float, optional): fraction of the input units to drop. Defaults to 0.0.
            qkv_bias (bool, optional): bias term for the qkv linear layer. Defaults to False.
            save_attn (bool, optional): to make accessible the attention matrix. Defaults to False.
            dim_head (int, optional): dimension of each head. Defaults to hidden_size // num_heads.
            hidden_input_size (int, optional): dimension of the input tensor. Defaults to hidden_size.
            causal: whether to use causal attention (see https://arxiv.org/abs/1706.03762).
            sequence_length: if causal is True, it is necessary to specify the sequence length.
            rel_pos_embedding (str, optional): Add relative positional embeddings to the attention map.
                For now only "decomposed" is supported (see https://arxiv.org/abs/2112.01526). 2D and 3D are supported.
            input_size (tuple(spatial_dim), optional): Input resolution for calculating the relative
                positional parameter size.
            attention_dtype: cast attention operations to this dtype.
<<<<<<< HEAD
            include_fc: whether to include the final linear layer. Default to True.
=======
            use_combined_linear: whether to use a single linear layer for qkv projection, default to True.
>>>>>>> 0337d458

        """

        super().__init__()

        if not (0 <= dropout_rate <= 1):
            raise ValueError("dropout_rate should be between 0 and 1.")

        if hidden_size % num_heads != 0:
            raise ValueError("hidden size should be divisible by num_heads.")

        if dim_head:
            self.inner_dim = num_heads * dim_head
            self.dim_head = dim_head
        else:
            if hidden_size % num_heads != 0:
                raise ValueError("hidden size should be divisible by num_heads.")
            self.inner_dim = hidden_size
            self.dim_head = hidden_size // num_heads

        if causal and sequence_length is None:
            raise ValueError("sequence_length is necessary for causal attention.")

        self.num_heads = num_heads
        self.hidden_input_size = hidden_input_size if hidden_input_size else hidden_size
        self.out_proj = nn.Linear(self.inner_dim, self.hidden_input_size)

        if use_combined_linear:
            self.qkv = nn.Linear(self.hidden_input_size, self.inner_dim * 3, bias=qkv_bias)
            self.to_q = self.to_k = self.to_v = nn.Identity()  # add to enable torchscript
            self.input_rearrange = Rearrange("b h (qkv l d) -> qkv b l h d", qkv=3, l=num_heads)
        else:
            self.to_q = nn.Linear(self.hidden_input_size, self.inner_dim, bias=qkv_bias)
            self.to_k = nn.Linear(self.hidden_input_size, self.inner_dim, bias=qkv_bias)
            self.to_v = nn.Linear(self.hidden_input_size, self.inner_dim, bias=qkv_bias)
            self.qkv = nn.Identity()  # add to enable torchscript
            self.input_rearrange = Rearrange("b h (l d) -> b l h d", l=num_heads)
        self.out_rearrange = Rearrange("b l h d -> b h (l d)")
        self.drop_output = nn.Dropout(dropout_rate)
        self.drop_weights = nn.Dropout(dropout_rate)
        self.scale = self.dim_head**-0.5
        self.save_attn = save_attn
        self.att_mat = torch.Tensor()
        self.attention_dtype = attention_dtype
        self.causal = causal
        self.sequence_length = sequence_length
<<<<<<< HEAD
        self.include_fc = include_fc
=======
        self.use_combined_linear = use_combined_linear
>>>>>>> 0337d458

        if causal and sequence_length is not None:
            # causal mask to ensure that attention is only applied to the left in the input sequence
            self.register_buffer(
                "causal_mask",
                torch.tril(torch.ones(sequence_length, sequence_length)).view(1, 1, sequence_length, sequence_length),
            )
            self.causal_mask: torch.Tensor
        else:
            self.causal_mask = torch.Tensor()

        self.rel_positional_embedding = (
            get_rel_pos_embedding_layer(rel_pos_embedding, input_size, self.dim_head, self.num_heads)
            if rel_pos_embedding is not None
            else None
        )
        self.input_size = input_size

    def forward(self, x):
        """
        Args:
            x (torch.Tensor): input tensor. B x (s_dim_1 * ... * s_dim_n) x C

        Return:
            torch.Tensor: B x (s_dim_1 * ... * s_dim_n) x C
        """
        if self.use_combined_linear:
            output = self.input_rearrange(self.qkv(x))
            q, k, v = output[0], output[1], output[2]
        else:
            q = self.input_rearrange(self.to_q(x))
            k = self.input_rearrange(self.to_k(x))
            v = self.input_rearrange(self.to_v(x))

        if self.attention_dtype is not None:
            q = q.to(self.attention_dtype)
            k = k.to(self.attention_dtype)

        att_mat = torch.einsum("blxd,blyd->blxy", q, k) * self.scale

        # apply relative positional embedding if defined
        att_mat = self.rel_positional_embedding(x, att_mat, q) if self.rel_positional_embedding is not None else att_mat

        if self.causal:
            att_mat = att_mat.masked_fill(self.causal_mask[:, :, : x.shape[1], : x.shape[1]] == 0, float("-inf"))

        att_mat = att_mat.softmax(dim=-1)

        if self.save_attn:
            # no gradients and new tensor;
            # https://pytorch.org/docs/stable/generated/torch.Tensor.detach.html
            self.att_mat = att_mat.detach()

        att_mat = self.drop_weights(att_mat)
        x = torch.einsum("bhxy,bhyd->bhxd", att_mat, v)
        x = self.out_rearrange(x)
        if self.include_fc:
            x = self.out_proj(x)
        x = self.drop_output(x)
        return x<|MERGE_RESOLUTION|>--- conflicted
+++ resolved
@@ -39,17 +39,11 @@
         hidden_input_size: int | None = None,
         causal: bool = False,
         sequence_length: int | None = None,
-<<<<<<< HEAD
         rel_pos_embedding: str | None = None,
         input_size: Tuple | None = None,
         attention_dtype: torch.dtype | None = None,
         include_fc: bool = True,
-=======
-        rel_pos_embedding: Optional[str] = None,
-        input_size: Optional[Tuple] = None,
-        attention_dtype: Optional[torch.dtype] = None,
         use_combined_linear: bool = True,
->>>>>>> 0337d458
     ) -> None:
         """
         Args:
@@ -67,11 +61,8 @@
             input_size (tuple(spatial_dim), optional): Input resolution for calculating the relative
                 positional parameter size.
             attention_dtype: cast attention operations to this dtype.
-<<<<<<< HEAD
             include_fc: whether to include the final linear layer. Default to True.
-=======
             use_combined_linear: whether to use a single linear layer for qkv projection, default to True.
->>>>>>> 0337d458
 
         """
 
@@ -118,11 +109,8 @@
         self.attention_dtype = attention_dtype
         self.causal = causal
         self.sequence_length = sequence_length
-<<<<<<< HEAD
         self.include_fc = include_fc
-=======
         self.use_combined_linear = use_combined_linear
->>>>>>> 0337d458
 
         if causal and sequence_length is not None:
             # causal mask to ensure that attention is only applied to the left in the input sequence
