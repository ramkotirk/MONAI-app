--- conflicted
+++ resolved
@@ -11,11 +11,8 @@
 
 from __future__ import annotations
 
-<<<<<<< HEAD
-=======
 from typing import Optional
 
->>>>>>> 7b9a523c
 import torch
 import torch.nn as nn
 
@@ -39,12 +36,9 @@
         causal: bool = False,
         sequence_length: int | None = None,
         with_cross_attention: bool = False,
-<<<<<<< HEAD
-=======
         use_flash_attention: bool = False,
         include_fc: bool = True,
         use_combined_linear: bool = True,
->>>>>>> 7b9a523c
     ) -> None:
         """
         Args:
@@ -79,19 +73,6 @@
             save_attn=save_attn,
             causal=causal,
             sequence_length=sequence_length,
-<<<<<<< HEAD
-        )
-        self.norm2 = nn.LayerNorm(hidden_size)
-        self.with_cross_attention = with_cross_attention
-
-        if self.with_cross_attention:
-            self.norm_cross_attn = nn.LayerNorm(hidden_size)
-            self.cross_attn = CrossAttentionBlock(
-                hidden_size=hidden_size, num_heads=num_heads, dropout_rate=dropout_rate, qkv_bias=qkv_bias, causal=False
-            )
-
-    def forward(self, x: torch.Tensor, context: torch.Tensor | None = None) -> torch.Tensor:
-=======
             include_fc=include_fc,
             use_combined_linear=use_combined_linear,
             use_flash_attention=use_flash_attention,
@@ -110,7 +91,6 @@
         )
 
     def forward(self, x: torch.Tensor, context: Optional[torch.Tensor] = None) -> torch.Tensor:
->>>>>>> 7b9a523c
         x = x + self.attn(self.norm1(x))
         if self.with_cross_attention:
             x = x + self.cross_attn(self.norm_cross_attn(x), context=context)
