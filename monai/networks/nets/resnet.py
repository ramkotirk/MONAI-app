--- conflicted
+++ resolved
@@ -46,10 +46,6 @@
     "resnet200",
 ]
 
-<<<<<<< HEAD
-
-=======
->>>>>>> d83fa566
 resnet_params = {
     # model_name: (block, layers, shortcut_type, bias_downsample, datasets23)
     "resnet10": ("basic", [1, 1, 1, 1], "B", False, True),
@@ -61,10 +57,7 @@
     "resnet200": ("bottleneck", [3, 24, 36, 3], "B", False, False),
 }
 
-<<<<<<< HEAD
-
-=======
->>>>>>> d83fa566
+
 logger = logging.getLogger(__name__)
 
 
