# Copyright (c) MONAI Consortium
# Licensed under the Apache License, Version 2.0 (the "License");
# you may not use this file except in compliance with the License.
# You may obtain a copy of the License at
#     http://www.apache.org/licenses/LICENSE-2.0
# Unless required by applicable law or agreed to in writing, software
# distributed under the License is distributed on an "AS IS" BASIS,
# WITHOUT WARRANTIES OR CONDITIONS OF ANY KIND, either express or implied.
# See the License for the specific language governing permissions and
# limitations under the License.
"""
Utilities and types for defining networks, these depend on PyTorch.
"""
import re
import warnings
from collections import OrderedDict
from contextlib import contextmanager
from copy import deepcopy
from typing import Any, Callable, Dict, List, Mapping, Optional, Sequence, Tuple, Union

import torch
import torch.nn as nn

from monai.config import PathLike
from monai.utils.deprecate_utils import deprecated, deprecated_arg
from monai.utils.misc import ensure_tuple, save_obj, set_determinism
from monai.utils.module import pytorch_after

__all__ = [
    "one_hot",
    "slice_channels",
    "predict_segmentation",
    "normalize_transform",
    "to_norm_affine",
    "normal_init",
    "icnr_init",
    "pixelshuffle",
    "eval_mode",
    "train_mode",
    "get_state_dict",
    "copy_model_state",
    "save_state",
    "convert_to_torchscript",
    "meshgrid_ij",
<<<<<<< HEAD
    "replace_module",
    "replace_module_temp",
=======
    "replace_modules",
    "replace_modules_temp",
>>>>>>> 5536cc31
]


def one_hot(labels: torch.Tensor, num_classes: int, dtype: torch.dtype = torch.float, dim: int = 1) -> torch.Tensor:
    """
    For every value v in `labels`, the value in the output will be either 1 or 0. Each vector along the `dim`-th
    dimension has the "one-hot" format, i.e., it has a total length of `num_classes`,
    with a one and `num_class-1` zeros.
    Note that this will include the background label, thus a binary mask should be treated as having two classes.

    Args:
        labels: input tensor of integers to be converted into the 'one-hot' format. Internally `labels` will be
            converted into integers `labels.long()`.
        num_classes: number of output channels, the corresponding length of `labels[dim]` will be converted to
            `num_classes` from `1`.
        dtype: the data type of the output one_hot label.
        dim: the dimension to be converted to `num_classes` channels from `1` channel, should be non-negative number.

    Example:

    For a tensor `labels` of dimensions [B]1[spatial_dims], return a tensor of dimensions `[B]N[spatial_dims]`
    when `num_classes=N` number of classes and `dim=1`.

    .. code-block:: python

        from monai.networks.utils import one_hot
        import torch

        a = torch.randint(0, 2, size=(1, 2, 2, 2))
        out = one_hot(a, num_classes=2, dim=0)
        print(out.shape)  # torch.Size([2, 2, 2, 2])

        a = torch.randint(0, 2, size=(2, 1, 2, 2, 2))
        out = one_hot(a, num_classes=2, dim=1)
        print(out.shape)  # torch.Size([2, 2, 2, 2, 2])

    """

    # if `dim` is bigger, add singleton dim at the end
    if labels.ndim < dim + 1:
        shape = list(labels.shape) + [1] * (dim + 1 - len(labels.shape))
        labels = torch.reshape(labels, shape)

    sh = list(labels.shape)

    if sh[dim] != 1:
        raise AssertionError("labels should have a channel with length equal to one.")

    sh[dim] = num_classes

    o = torch.zeros(size=sh, dtype=dtype, device=labels.device)
    labels = o.scatter_(dim=dim, index=labels.long(), value=1)

    return labels


@deprecated(since="0.8.0", msg_suffix="use `monai.utils.misc.sample_slices` instead.")
def slice_channels(tensor: torch.Tensor, *slicevals: Optional[int]) -> torch.Tensor:
    """
    .. deprecated:: 0.8.0
        Use `monai.utils.misc.sample_slices` instead.

    """
    slices = [slice(None)] * len(tensor.shape)
    slices[1] = slice(*slicevals)

    return tensor[slices]


def predict_segmentation(logits: torch.Tensor, mutually_exclusive: bool = False, threshold: float = 0.0) -> Any:
    """
    Given the logits from a network, computing the segmentation by thresholding all values above 0
    if multi-labels task, computing the `argmax` along the channel axis if multi-classes task,
    logits has shape `BCHW[D]`.

    Args:
        logits: raw data of model output.
        mutually_exclusive: if True, `logits` will be converted into a binary matrix using
            a combination of argmax, which is suitable for multi-classes task. Defaults to False.
        threshold: thresholding the prediction values if multi-labels task.
    """
    if not mutually_exclusive:
        return (logits >= threshold).int()
    if logits.shape[1] == 1:
        warnings.warn("single channel prediction, `mutually_exclusive=True` ignored, use threshold instead.")
        return (logits >= threshold).int()
    return logits.argmax(1, keepdim=True)


def normalize_transform(
    shape: Sequence[int],
    device: Optional[torch.device] = None,
    dtype: Optional[torch.dtype] = None,
    align_corners: bool = False,
) -> torch.Tensor:
    """
    Compute an affine matrix according to the input shape.
    The transform normalizes the homogeneous image coordinates to the
    range of `[-1, 1]`.

    Args:
        shape: input spatial shape
        device: device on which the returned affine will be allocated.
        dtype: data type of the returned affine
        align_corners: if True, consider -1 and 1 to refer to the centers of the
            corner pixels rather than the image corners.
            See also: https://pytorch.org/docs/stable/nn.functional.html#torch.nn.functional.grid_sample
    """
    norm = torch.tensor(shape, dtype=torch.float64, device=device)  # no in-place change
    if align_corners:
        norm[norm <= 1.0] = 2.0
        norm = 2.0 / (norm - 1.0)
        norm = torch.diag(torch.cat((norm, torch.ones((1,), dtype=torch.float64, device=device))))
        norm[:-1, -1] = -1.0
    else:
        norm[norm <= 0.0] = 2.0
        norm = 2.0 / norm
        norm = torch.diag(torch.cat((norm, torch.ones((1,), dtype=torch.float64, device=device))))
        norm[:-1, -1] = 1.0 / torch.tensor(shape, dtype=torch.float64, device=device) - 1.0
    norm = norm.unsqueeze(0).to(dtype=dtype)
    norm.requires_grad = False
    return norm


def to_norm_affine(
    affine: torch.Tensor, src_size: Sequence[int], dst_size: Sequence[int], align_corners: bool = False
) -> torch.Tensor:
    """
    Given ``affine`` defined for coordinates in the pixel space, compute the corresponding affine
    for the normalized coordinates.

    Args:
        affine: Nxdxd batched square matrix
        src_size: source image spatial shape
        dst_size: target image spatial shape
        align_corners: if True, consider -1 and 1 to refer to the centers of the
            corner pixels rather than the image corners.
            See also: https://pytorch.org/docs/stable/nn.functional.html#torch.nn.functional.grid_sample

    Raises:
        TypeError: When ``affine`` is not a ``torch.Tensor``.
        ValueError: When ``affine`` is not Nxdxd.
        ValueError: When ``src_size`` or ``dst_size`` dimensions differ from ``affine``.

    """
    if not isinstance(affine, torch.Tensor):
        raise TypeError(f"affine must be a torch.Tensor but is {type(affine).__name__}.")
    if affine.ndimension() != 3 or affine.shape[1] != affine.shape[2]:
        raise ValueError(f"affine must be Nxdxd, got {tuple(affine.shape)}.")
    sr = affine.shape[1] - 1
    if sr != len(src_size) or sr != len(dst_size):
        raise ValueError(f"affine suggests {sr}D, got src={len(src_size)}D, dst={len(dst_size)}D.")

    src_xform = normalize_transform(src_size, affine.device, affine.dtype, align_corners)
    dst_xform = normalize_transform(dst_size, affine.device, affine.dtype, align_corners)
    return src_xform @ affine @ torch.inverse(dst_xform)


def normal_init(
    m, std: float = 0.02, normal_func: Callable[[torch.Tensor, float, float], Any] = torch.nn.init.normal_
) -> None:
    """
    Initialize the weight and bias tensors of `m' and its submodules to values from a normal distribution with a
    stddev of `std'. Weight tensors of convolution and linear modules are initialized with a mean of 0, batch
    norm modules with a mean of 1. The callable `normal_func', used to assign values, should have the same arguments
    as its default normal_(). This can be used with `nn.Module.apply` to visit submodules of a network.
    """
    cname = m.__class__.__name__

    if getattr(m, "weight", None) is not None and (cname.find("Conv") != -1 or cname.find("Linear") != -1):
        normal_func(m.weight.data, 0.0, std)
        if getattr(m, "bias", None) is not None:
            nn.init.constant_(m.bias.data, 0.0)

    elif cname.find("BatchNorm") != -1:
        normal_func(m.weight.data, 1.0, std)
        nn.init.constant_(m.bias.data, 0)


def icnr_init(conv, upsample_factor, init=nn.init.kaiming_normal_):
    """
    ICNR initialization for 2D/3D kernels adapted from Aitken et al.,2017 , "Checkerboard artifact free
    sub-pixel convolution".
    """
    out_channels, in_channels, *dims = conv.weight.shape
    scale_factor = upsample_factor ** len(dims)

    oc2 = int(out_channels / scale_factor)

    kernel = torch.zeros([oc2, in_channels] + dims)
    kernel = init(kernel)
    kernel = kernel.transpose(0, 1)
    kernel = kernel.reshape(oc2, in_channels, -1)
    kernel = kernel.repeat(1, 1, scale_factor)
    kernel = kernel.reshape([in_channels, out_channels] + dims)
    kernel = kernel.transpose(0, 1)
    conv.weight.data.copy_(kernel)


@deprecated_arg(
    name="dimensions", new_name="spatial_dims", since="0.6", msg_suffix="Please use `spatial_dims` instead."
)
def pixelshuffle(
    x: torch.Tensor, spatial_dims: int, scale_factor: int, dimensions: Optional[int] = None
) -> torch.Tensor:
    """
    Apply pixel shuffle to the tensor `x` with spatial dimensions `spatial_dims` and scaling factor `scale_factor`.

    See: Shi et al., 2016, "Real-Time Single Image and Video Super-Resolution
    Using a nEfficient Sub-Pixel Convolutional Neural Network."

    See: Aitken et al., 2017, "Checkerboard artifact free sub-pixel convolution".

    Args:
        x: Input tensor
        spatial_dims: number of spatial dimensions, typically 2 or 3 for 2D or 3D
        scale_factor: factor to rescale the spatial dimensions by, must be >=1

    .. deprecated:: 0.6.0
        ``dimensions`` is deprecated, use ``spatial_dims`` instead.

    Returns:
        Reshuffled version of `x`.

    Raises:
        ValueError: When input channels of `x` are not divisible by (scale_factor ** spatial_dims)
    """
    if dimensions is not None:
        spatial_dims = dimensions
    dim, factor = spatial_dims, scale_factor
    input_size = list(x.size())
    batch_size, channels = input_size[:2]
    scale_divisor = factor**dim

    if channels % scale_divisor != 0:
        raise ValueError(
            f"Number of input channels ({channels}) must be evenly "
            f"divisible by scale_factor ** dimensions ({factor}**{dim}={scale_divisor})."
        )

    org_channels = int(channels // scale_divisor)
    output_size = [batch_size, org_channels] + [d * factor for d in input_size[2:]]

    indices = list(range(2, 2 + 2 * dim))
    indices = indices[dim:] + indices[:dim]
    permute_indices = [0, 1]
    for idx in range(dim):
        permute_indices.extend(indices[idx::dim])

    x = x.reshape([batch_size, org_channels] + [factor] * dim + input_size[2:])
    x = x.permute(permute_indices).reshape(output_size)
    return x


@contextmanager
def eval_mode(*nets: nn.Module):
    """
    Set network(s) to eval mode and then return to original state at the end.

    Args:
        nets: Input network(s)

    Examples

    .. code-block:: python

        t=torch.rand(1,1,16,16)
        p=torch.nn.Conv2d(1,1,3)
        print(p.training)  # True
        with eval_mode(p):
            print(p.training)  # False
            print(p(t).sum().backward())  # will correctly raise an exception as gradients are calculated
    """

    # Get original state of network(s)
    training = [n for n in nets if n.training]

    try:
        # set to eval mode
        with torch.no_grad():
            yield [n.eval() for n in nets]
    finally:
        # Return required networks to training
        for n in training:
            n.train()


@contextmanager
def train_mode(*nets: nn.Module):
    """
    Set network(s) to train mode and then return to original state at the end.

    Args:
        nets: Input network(s)

    Examples

    .. code-block:: python

        t=torch.rand(1,1,16,16)
        p=torch.nn.Conv2d(1,1,3)
        p.eval()
        print(p.training)  # False
        with train_mode(p):
            print(p.training)  # True
            print(p(t).sum().backward())  # No exception
    """

    # Get original state of network(s)
    eval_list = [n for n in nets if not n.training]

    try:
        # set to train mode
        with torch.set_grad_enabled(True):
            yield [n.train() for n in nets]
    finally:
        # Return required networks to eval_list
        for n in eval_list:
            n.eval()


def get_state_dict(obj: Union[torch.nn.Module, Mapping]):
    """
    Get the state dict of input object if has `state_dict`, otherwise, return object directly.
    For data parallel model, automatically convert it to regular model first.

    Args:
        obj: input object to check and get the state_dict.

    """
    if isinstance(obj, (nn.DataParallel, nn.parallel.DistributedDataParallel)):
        obj = obj.module
    return obj.state_dict() if hasattr(obj, "state_dict") else obj  # type: ignore


def copy_model_state(
    dst: Union[torch.nn.Module, Mapping],
    src: Union[torch.nn.Module, Mapping],
    dst_prefix="",
    mapping=None,
    exclude_vars=None,
    inplace=True,
):
    """
    Compute a module state_dict, of which the keys are the same as `dst`. The values of `dst` are overwritten
    by the ones from `src` whenever their keys match. The method provides additional `dst_prefix` for
    the `dst` key when matching them. `mapping` can be a `{"src_key": "dst_key"}` dict, indicating
    `dst[dst_prefix + dst_key] = src[src_key]`.
    This function is mainly to return a model state dict
    for loading the `src` model state into the `dst` model, `src` and `dst` can have different dict keys, but
    their corresponding values normally have the same shape.

    Args:
        dst: a pytorch module or state dict to be updated.
        src: a pytorch module or state dist used to get the values used for the update.
        dst_prefix: `dst` key prefix, so that `dst[dst_prefix + src_key]`
            will be assigned to the value of `src[src_key]`.
        mapping: a `{"src_key": "dst_key"}` dict, indicating that `dst[dst_prefix + dst_key]`
            to be assigned to the value of `src[src_key]`.
        exclude_vars: a regular expression to match the `dst` variable names,
            so that their values are not overwritten by `src`.
        inplace: whether to set the `dst` module with the updated `state_dict` via `load_state_dict`.
            This option is only available when `dst` is a `torch.nn.Module`.

    Examples:
        .. code-block:: python

            from monai.networks.nets import BasicUNet
            from monai.networks.utils import copy_model_state

            model_a = BasicUNet(in_channels=1, out_channels=4)
            model_b = BasicUNet(in_channels=1, out_channels=2)
            model_a_b, changed, unchanged = copy_model_state(
                model_a, model_b, exclude_vars="conv_0.conv_0", inplace=False)
            # dst model updated: 76 of 82 variables.
            model_a.load_state_dict(model_a_b)
            # <All keys matched successfully>

    Returns: an OrderedDict of the updated `dst` state, the changed, and unchanged keys.

    """
    src_dict = get_state_dict(src)
    dst_dict = OrderedDict(get_state_dict(dst))

    to_skip = {s_key for s_key in src_dict if exclude_vars and re.compile(exclude_vars).search(s_key)}

    # update dst with items from src
    all_keys, updated_keys = list(dst_dict), list()
    for s, val in src_dict.items():
        dst_key = f"{dst_prefix}{s}"
        if dst_key in dst_dict and dst_key not in to_skip and dst_dict[dst_key].shape == val.shape:
            dst_dict[dst_key] = val
            updated_keys.append(dst_key)
    for s in mapping if mapping else {}:
        dst_key = f"{dst_prefix}{mapping[s]}"
        if dst_key in dst_dict and dst_key not in to_skip:
            if dst_dict[dst_key].shape != src_dict[s].shape:
                warnings.warn(f"Param. shape changed from {dst_dict[dst_key].shape} to {src_dict[s].shape}.")
            dst_dict[dst_key] = src_dict[s]
            updated_keys.append(dst_key)

    updated_keys = sorted(set(updated_keys))
    unchanged_keys = sorted(set(all_keys).difference(updated_keys))
    print(f"'dst' model updated: {len(updated_keys)} of {len(dst_dict)} variables.")
    if inplace and isinstance(dst, torch.nn.Module):
        dst.load_state_dict(dst_dict)
    return dst_dict, updated_keys, unchanged_keys


def save_state(src: Union[torch.nn.Module, Dict], path: PathLike, **kwargs):
    """
    Save the state dict of input source data with PyTorch `save`.
    It can save `nn.Module`, `state_dict`, a dictionary of `nn.Module` or `state_dict`.
    And automatically convert the data parallel module to regular module.
    For example::

        save_state(net, path)
        save_state(net.state_dict(), path)
        save_state({"net": net, "opt": opt}, path)
        net_dp = torch.nn.DataParallel(net)
        save_state(net_dp, path)

    Refer to: https://pytorch.org/ignite/v0.4.8/generated/ignite.handlers.DiskSaver.html.

    Args:
        src: input data to save, can be `nn.Module`, `state_dict`, a dictionary of `nn.Module` or `state_dict`.
        path: target file path to save the input object.
        kwargs: other args for the `save_obj` except for the `obj` and `path`.
            default `func` is `torch.save()`, details of the args of it:
            https://pytorch.org/docs/stable/generated/torch.save.html.

    """

    ckpt: Dict = {}
    if isinstance(src, dict):
        for k, v in src.items():
            ckpt[k] = get_state_dict(v)
    else:
        ckpt = get_state_dict(src)

    save_obj(obj=ckpt, path=path, **kwargs)


def convert_to_torchscript(
    model: nn.Module,
    filename_or_obj: Optional[Any] = None,
    extra_files: Optional[Dict] = None,
    verify: bool = False,
    inputs: Optional[Sequence[Any]] = None,
    device: Optional[torch.device] = None,
    rtol: float = 1e-4,
    atol: float = 0.0,
    **kwargs,
):
    """
    Utility to convert a model into TorchScript model and save to file,
    with optional input / output data verification.

    Args:
        model: source PyTorch model to save.
        filename_or_obj: if not None, specify a file-like object (has to implement write and flush)
            or a string containing a file path name to save the TorchScript model.
        extra_files: map from filename to contents which will be stored as part of the save model file.
            for more details: https://pytorch.org/docs/stable/generated/torch.jit.save.html.
        verify: whether to verify the input and output of TorchScript model.
            if `filename_or_obj` is not None, load the saved TorchScript model and verify.
        inputs: input test data to verify model, should be a sequence of data, every item maps to a argument
            of `model()` function.
        device: target device to verify the model, if None, use CUDA if available.
        rtol: the relative tolerance when comparing the outputs of PyTorch model and TorchScript model.
        atol: the absolute tolerance when comparing the outputs of PyTorch model and TorchScript model.
        kwargs: other arguments except `obj` for `torch.jit.script()` to convert model, for more details:
            https://pytorch.org/docs/master/generated/torch.jit.script.html.

    """
    model.eval()
    with torch.no_grad():
        script_module = torch.jit.script(model, **kwargs)
        if filename_or_obj is not None:
            torch.jit.save(m=script_module, f=filename_or_obj, _extra_files=extra_files)

    if verify:
        if device is None:
            device = torch.device("cuda" if torch.cuda.is_available() else "cpu")
        if inputs is None:
            raise ValueError("missing input data for verification.")

        inputs = [i.to(device) if isinstance(i, torch.Tensor) else i for i in inputs]
        ts_model = torch.jit.load(filename_or_obj) if filename_or_obj is not None else script_module
        ts_model.eval().to(device)
        model = model.to(device)

        with torch.no_grad():
            set_determinism(seed=0)
            torch_out = ensure_tuple(model(*inputs))
            set_determinism(seed=0)
            torchscript_out = ensure_tuple(ts_model(*inputs))
            set_determinism(seed=None)
        # compare TorchScript and PyTorch results
        for r1, r2 in zip(torch_out, torchscript_out):
            if isinstance(r1, torch.Tensor) or isinstance(r2, torch.Tensor):
                torch.testing.assert_allclose(r1, r2, rtol=rtol, atol=atol)

    return script_module


def meshgrid_ij(*tensors):
    if pytorch_after(1, 10):
        return torch.meshgrid(*tensors, indexing="ij")
    return torch.meshgrid(*tensors)


<<<<<<< HEAD
def _replace_module(
    parent: torch.nn.Module,
    name: str,
    new_module: torch.nn.Module,
    out: list,
=======
def _replace_modules(
    parent: torch.nn.Module,
    name: str,
    new_module: torch.nn.Module,
    out: List[Tuple[str, torch.nn.Module]],
>>>>>>> 5536cc31
    strict_match: bool = True,
    match_device: bool = True,
) -> None:
    """
<<<<<<< HEAD
    Helper function for :py:class:`monai.networks.utils.replace_module`.
=======
    Helper function for :py:class:`monai.networks.utils.replace_modules`.
>>>>>>> 5536cc31
    """
    if match_device:
        devices = list({i.device for i in parent.parameters()})
        # if only one device for whole of model
        if len(devices) == 1:
            new_module.to(devices[0])
    idx = name.find(".")
    # if there is "." in name, call recursively
    if idx != -1:
        parent_name = name[:idx]
        parent = getattr(parent, parent_name)
        name = name[idx + 1 :]
<<<<<<< HEAD
        _out = []
        _replace_module(parent, name, new_module, _out)
=======
        _out: List[Tuple[str, torch.nn.Module]] = []
        _replace_modules(parent, name, new_module, _out)
>>>>>>> 5536cc31
        # prepend the parent name
        out += [(f"{parent_name}.{r[0]}", r[1]) for r in _out]
    # no "." in module name, do the actual replacing
    else:
        if strict_match:
            old_module = getattr(parent, name)
            setattr(parent, name, new_module)
            out += [(name, old_module)]
        else:
            for mod_name, _ in parent.named_modules():
                if name in mod_name:
<<<<<<< HEAD
                    _replace_module(parent, mod_name, deepcopy(new_module), out, strict_match=True)


def replace_module(
=======
                    _replace_modules(parent, mod_name, deepcopy(new_module), out, strict_match=True)


def replace_modules(
>>>>>>> 5536cc31
    parent: torch.nn.Module,
    name: str,
    new_module: torch.nn.Module,
    strict_match: bool = True,
    match_device: bool = True,
) -> List[Tuple[str, torch.nn.Module]]:
    """
    Replace sub-module(s) in a parent module.

    The name of the module to be replace can be nested e.g.,
    `features.denseblock1.denselayer1.layers.relu1`. If this is the case (there are "."
    in the module name), then this function will recursively call itself.

    Args:
        parent: module that contains the module to be replaced
        name: name of module to be replaced. Can include ".".
        new_module: `torch.nn.Module` to be placed at position `name` inside `parent`. This will
            be deep copied if `strict_match == False` multiple instances are independent.
        strict_match: if `True`, module name must `== name`. If false then
            `name in named_modules()` will be used. `True` can be used to change just
            one module, whereas `False` can be used to replace all modules with similar
            name (e.g., `relu`).
        match_device: if `True`, the device of the new module will match the model. Requires all
            of `parent` to be on the same device.

    Returns:
        List of tuples of replaced modules. Element 0 is module name, element 1 is the replaced module.

    Raises:
        AttributeError: if `strict_match` is `True` and `name` is not a named module in `parent`.
    """
<<<<<<< HEAD
    out = []
    _replace_module(parent, name, new_module, out, strict_match, match_device)
=======
    out: List[Tuple[str, torch.nn.Module]] = []
    _replace_modules(parent, name, new_module, out, strict_match, match_device)
>>>>>>> 5536cc31
    return out


@contextmanager
<<<<<<< HEAD
def replace_module_temp(
=======
def replace_modules_temp(
>>>>>>> 5536cc31
    parent: torch.nn.Module,
    name: str,
    new_module: torch.nn.Module,
    strict_match: bool = True,
    match_device: bool = True,
<<<<<<< HEAD
) -> None:
    """
    Temporarily replace sub-module(s) in a parent module (context manager).

    See :py:class:`monai.networks.utils.replace_module`.
    """
    replaced = []
    try:
        # replace
        _replace_module(parent, name, new_module, replaced, strict_match, match_device)
=======
):
    """
    Temporarily replace sub-module(s) in a parent module (context manager).

    See :py:class:`monai.networks.utils.replace_modules`.
    """
    replaced: List[Tuple[str, torch.nn.Module]] = []
    try:
        # replace
        _replace_modules(parent, name, new_module, replaced, strict_match, match_device)
>>>>>>> 5536cc31
        yield
    finally:
        # revert
        for name, module in replaced:
<<<<<<< HEAD
            _replace_module(parent, name, module, [], strict_match=True, match_device=match_device)
=======
            _replace_modules(parent, name, module, [], strict_match=True, match_device=match_device)
>>>>>>> 5536cc31
<|MERGE_RESOLUTION|>--- conflicted
+++ resolved
@@ -42,13 +42,8 @@
     "save_state",
     "convert_to_torchscript",
     "meshgrid_ij",
-<<<<<<< HEAD
-    "replace_module",
-    "replace_module_temp",
-=======
     "replace_modules",
     "replace_modules_temp",
->>>>>>> 5536cc31
 ]
 
 
@@ -561,28 +556,16 @@
     return torch.meshgrid(*tensors)
 
 
-<<<<<<< HEAD
-def _replace_module(
-    parent: torch.nn.Module,
-    name: str,
-    new_module: torch.nn.Module,
-    out: list,
-=======
 def _replace_modules(
     parent: torch.nn.Module,
     name: str,
     new_module: torch.nn.Module,
     out: List[Tuple[str, torch.nn.Module]],
->>>>>>> 5536cc31
     strict_match: bool = True,
     match_device: bool = True,
 ) -> None:
     """
-<<<<<<< HEAD
-    Helper function for :py:class:`monai.networks.utils.replace_module`.
-=======
     Helper function for :py:class:`monai.networks.utils.replace_modules`.
->>>>>>> 5536cc31
     """
     if match_device:
         devices = list({i.device for i in parent.parameters()})
@@ -595,13 +578,8 @@
         parent_name = name[:idx]
         parent = getattr(parent, parent_name)
         name = name[idx + 1 :]
-<<<<<<< HEAD
-        _out = []
-        _replace_module(parent, name, new_module, _out)
-=======
         _out: List[Tuple[str, torch.nn.Module]] = []
         _replace_modules(parent, name, new_module, _out)
->>>>>>> 5536cc31
         # prepend the parent name
         out += [(f"{parent_name}.{r[0]}", r[1]) for r in _out]
     # no "." in module name, do the actual replacing
@@ -613,17 +591,10 @@
         else:
             for mod_name, _ in parent.named_modules():
                 if name in mod_name:
-<<<<<<< HEAD
-                    _replace_module(parent, mod_name, deepcopy(new_module), out, strict_match=True)
-
-
-def replace_module(
-=======
                     _replace_modules(parent, mod_name, deepcopy(new_module), out, strict_match=True)
 
 
 def replace_modules(
->>>>>>> 5536cc31
     parent: torch.nn.Module,
     name: str,
     new_module: torch.nn.Module,
@@ -655,39 +626,18 @@
     Raises:
         AttributeError: if `strict_match` is `True` and `name` is not a named module in `parent`.
     """
-<<<<<<< HEAD
-    out = []
-    _replace_module(parent, name, new_module, out, strict_match, match_device)
-=======
     out: List[Tuple[str, torch.nn.Module]] = []
     _replace_modules(parent, name, new_module, out, strict_match, match_device)
->>>>>>> 5536cc31
     return out
 
 
 @contextmanager
-<<<<<<< HEAD
-def replace_module_temp(
-=======
 def replace_modules_temp(
->>>>>>> 5536cc31
     parent: torch.nn.Module,
     name: str,
     new_module: torch.nn.Module,
     strict_match: bool = True,
     match_device: bool = True,
-<<<<<<< HEAD
-) -> None:
-    """
-    Temporarily replace sub-module(s) in a parent module (context manager).
-
-    See :py:class:`monai.networks.utils.replace_module`.
-    """
-    replaced = []
-    try:
-        # replace
-        _replace_module(parent, name, new_module, replaced, strict_match, match_device)
-=======
 ):
     """
     Temporarily replace sub-module(s) in a parent module (context manager).
@@ -698,13 +648,8 @@
     try:
         # replace
         _replace_modules(parent, name, new_module, replaced, strict_match, match_device)
->>>>>>> 5536cc31
         yield
     finally:
         # revert
         for name, module in replaced:
-<<<<<<< HEAD
-            _replace_module(parent, name, module, [], strict_match=True, match_device=match_device)
-=======
-            _replace_modules(parent, name, module, [], strict_match=True, match_device=match_device)
->>>>>>> 5536cc31
+            _replace_modules(parent, name, module, [], strict_match=True, match_device=match_device)