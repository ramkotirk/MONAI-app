from typing import Optional, Sequence, Union

import itertools as it

import numpy as np

import torch
<<<<<<< HEAD
from monai.transforms import Resample, Affine
=======
from monai.transforms import Affine
>>>>>>> 57ae027f

from monai.config import DtypeLike
from monai.data import MetaTensor
from monai.transforms.inverse import InvertibleTransform
from monai.transforms.transform import MapTransform
from monai.utils import GridSampleMode, GridSamplePadMode
from monai.utils.misc import get_backend_from_data, get_device_from_data
from monai.utils.mapping_stack import MatrixFactory

# TODO: This should move to a common place to be shared with dictionary
GridSampleModeSequence = Union[Sequence[Union[GridSampleMode, str]], GridSampleMode, str]
GridSamplePadModeSequence = Union[Sequence[Union[GridSamplePadMode, str]], GridSamplePadMode, str]
DtypeSequence = Union[Sequence[DtypeLike], DtypeLike]


# TODO: move to mapping_stack.py
def extents_from_shape(shape):
    extents = [[0, shape[i]] for i in range(1, len(shape))]

    extents = it.product(*extents)
    return list(np.asarray(e + (1,)) for e in extents)


# TODO: move to mapping_stack.py
def shape_from_extents(
        src_shape: Sequence,
        extents: Union[Sequence[np.ndarray], Sequence[torch.Tensor], np.ndarray, torch.Tensor]
):
    if isinstance(extents, (list, tuple)):
        if isinstance(extents[0], np.ndarray):
            aextents = np.asarray(extents)
            aextents = torch.from_numpy(aextents)
        else:
            aextents = torch.stack(extents)
    else:
        if isinstance(extents, np.ndarray):
            aextents = torch.from_numpy(extents)
        else:
            aextents = extents

    mins = aextents.min(axis=0)[0]
    maxes = aextents.max(axis=0)[0]
    values = torch.ceil(maxes - mins).type(torch.IntTensor)[:-1]
    return torch.cat((torch.as_tensor([src_shape[0]]), values))

    # return [src_shape[0]] + np.ceil(maxes - mins)[:-1].astype(int).tolist()


def metadata_is_compatible(value_1, value_2):
    if value_1 is None:
        return True
    else:
        if value_2 is None:
            return True
        return value_1 == value_2


def starting_matrix_and_extents(matrix_factory, data):
    # set up the identity matrix and metadata
    cumulative_matrix = matrix_factory.identity()
    cumulative_extents = extents_from_shape(data.shape)

    # pre-translate origin to centre of image
    translate_to_centre = matrix_factory.translate([d / 2 for d in data.shape[1:]])
    cumulative_matrix = translate_to_centre @ cumulative_matrix
    cumulative_extents = [e @ translate_to_centre.matrix.matrix for e in cumulative_extents]
    return cumulative_matrix, cumulative_extents


def prepare_args_dict_for_apply(cur_mode, cur_padding_mode, cur_device, cur_dtype):
    kwargs = {}
    if cur_mode is not None:
        kwargs['mode'] = cur_mode
    if cur_padding_mode is not None:
        kwargs['padding_mode'] = cur_padding_mode
    if cur_device is not None:
        kwargs['device'] = cur_device
    if cur_dtype is not None:
        kwargs['dtype'] = cur_dtype

    return kwargs


def apply(data: Union[torch.Tensor, MetaTensor],
          pending: Optional[dict] = None):
    pending_ = pending
    pending_ = data.pending_transforms

    if len(pending) == 0:
        return data

    dim_count = len(data.shape) - 1
    matrix_factory = MatrixFactory(dim_count,
                                   get_backend_from_data(data),
                                   get_device_from_data(data))

    # # set up the identity matrix and metadata
    # cumulative_matrix = matrix_factory.identity()
    # cumulative_extents = extents_from_shape(data.shape)
    #
    # # pre-translate origin to centre of image
    # translate_to_centre = matrix_factory.translate([d / 2 for d in data.shape[1:]])
    # cumulative_matrix = translate_to_centre @ cumulative_matrix
    # cumulative_extents = [e @ translate_to_centre.matrix.matrix for e in cumulative_extents]
    cumulative_matrix, cumulative_extents = starting_matrix_and_extents(matrix_factory, data)

    # set the various resampling parameters to an initial state
    cur_mode = None
    cur_padding_mode = None
    cur_device = None
    cur_dtype = None

    for meta_matrix in pending_:
        next_matrix = meta_matrix.matrix
        cumulative_matrix = next_matrix @ cumulative_matrix
        # cumulative_extents = [e @ translate_to_centre.matrix.matrix for e in cumulative_extents]
        cumulative_extents = [e @ cumulative_matrix.matrix.matrix for e in cumulative_extents]

        new_mode = meta_matrix.metadata.get('mode', None)
        new_padding_mode = meta_matrix.metadata.get('padding_mode', None)
        new_device = meta_matrix.metadata.get('device', None)
        new_dtype = meta_matrix.metadata.get('dtype', None)

        mode_compat = metadata_is_compatible(cur_mode, new_mode)
        padding_mode_compat = metadata_is_compatible(cur_padding_mode, new_padding_mode)
        device_compat = metadata_is_compatible(cur_device, new_device)
        dtype_compat = metadata_is_compatible(cur_dtype, new_dtype)

        if (mode_compat is False or padding_mode_compat is False or
            device_compat is False or dtype_compat is False):
            print("intermediate apply required")
            # carry out an intermediate resample here due to incompatibility between arguments
            # kwargs = {}
            # if cur_mode is not None:
            #     kwargs['mode'] = cur_mode
            # if cur_padding_mode is not None:
            #     kwargs['padding_mode'] = cur_padding_mode
            # if cur_device is not None:
            #     kwargs['device'] = cur_device
            # if cur_dtype is not None:
            #     kwargs['dtype'] = cur_dtype
            kwargs = prepare_args_dict_for_apply(cur_mode, cur_padding_mode, cur_device, cur_dtype)

            a = Affine(norm_coords=False,
                       affine=cumulative_matrix.matrix.matrix,
                       **kwargs)
            data = a(img=data)

            cur_mode = new_mode
            cur_padding_mode = new_padding_mode
            cur_device = new_device
            cur_dtype = new_dtype

    # TODO: figure out how to propagate extents properly
    # TODO: resampling strategy: augment resample or perform multiple stages if necessary
    # TODO: resampling strategy - antialiasing: can resample just be augmented?
<<<<<<< HEAD

    a = Affine(norm_coords=False,
               affine=cumulative_matrix.matrix.matrix,
               **kwargs)
    data = a(img=data)

=======
    # r = Resample()
    a = Affine(affine=cumulative_matrix.matrix.matrix,
               padding_mode=cur_padding_mode,
               spatial_size=cur_spatial_size)
>>>>>>> 57ae027f
    data.clear_pending_transforms()


class Apply(InvertibleTransform):

    def __init__(self):
        super().__init__()


class Applyd(MapTransform, InvertibleTransform):

    def __init__(self):
        super().__init__()

# class Applyd(MapTransform, InvertibleTransform):
#
#     def __init__(self,
#                  keys: KeysCollection,
#                  modes: GridSampleModeSequence,
#                  padding_modes: GridSamplePadModeSequence,
#                  normalized: bool = False,
#                  device: Optional[torch.device] = None,
#                  dtypes: Optional[DtypeSequence] = np.float32):
#         self.keys = keys
#         self.modes = modes
#         self.padding_modes = padding_modes
#         self.device = device
#         self.dtypes = dtypes
#         self.resamplers = dict()
#
#         if isinstance(dtypes, (list, tuple)):
#             if len(keys) != len(dtypes):
#                 raise ValueError("'keys' and 'dtypes' must be the same length if 'dtypes' is a sequence")
#
#             # create a resampler for each output data type
#             unique_resamplers = dict()
#             for d in dtypes:
#                 if d not in unique_resamplers:
#                     unique_resamplers[d] = Resample(norm_coords=not normalized, device=device, dtype=d)
#
#             # assign each named data input the appropriate resampler for that data type
#             for k, d in zip(keys, dtypes):
#                 if k not in self.resamplers:
#                     self.resamplers[k] = unique_resamplers[d]
#
#         else:
#             # share the resampler across all named data inputs
#             resampler = Resample(norm_coords=not normalized, device=device, dtype=dtypes)
#             for k in keys:
#                 self.resamplers[k] = resampler
#
#     def __call__(self,
#                  data: Mapping[Hashable, NdarrayOrTensor],
#                  allow_missing_keys: bool = False) -> Dict[Hashable, NdarrayOrTensor]:
#         d = dict(data)
#         mapping_stack = d["mappings"]
#         keys = d.keys()
#         for key_tuple in self.key_iterator(d,
#                                            expand_scalar_to_tuple(self.modes, len(keys)),
#                                            expand_scalar_to_tuple(self.padding_modes, len(keys)),
#                                            expand_scalar_to_tuple(self.dtypes, len(keys))):
#             key, mode, padding_mode, dtype = key_tuple
#             affine = mapping_stack[key].transform()
#             data = d[key]
#             spatial_size = data.shape[1:]
#             grid = create_grid(spatial_size, device=self.device, backend="torch", dtype=dtype)
#             _device = grid.device
#
#             _b = TransformBackends.TORCH if isinstance(grid, torch.Tensor) else TransformBackends.NUMPY
#
#             grid, *_ = convert_data_type(grid, torch.Tensor, device=_device, dtype=grid.dtype)
#             affine, *_ = convert_to_dst_type(affine, grid)
#             d[key] = self.resamplers[key](data, grid=grid, mode=mode, padding_mode=padding_mode)
#
#         return d<|MERGE_RESOLUTION|>--- conflicted
+++ resolved
@@ -5,14 +5,10 @@
 import numpy as np
 
 import torch
-<<<<<<< HEAD
-from monai.transforms import Resample, Affine
-=======
-from monai.transforms import Affine
->>>>>>> 57ae027f
 
 from monai.config import DtypeLike
 from monai.data import MetaTensor
+from monai.transforms import Affine
 from monai.transforms.inverse import InvertibleTransform
 from monai.transforms.transform import MapTransform
 from monai.utils import GridSampleMode, GridSamplePadMode
@@ -166,19 +162,13 @@
     # TODO: figure out how to propagate extents properly
     # TODO: resampling strategy: augment resample or perform multiple stages if necessary
     # TODO: resampling strategy - antialiasing: can resample just be augmented?
-<<<<<<< HEAD
 
     a = Affine(norm_coords=False,
                affine=cumulative_matrix.matrix.matrix,
+               # spatial_size=cur_spatial_size,
                **kwargs)
     data = a(img=data)
 
-=======
-    # r = Resample()
-    a = Affine(affine=cumulative_matrix.matrix.matrix,
-               padding_mode=cur_padding_mode,
-               spatial_size=cur_spatial_size)
->>>>>>> 57ae027f
     data.clear_pending_transforms()
 
 
