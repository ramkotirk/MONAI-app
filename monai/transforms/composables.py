--- conflicted
+++ resolved
@@ -20,15 +20,10 @@
 from monai.data.utils import get_random_patch, get_valid_patch_size
 from monai.networks.layers.simplelayers import GaussianFilter
 from monai.transforms.compose import Randomizable, Transform
-<<<<<<< HEAD
-from monai.transforms.transforms import (LoadNifti, AsChannelFirst, Orientation, AddChannel,
-                                         Spacing, Rotate90, Rescale, Resize, SpatialCrop)
-=======
 from monai.transforms.transforms import (LoadNifti, AsChannelFirst, Orientation,
-                                         AddChannel, Spacing, Rotate90, SpatialCrop,
-                                         RandAffine, Rand2DElastic, Rand3DElastic,
+                                         AddChannel, Spacing, Rotate90, Rescale, Resize,
+                                         SpatialCrop, RandAffine, Rand2DElastic, Rand3DElastic,
                                          Flip, Rotate, Zoom)
->>>>>>> e40917fe
 from monai.utils.misc import ensure_tuple
 from monai.transforms.utils import generate_pos_neg_label_crop_centers, create_grid
 from monai.utils.aliases import alias
