--- conflicted
+++ resolved
@@ -34,15 +34,11 @@
     Transform,
     apply_transform,
 )
-from monai.utils import MAX_SEED, TraceKeys, ensure_tuple, get_seed
-from monai.utils.misc import to_tuple_of_dictionaries
-
-<<<<<<< HEAD
-__all__ = ["Compose", "OneOf", "RandomOrder", "SomeOf"]
-=======
+from monai.utils import MAX_SEED, TraceKeys, ensure_tuple, get_seed, to_tuple_of_dictionaries
+
 logger = get_logger(__name__)
 
-__all__ = ["Compose", "OneOf", "RandomOrder", "evaluate_with_overrides"]
+__all__ = ["Compose", "OneOf", "RandomOrder", "evaluate_with_overrides", "SomeOf"]
 
 
 def evaluate_with_overrides(
@@ -113,7 +109,6 @@
     if isinstance(data, (list, tuple)):
         return [evaluate_with_overrides(v, upcoming, lazy_evaluation, overrides, override_keys, verbose) for v in data]
     return data
->>>>>>> b87375f6
 
 
 class Compose(Randomizable, InvertibleTransform):
@@ -520,8 +515,10 @@
 
         # loop backwards over transforms
         for o in reversed(applied_order):
-<<<<<<< HEAD
-            data = apply_transform(self.transforms[o].inverse, data, self.map_items, self.unpack_items, self.log_stats)
+            if isinstance(self.transforms[o], InvertibleTransform):
+                data = apply_transform(
+                    self.transforms[o].inverse, data, self.map_items, self.unpack_items, self.log_stats
+                )
         return data
 
 
@@ -663,10 +660,4 @@
                     self.transforms[o].inverse, data, self.map_items, self.unpack_items, self.log_stats
                 )
 
-=======
-            if isinstance(self.transforms[o], InvertibleTransform):
-                data = apply_transform(
-                    self.transforms[o].inverse, data, self.map_items, self.unpack_items, self.log_stats
-                )
->>>>>>> b87375f6
         return data