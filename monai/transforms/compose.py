# Copyright (c) MONAI Consortium
# Licensed under the Apache License, Version 2.0 (the "License");
# you may not use this file except in compliance with the License.
# You may obtain a copy of the License at
#     http://www.apache.org/licenses/LICENSE-2.0
# Unless required by applicable law or agreed to in writing, software
# distributed under the License is distributed on an "AS IS" BASIS,
# WITHOUT WARRANTIES OR CONDITIONS OF ANY KIND, either express or implied.
# See the License for the specific language governing permissions and
# limitations under the License.
"""
A collection of generic interfaces for MONAI transforms.
"""

from __future__ import annotations

import warnings
from collections.abc import Callable, Mapping, Sequence
from copy import deepcopy
from typing import Any

import numpy as np

import monai
from monai.apps.utils import get_logger
from monai.config import NdarrayOrTensor
from monai.transforms.inverse import InvertibleTransform

# For backwards compatibility (so this still works: from monai.transforms.compose import MapTransform)
from monai.transforms.lazy.executors import apply_pending_transforms
from monai.transforms.traits import ThreadUnsafe
from monai.transforms.transform import (  # noqa: F401
    LazyTransform,
    MapTransform,
    Randomizable,
    RandomizableTransform,
    Transform,
    apply_transform,
)
from monai.transforms.utils import is_tensor_invertible
from monai.utils import MAX_SEED, TraceKeys, ensure_tuple, get_seed

logger = get_logger(__name__)

__all__ = ["Compose", "OneOf", "RandomOrder", "SomeOf", "execute_compose"]


def execute_compose(
    data: NdarrayOrTensor | Sequence[NdarrayOrTensor] | Mapping[Any, NdarrayOrTensor],
    transforms: Sequence[Any],
    map_items: bool = True,
    unpack_items: bool = False,
    start: int = 0,
    end: int | None = None,
    lazy: bool | None = False,
    overrides: dict | None = None,
    threading: bool = False,
    log_stats: bool | str = False,
    logger_name: bool | str = False,
) -> NdarrayOrTensor | Sequence[NdarrayOrTensor] | Mapping[Any, NdarrayOrTensor]:
    """
    ``execute_compose`` provides the implementation that the ``Compose`` class uses to execute a sequence
    of transforms. As well as being used by Compose, it can be used by subclasses of
    Compose and by code that doesn't have a Compose instance but needs to execute a
    sequence of transforms is if it were executed by Compose. It should only be used directly
    when it is not possible to use ``Compose.__call__`` to achieve the same goal.
    Args:
        data: a tensor-like object to be transformed
        transforms: a sequence of transforms to be carried out
        map_items: whether to apply transform to each item in the input `data` if `data` is a list or tuple.
            defaults to `True`.
        unpack_items: whether to unpack input `data` with `*` as parameters for the callable function of transform.
            defaults to `False`.
        start: the index of the first transform to be executed. If not set, this defaults to 0
        end: the index after the last transform to be exectued. If set, the transform at index-1
            is the last transform that is executed. If this is not set, it defaults to len(transforms)
        lazy: whether to enable lazy evaluation for lazy transforms. If False, transforms will be
            carried out on a transform by transform basis. If True, all lazy transforms will
            be executed by accumulating changes and resampling as few times as possible.
        overrides: this optional parameter allows you to specify a dictionary of parameters that should be overridden
            when executing a pipeline. These each parameter that is compatible with a given transform is then applied
            to that transform before it is executed. Note that overrides are currently only applied when lazy
            is True. If lazy is False they are ignored.
            currently supported args are:
            {``"mode"``, ``"padding_mode"``, ``"dtype"``, ``"align_corners"``, ``"resample_mode"``, ``device``},
            please see also :py:func:`monai.transforms.lazy.apply_pending` and ``Compose`` for more details.
        threading: whether executing is happening in a threaded environment. If set, copies are made
            of transforms that have the ``RandomizedTrait`` interface.
        logger_name: The name of the logger that should be used during transform execution. If None, logging is
            suppressed.

    Returns:
        A tensorlike, sequence of tensorlikes or dict of tensorlists containing the result of running
        `data`` through the sequence of ``transforms``.
    """
    end_ = len(transforms) if end is None else end
    if start is None:
        raise ValueError(f"'start' ({start}) cannot be None")
    if start < 0:
        raise ValueError(f"'start' ({start}) cannot be less than 0")
    if start > end_:
        raise ValueError(f"'start' ({start}) must be less than 'end' ({end_})")
    if end_ > len(transforms):
        raise ValueError(f"'end' ({end_}) must be less than or equal to the transform count ({len(transforms)}")

    # no-op if the range is empty
    if start == end:
        return data

    for _transform in transforms[start:end]:
        if threading:
            _transform = deepcopy(_transform) if isinstance(_transform, ThreadUnsafe) else _transform
        data = apply_transform(
            _transform,
            data,
            map_items,
            unpack_items,
            lazy=lazy,
            overrides=overrides,
            log_stats=log_stats,
            logger_name=logger_name,
        )
    data = apply_pending_transforms(data, None, overrides, logger_name=logger_name)
    return data


class Compose(Randomizable, InvertibleTransform):
    """
    ``Compose`` provides the ability to chain a series of callables together in
    a sequential manner. Each transform in the sequence must take a single
    argument and return a single value.

    ``Compose`` can be used in two ways:

    #. With a series of transforms that accept and return a single
       ndarray / tensor / tensor-like parameter.
    #. With a series of transforms that accept and return a dictionary that
       contains one or more parameters. Such transforms must have pass-through
       semantics that unused values in the dictionary must be copied to the return
       dictionary. It is required that the dictionary is copied between input
       and output of each transform.

    If some transform takes a data item dictionary as input, and returns a
    sequence of data items in the transform chain, all following transforms
    will be applied to each item of this list if `map_items` is `True` (the
    default).  If `map_items` is `False`, the returned sequence is passed whole
    to the next callable in the chain.

    For example:

    A `Compose([transformA, transformB, transformC],
    map_items=True)(data_dict)` could achieve the following patch-based
    transformation on the `data_dict` input:

    #. transformA normalizes the intensity of 'img' field in the `data_dict`.
    #. transformB crops out image patches from the 'img' and 'seg' of
       `data_dict`, and return a list of three patch samples::

        {'img': 3x100x100 data, 'seg': 1x100x100 data, 'shape': (100, 100)}
                             applying transformB
                                 ---------->
        [{'img': 3x20x20 data, 'seg': 1x20x20 data, 'shape': (20, 20)},
         {'img': 3x20x20 data, 'seg': 1x20x20 data, 'shape': (20, 20)},
         {'img': 3x20x20 data, 'seg': 1x20x20 data, 'shape': (20, 20)},]

    #. transformC then randomly rotates or flips 'img' and 'seg' of
       each dictionary item in the list returned by transformB.

    The composed transforms will be set the same global random seed if user called
    `set_determinism()`.

    When using the pass-through dictionary operation, you can make use of
    :class:`monai.transforms.adaptors.adaptor` to wrap transforms that don't conform
    to the requirements. This approach allows you to use transforms from
    otherwise incompatible libraries with minimal additional work.

    Note:

        In many cases, Compose is not the best way to create pre-processing
        pipelines. Pre-processing is often not a strictly sequential series of
        operations, and much of the complexity arises when a not-sequential
        set of functions must be called as if it were a sequence.

        Example: images and labels
        Images typically require some kind of normalization that labels do not.
        Both are then typically augmented through the use of random rotations,
        flips, and deformations.
        Compose can be used with a series of transforms that take a dictionary
        that contains 'image' and 'label' entries. This might require wrapping
        `torchvision` transforms before passing them to compose.
        Alternatively, one can create a class with a `__call__` function that
        calls your pre-processing functions taking into account that not all of
        them are called on the labels.

    Lazy resampling:
        Lazy resampling is an experimental feature introduced in 1.2. Its purpose is
        to reduce the number of resample operations that must be carried out when executing
        a pipeline of transforms. This can provide significant performance improvements in
        terms of pipeline executing speed and memory usage, but can also significantly
        reduce the loss of information that occurs when performing a number of spatial
        resamples in succession.

        Lazy resampling can be thought of as acting in a similar fashion to the `Affine` & `RandAffine`
        transforms, in that they allow several spatial transform operations can be specified and carried out with
        a single resample step. Unlike these transforms, however, lazy resampling can operate on any set of
        transforms specified in any ordering. The user is free to mix monai transforms with transforms from other
        libraries; lazy resampling will determine the minimum number of resample steps required in order to
        execute the pipeline.

        Lazy resampling works with monai `Dataset` classes that provide caching and persistence. However, if you
        are implementing your own caching dataset implementation and wish to make use of lazy resampling, you
        should ensure that you fully execute the part of the pipeline that generates the data to be cached
        before caching it. This is quite simply done however, as shown by the following example.

        Lazy resampling can be enabled or disabled through the ``lazy`` parameter. This is specified as an
        optional boolean parameter.

        * False (default): Don't perform any lazy resampling
        * None: Perform lazy resampling based on the 'lazy' properties of the transform instances.
        * True: Always perform lazy resampling if possible. This will ignore the ``lazy`` properties
          of the transform instances

        If you only want some of the pipeline to be executed lazily, there are two ways to achieve this.

        The first way is to set lazy=True on your Compose instance and specify for each transform whether you
        want it to be lazily executed or not.

        The second way is to set lazy=True on your Compose instance and add ``ApplyPending`` or `ApplyPendingd`
        transforms after the final transform in a sequence that you want to execute lazily. This can be done at multiple
        points in the pipeline.

        Example:
            # run the part of the pipeline that needs to be cached
            data = self.transform(data, end=self.post_cache_index)

            # ---

            # fetch the data from the cache and run the rest of the pipeline
            data = get_data_from_my_cache(data)
            data = self.transform(data, start=self.post_cache_index)


    Args:
        transforms: sequence of callables.
        map_items: whether to apply transform to each item in the input `data` if `data` is a list or tuple.
            defaults to `True`.
        unpack_items: whether to unpack input `data` with `*` as parameters for the callable function of transform.
            defaults to `False`.
        log_stats: log errors when they occur in the processing pipeline. By default, this is set to False, which
            disables the logger for processing pipeline errors. Setting it to None or True will enable logging to the
            default logger name. Setting it to a string specifies the logger to which errors should be logged
        lazy: whether to enable lazy evaluation for lazy transforms. This is an optional bool that can take
            the following values. If lazy=False, lazy execution is disabled and transforms will be
            carried out on a transform by transform basis. If lazy=True, all lazy transforms will
            be executed by accumulating changes and resampling as few times as possible. If lazy is None,
            Compose will perform lazy execution on lazy transforms that have their lazy flag set to True.
            A `monai.transforms.ApplyPending[d]` transform in the pipeline will trigger the evaluation of
            the pending operations and make the primary data up-to-date.
        overrides: this optional parameter allows you to specify a dictionary of parameters that should be overridden
            when executing a pipeline. These each parameter that is compatible with a given transform is then applied
            to that transform before it is executed. Note that overrides are currently only applied when lazy
            is True. If lazy is False they are ignored.
            currently supported args are:
            {``"mode"``, ``"padding_mode"``, ``"dtype"``, ``"align_corners"``, ``"resample_mode"``, ``device``},
            please see also :py:func:`monai.transforms.lazy.apply_transforms` for more details.
        logger_name: this optional parameter allows you to specify a logger by name. If this is not set
            it defaults to 'Compose'. You can also suppress logging by setting this to None.
    """

    def __init__(
        self,
        transforms: Sequence[Callable] | Callable | None = None,
        map_items: bool = True,
        unpack_items: bool = False,
        log_stats: bool | str = False,
        lazy: bool | None = False,
        overrides: dict | None = None,
        logger_name: bool | str = False,
    ) -> None:
        if transforms is None:
            transforms = []
        self.transforms = ensure_tuple(transforms)
        self.map_items = map_items
        self.unpack_items = unpack_items
        self.log_stats = log_stats
        self.set_random_state(seed=get_seed())
        self.lazy = lazy
        self.overrides = overrides
        self.logger_name = logger_name

    def set_random_state(self, seed: int | None = None, state: np.random.RandomState | None = None) -> Compose:
        super().set_random_state(seed=seed, state=state)
        for _transform in self.transforms:
            if not isinstance(_transform, Randomizable):
                continue
            _transform.set_random_state(seed=self.R.randint(MAX_SEED, dtype="uint32"))
        return self

    def randomize(self, data: Any | None = None) -> None:
        for _transform in self.transforms:
            if not isinstance(_transform, Randomizable):
                continue
            try:
                _transform.randomize(data)
            except TypeError as type_error:
                tfm_name: str = type(_transform).__name__
                warnings.warn(
                    f"Transform '{tfm_name}' in Compose not randomized\n{tfm_name}.{type_error}.", RuntimeWarning
                )

    def get_index_of_first(self, predicate):
        """
        get_index_of_first takes a ``predicate`` and returns the index of the first transform that
        satisfies the predicate (ie. makes the predicate return True). If it is unable to find
        a transform that satisfies the ``predicate``, it returns None.

        Example:
            c = Compose([Flip(...), Rotate90(...), Zoom(...), RandRotate(...), Resize(...)])

            print(c.get_index_of_first(lambda t: isinstance(t, RandomTrait)))
            >>> 3
            print(c.get_index_of_first(lambda t: isinstance(t, Compose)))
            >>> None

        Note:
            This is only performed on the transforms directly held by this instance. If this
            instance has nested ``Compose`` transforms or other transforms that contain transforms,
            it does not iterate into them.


        Args:
            predicate: a callable that takes a single argument and returns a bool. When called
            it is passed a transform from the sequence of transforms contained by this compose
            instance.

        Returns:
            The index of the first transform in the sequence for which ``predicate`` returns
            True. None if no transform satisfies the ``predicate``

        """
        for i in range(len(self.transforms)):
            if predicate(self.transforms[i]):
                return i
        return None

    def flatten(self):
        """Return a Composition with a simple list of transforms, as opposed to any nested Compositions.

        e.g., `t1 = Compose([x, x, x, x, Compose([Compose([x, x]), x, x])]).flatten()`
        will result in the equivalent of `t1 = Compose([x, x, x, x, x, x, x, x])`.

        """
        new_transforms = []
        for t in self.transforms:
            if type(t) is Compose:  # nopep8
                new_transforms += t.flatten().transforms
            else:
                new_transforms.append(t)

        return Compose(new_transforms)

    def __len__(self):
        """Return number of transformations."""
        return len(self.flatten().transforms)

    def __call__(self, input_, start=0, end=None, threading=False, lazy: bool | None = None):
        result = execute_compose(
            input_,
            transforms=self.transforms,
            start=start,
            end=end,
            map_items=self.map_items,
            unpack_items=self.unpack_items,
            lazy=self.lazy,  # type: ignore
            overrides=self.overrides,
            threading=threading,
            log_stats=self.log_stats,
            logger_name=self.logger_name,
        )

        return result

    def inverse(self, data):
        self._raise_if_tensor_is_not_invertible(data)

        invertible_transforms = [t for t in self.flatten().transforms if isinstance(t, InvertibleTransform)]
        if not invertible_transforms:
            warnings.warn("inverse has been called but no invertible transforms have been supplied")

        if self.lazy is not False:
            warnings.warn(
                f"'lazy' is set to {self.lazy} but lazy execution is not supported when inverting. "
                f"'lazy' has been overridden to False for the call to inverse"
            )
        # loop backwards over transforms
        for t in reversed(invertible_transforms):
            data = apply_transform(
                t.inverse,
                data,
                self.map_items,
                self.unpack_items,
                lazy=False,
                log_stats=self.log_stats,
                logger_name=self.logger_name,
            )
        return data

    @staticmethod
    def _raise_if_tensor_is_not_invertible(data: Any):
        invertible, reasons = is_tensor_invertible(data)

        if invertible is False:
            if reasons is not None:
                reason_text = "\n".join(reasons)
                raise RuntimeError(f"Unable to run inverse on 'data' for the following reasons:\n{reason_text}")
            else:
                raise RuntimeError("Unable to run inverse on 'data'; no reason logged in trace data")


class OneOf(Compose):
    """
    ``OneOf`` provides the ability to randomly choose one transform out of a
    list of callables with pre-defined probabilities for each.

    Args:
        transforms: sequence of callables.
        weights: probabilities corresponding to each callable in transforms.
            Probabilities are normalized to sum to one.
        map_items: whether to apply transform to each item in the input `data` if `data` is a list or tuple.
            defaults to `True`.
        unpack_items: whether to unpack input `data` with `*` as parameters for the callable function of transform.
            defaults to `False`.
        log_stats: log errors when they occur in the processing pipeline. By default, this is set to False, which
            disables the logger for processing pipeline errors. Setting it to None or True will enable logging to the
            default logger name. Setting it to a string specifies the logger to which errors should be logged
        lazy: whether to enable lazy evaluation for lazy transforms. If True, all lazy transforms will
            be executed by accumulating changes and resampling as few times as possible. If False, transforms will be
            carried out on a transform by transform basis.
            A `monai.transforms.Identity[D]` transform in the pipeline will trigger the evaluation of
            the pending operations and make the primary data up-to-date.
        overrides: this optional parameter allows you to specify a dictionary of parameters that should be overridden
            when executing a pipeline. These each parameter that is compatible with a given transform is then applied
            to that transform before it is executed. Note that overrides are currently only applied when lazy
            is True. If lazy is False they are ignored.
            currently supported args are:
            {``"mode"``, ``"padding_mode"``, ``"dtype"``, ``"align_corners"``, ``"resample_mode"``, ``device``},
            please see also :py:func:`monai.transforms.lazy.apply_transforms` for more details.
        logger_name: this optional parameter allows you to specify a logger by name. If this is not set
            it defaults to 'OneOf'. You can also suppress logging by setting this to None.
    """

    def __init__(
        self,
        transforms: Sequence[Callable] | Callable | None = None,
        weights: Sequence[float] | float | None = None,
        map_items: bool = True,
        unpack_items: bool = False,
<<<<<<< HEAD
        log_stats: bool | str = False,
        lazy: bool | None = None,
=======
        log_stats: bool | str | None = False,
        lazy: bool | None = False,
>>>>>>> 5406a2ba
        overrides: dict | None = None,
        logger_name: bool | str = False,
    ) -> None:
        super().__init__(transforms, map_items, unpack_items, log_stats, lazy, overrides, logger_name)
        if len(self.transforms) == 0:
            weights = []
        elif weights is None or isinstance(weights, float):
            weights = [1.0 / len(self.transforms)] * len(self.transforms)
        if len(weights) != len(self.transforms):
            raise ValueError(
                "transforms and weights should be same size if both specified as sequences, "
                f"got {len(weights)} and {len(self.transforms)}."
            )
        self.weights = ensure_tuple(self._normalize_probabilities(weights))
        self.log_stats = log_stats
        self.logger_name = logger_name

    def _normalize_probabilities(self, weights):
        if len(weights) == 0:
            return weights
        weights = np.array(weights)
        if np.any(weights < 0):
            raise ValueError(f"Probabilities must be greater than or equal to zero, got {weights}.")
        if np.all(weights == 0):
            raise ValueError(f"At least one probability must be greater than zero, got {weights}.")
        weights = weights / weights.sum()
        return list(weights)

    def flatten(self):
        transforms = []
        weights = []
        for t, w in zip(self.transforms, self.weights):
            # if nested, probability is the current weight multiplied by the nested weights,
            # and so on recursively
            if isinstance(t, OneOf):
                tr = t.flatten()
                for t_, w_ in zip(tr.transforms, tr.weights):
                    transforms.append(t_)
                    weights.append(w_ * w)
            else:
                transforms.append(t)
                weights.append(w)
        return OneOf(transforms, weights, self.map_items, self.unpack_items)

    def __call__(self, data, start=0, end=None, threading=False, lazy: str | bool | None = None):
        if start != 0:
            raise ValueError(f"OneOf requires 'start' parameter to be 0 (start set to {start})")
        if end is not None:
            raise ValueError(f"OneOf requires 'end' parameter to be None (end set to {end}")

        if len(self.transforms) == 0:
            return data

        index = self.R.multinomial(1, self.weights).argmax()
        _transform = self.transforms[index]

        data = execute_compose(
            data,
            [_transform],
            start=start,
            end=end,
            map_items=self.map_items,
            unpack_items=self.unpack_items,
            lazy=self.lazy,  # type: ignore
            overrides=self.overrides,
            threading=threading,
            log_stats=self.log_stats,
            logger_name=self.logger_name,
        )

        # if the data is a mapping (dictionary), append the OneOf transform to the end
        if isinstance(data, monai.data.MetaTensor):
            self.push_transform(data, extra_info={"index": index})
        elif isinstance(data, Mapping):
            for key in data:  # dictionary not change size during iteration
                if isinstance(data[key], monai.data.MetaTensor):
                    self.push_transform(data[key], extra_info={"index": index})
        return data

    def inverse(self, data):
        if len(self.transforms) == 0:
            return data

        index = None
        if isinstance(data, monai.data.MetaTensor):
            index = self.pop_transform(data)[TraceKeys.EXTRA_INFO]["index"]
        elif isinstance(data, Mapping):
            for key in data:
                if isinstance(data[key], monai.data.MetaTensor):
                    index = self.pop_transform(data, key)[TraceKeys.EXTRA_INFO]["index"]
        else:
            raise RuntimeError(
                f"Inverse only implemented for Mapping (dictionary) or MetaTensor data, got type {type(data)}."
            )
        if index is None:
            # no invertible transforms have been applied
            return data

        _transform = self.transforms[index]
        # apply the inverse
        return _transform.inverse(data) if isinstance(_transform, InvertibleTransform) else data


class RandomOrder(Compose):
    """
    ``RandomOrder`` provides the ability to apply a list of transformations in random order.

    Args:
        transforms: sequence of callables.
        map_items: whether to apply transform to each item in the input `data` if `data` is a list or tuple.
            defaults to `True`.
        unpack_items: whether to unpack input `data` with `*` as parameters for the callable function of transform.
            defaults to `False`.
        log_stats: log errors when they occur in the processing pipeline. By default, this is set to False, which
            disables the logger for processing pipeline errors. Setting it to None or True will enable logging to the
            default logger name. Setting it to a string specifies the logger to which errors should be logged
        lazy: whether to enable lazy evaluation for lazy transforms. If True, all lazy transforms will
            be executed by accumulating changes and resampling as few times as possible. If False, transforms will be
            carried out on a transform by transform basis.
            A `monai.transforms.Identity[D]` transform in the pipeline will trigger the evaluation of
            the pending operations and make the primary data up-to-date.
        overrides: this optional parameter allows you to specify a dictionary of parameters that should be overridden
            when executing a pipeline. These each parameter that is compatible with a given transform is then applied
            to that transform before it is executed. Note that overrides are currently only applied when lazy
            is True. If lazy is False they are ignored.
            currently supported args are:
            {``"mode"``, ``"padding_mode"``, ``"dtype"``, ``"align_corners"``, ``"resample_mode"``, ``device``},
            please see also :py:func:`monai.transforms.lazy.apply_transforms` for more details.
        logger_name: this optional parameter allows you to specify a logger by name. If this is not set
            it defaults to 'Compose'. You can also suppress logging by setting this to None.
    """

    def __init__(
        self,
        transforms: Sequence[Callable] | Callable | None = None,
        map_items: bool = True,
        unpack_items: bool = False,
<<<<<<< HEAD
        log_stats: bool | str = False,
        lazy: bool | None = None,
=======
        log_stats: bool | str | None = False,
        lazy: bool | None = False,
>>>>>>> 5406a2ba
        overrides: dict | None = None,
        logger_name: bool | str = False,
    ) -> None:
        super().__init__(transforms, map_items, unpack_items, log_stats, lazy, overrides, logger_name)
        self.log_stats = log_stats
        self.logger_name = logger_name

    def __call__(self, input_, start=0, end=None, threading=False, lazy: bool | None = None):
        if start != 0:
            raise ValueError(f"RandomOrder requires 'start' parameter to be 0 (start set to {start})")
        if end is not None:
            raise ValueError(f"RandomOrder requires 'end' parameter to be None (end set to {end}")

        if len(self.transforms) == 0:
            return input_

        num = len(self.transforms)
        applied_order = self.R.permutation(range(num))

        input_ = execute_compose(
            input_,
            [self.transforms[ind] for ind in applied_order],
            start=start,
            end=end,
            map_items=self.map_items,
            unpack_items=self.unpack_items,
            lazy=self.lazy,
            threading=threading,
            log_stats=self.log_stats,
            logger_name=self.logger_name,
        )

        # if the data is a mapping (dictionary), append the RandomOrder transform to the end
        if isinstance(input_, monai.data.MetaTensor):
            self.push_transform(input_, extra_info={"applied_order": applied_order})
        elif isinstance(input_, Mapping):
            for key in input_:  # dictionary not change size during iteration
                if isinstance(input_[key], monai.data.MetaTensor):
                    self.push_transform(input_[key], extra_info={"applied_order": applied_order})
        return input_

    def inverse(self, data):
        if len(self.transforms) == 0:
            return data

        applied_order = None
        if isinstance(data, monai.data.MetaTensor):
            applied_order = self.pop_transform(data)[TraceKeys.EXTRA_INFO]["applied_order"]
        elif isinstance(data, Mapping):
            for key in data:
                if isinstance(data[key], monai.data.MetaTensor):
                    applied_order = self.pop_transform(data, key)[TraceKeys.EXTRA_INFO]["applied_order"]
        else:
            raise RuntimeError(
                f"Inverse only implemented for Mapping (dictionary) or MetaTensor data, got type {type(data)}."
            )
        if applied_order is None:
            # no invertible transforms have been applied
            return data

        # loop backwards over transforms
        for o in reversed(applied_order):
            if isinstance(self.transforms[o], InvertibleTransform):
                data = apply_transform(
                    self.transforms[o].inverse,
                    data,
                    self.map_items,
                    self.unpack_items,
                    log_stats=self.log_stats,
                    logger_name=self.logger_name,
                )
        return data


class SomeOf(Compose):
    """
    ``SomeOf`` samples a different sequence of transforms to apply each time it is called.

    It can be configured to sample a fixed or varying number of transforms each time its called. Samples are drawn
    uniformly, or from user supplied transform weights. When varying the number of transforms sampled per call,
    the number of transforms to sample that call is sampled uniformly from a range supplied by the user.

    Args:
        transforms: list of callables.
        map_items: whether to apply transform to each item in the input `data` if `data` is a list or tuple.
            Defaults to `True`.
        unpack_items: whether to unpack input `data` with `*` as parameters for the callable function of transform.
            Defaults to `False`.
        log_stats: log errors when they occur in the processing pipeline. By default, this is set to False, which
            disables the logger for processing pipeline errors. Setting it to None or True will enable logging to the
            default logger name. Setting it to a string specifies the logger to which errors should be logged
        num_transforms: a 2-tuple, int, or None. The 2-tuple specifies the minimum and maximum (inclusive) number of
            transforms to sample at each iteration. If an int is given, the lower and upper bounds are set equal.
            None sets it to `len(transforms)`. Default to `None`.
        replace: whether to sample with replacement. Defaults to `False`.
        weights: weights to use in for sampling transforms. Will be normalized to 1. Default: None (uniform).
        logger_name: the name of the logger to use when logging output.
    """

    def __init__(
        self,
        transforms: Sequence[Callable] | Callable | None = None,
        map_items: bool = True,
        unpack_items: bool = False,
        log_stats: bool | str = False,
        *,
        lazy: bool | None = False,
        num_transforms: int | tuple[int, int] | None = None,
        replace: bool = False,
        weights: list[int] | None = None,
        logger_name: bool | str = False,
    ) -> None:
        super().__init__(transforms, map_items, unpack_items, log_stats=log_stats, lazy=lazy, logger_name=logger_name)
        self.min_num_transforms, self.max_num_transforms = self._ensure_valid_num_transforms(num_transforms)
        self.replace = replace
        self.weights = self._normalize_probabilities(weights)
        self.log_stats = log_stats
        self.logger_name = logger_name

    def _ensure_valid_num_transforms(self, num_transforms: int | tuple[int, int] | None) -> tuple:
        if (
            not isinstance(num_transforms, tuple)
            and not isinstance(num_transforms, list)
            and not isinstance(num_transforms, int)
            and num_transforms is not None
        ):
            raise ValueError(
                f"Expected num_transforms to be of type int, list, tuple or None, but it's {type(num_transforms)}"
            )

        if num_transforms is None:
            result = [len(self.transforms), len(self.transforms)]
        elif isinstance(num_transforms, int):
            n = min(len(self.transforms), num_transforms)
            result = [n, n]
        else:
            if len(num_transforms) != 2:
                raise ValueError(f"Expected len(num_transforms)=2, but it was {len(num_transforms)}")
            if not isinstance(num_transforms[0], int) or not isinstance(num_transforms[1], int):
                raise ValueError(
                    f"Expected (int,int), but received ({type(num_transforms[0])}, {type(num_transforms[1])})"
                )

            result = [num_transforms[0], num_transforms[1]]

        if result[0] < 0 or result[1] > len(self.transforms):
            raise ValueError(f"num_transforms={num_transforms} are out of the bounds [0, {len(self.transforms)}].")

        return ensure_tuple(result)

    # Modified from OneOf
    def _normalize_probabilities(self, weights):
        if weights is None or len(self.transforms) == 0:
            return None

        weights = np.array(weights)

        n_weights = len(weights)
        if n_weights != len(self.transforms):
            raise ValueError(f"Expected len(weights)={len(self.transforms)}, got: {n_weights}.")

        if np.any(weights < 0):
            raise ValueError(f"Probabilities must be greater than or equal to zero, got {weights}.")

        if np.all(weights == 0):
            raise ValueError(f"At least one probability must be greater than zero, got {weights}.")

        weights = weights / weights.sum()

        return ensure_tuple(list(weights))

    def __call__(self, data, start=0, end=None, threading=False, lazy: bool | None = None):
        if start != 0:
            raise ValueError(f"SomeOf requires 'start' parameter to be 0 (start set to {start})")
        if end is not None:
            raise ValueError(f"SomeOf requires 'end' parameter to be None (end set to {end}")

        if len(self.transforms) == 0:
            return data

        sample_size = self.R.randint(self.min_num_transforms, self.max_num_transforms + 1)
        applied_order = self.R.choice(len(self.transforms), sample_size, replace=self.replace, p=self.weights).tolist()

        data = execute_compose(
            data,
            [self.transforms[a] for a in applied_order],
            start=start,
            end=end,
            map_items=self.map_items,
            unpack_items=self.unpack_items,
            lazy=self.lazy,
            overrides=self.overrides,
            threading=threading,
            log_stats=self.log_stats,
            logger_name=self.logger_name,
        )
        if isinstance(data, monai.data.MetaTensor):
            self.push_transform(data, extra_info={"applied_order": applied_order})
        elif isinstance(data, Mapping):
            for key in data:  # dictionary not change size during iteration
                if isinstance(data[key], monai.data.MetaTensor) or self.trace_key(key) in data:
                    self.push_transform(data, key, extra_info={"applied_order": applied_order})

        return data

    # From RandomOrder
    def inverse(self, data):
        if len(self.transforms) == 0:
            return data

        applied_order = None
        if isinstance(data, monai.data.MetaTensor):
            applied_order = self.pop_transform(data)[TraceKeys.EXTRA_INFO]["applied_order"]
        elif isinstance(data, Mapping):
            for key in data:
                if isinstance(data[key], monai.data.MetaTensor) or self.trace_key(key) in data:
                    applied_order = self.pop_transform(data, key)[TraceKeys.EXTRA_INFO]["applied_order"]
        else:
            raise RuntimeError(
                f"Inverse only implemented for Mapping (dictionary) or MetaTensor data, got type {type(data)}."
            )
        if applied_order is None:
            # no invertible transforms have been applied
            return data

        # loop backwards over transforms
        for o in reversed(applied_order):
            if isinstance(self.transforms[o], InvertibleTransform):
                data = apply_transform(
                    self.transforms[o].inverse,
                    data,
                    self.map_items,
                    self.unpack_items,
                    log_stats=self.log_stats,
                    logger_name=self.logger_name,
                )

        return data<|MERGE_RESOLUTION|>--- conflicted
+++ resolved
@@ -455,13 +455,8 @@
         weights: Sequence[float] | float | None = None,
         map_items: bool = True,
         unpack_items: bool = False,
-<<<<<<< HEAD
         log_stats: bool | str = False,
         lazy: bool | None = None,
-=======
-        log_stats: bool | str | None = False,
-        lazy: bool | None = False,
->>>>>>> 5406a2ba
         overrides: dict | None = None,
         logger_name: bool | str = False,
     ) -> None:
@@ -599,13 +594,8 @@
         transforms: Sequence[Callable] | Callable | None = None,
         map_items: bool = True,
         unpack_items: bool = False,
-<<<<<<< HEAD
         log_stats: bool | str = False,
         lazy: bool | None = None,
-=======
-        log_stats: bool | str | None = False,
-        lazy: bool | None = False,
->>>>>>> 5406a2ba
         overrides: dict | None = None,
         logger_name: bool | str = False,
     ) -> None:
