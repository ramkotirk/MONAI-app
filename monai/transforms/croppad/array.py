# Copyright 2020 MONAI Consortium
# Licensed under the Apache License, Version 2.0 (the "License");
# you may not use this file except in compliance with the License.
# You may obtain a copy of the License at
#     http://www.apache.org/licenses/LICENSE-2.0
# Unless required by applicable law or agreed to in writing, software
# distributed under the License is distributed on an "AS IS" BASIS,
# WITHOUT WARRANTIES OR CONDITIONS OF ANY KIND, either express or implied.
# See the License for the specific language governing permissions and
# limitations under the License.
"""
A collection of "vanilla" transforms for crop and pad operations
https://github.com/Project-MONAI/MONAI/wiki/MONAI_Design
"""

from typing import Any, Callable, List, Optional, Sequence, Tuple, Union

import numpy as np

from monai.config import IndexSelection
from monai.data.utils import get_random_patch, get_valid_patch_size
from monai.transforms.compose import Randomizable, Transform
from monai.transforms.utils import (
    generate_pos_neg_label_crop_centers,
    generate_spatial_bounding_box,
    map_binary_to_indices,
)
from monai.utils import Method, NumpyPadMode, ensure_tuple, fall_back_tuple


class SpatialPad(Transform):
    """
    Performs padding to the data, symmetric for all sides or all on one side for each dimension.
    Uses np.pad so in practice, a mode needs to be provided. See numpy.lib.arraypad.pad
    for additional details.

    Args:
        spatial_size: the spatial size of output data after padding.
            If its components have non-positive values, the corresponding size of input image will be used (no padding).
        method: {``"symmetric"``, ``"end"``}
            Pad image symmetric on every side or only pad at the end sides. Defaults to ``"symmetric"``.
        mode: {``"constant"``, ``"edge"``, ``"linear_ramp"``, ``"maximum"``, ``"mean"``,
            ``"median"``, ``"minimum"``, ``"reflect"``, ``"symmetric"``, ``"wrap"``, ``"empty"``}
            One of the listed string values or a user supplied function. Defaults to ``"constant"``.
            See also: https://numpy.org/doc/1.18/reference/generated/numpy.pad.html
    """

    def __init__(
        self,
        spatial_size: Union[Sequence[int], int],
        method: Union[Method, str] = Method.SYMMETRIC,
        mode: Union[NumpyPadMode, str] = NumpyPadMode.CONSTANT,
    ) -> None:
        self.spatial_size = spatial_size
        self.method: Method = Method(method)
        self.mode: NumpyPadMode = NumpyPadMode(mode)

    def _determine_data_pad_width(self, data_shape: Sequence[int]) -> List[Tuple[int, int]]:
        self.spatial_size = fall_back_tuple(self.spatial_size, data_shape)
        if self.method == Method.SYMMETRIC:
            pad_width = list()
            for i in range(len(self.spatial_size)):
                width = max(self.spatial_size[i] - data_shape[i], 0)
                pad_width.append((width // 2, width - (width // 2)))
            return pad_width
        else:
            return [(0, max(self.spatial_size[i] - data_shape[i], 0)) for i in range(len(self.spatial_size))]

    def __call__(self, img: np.ndarray, mode: Optional[Union[NumpyPadMode, str]] = None) -> np.ndarray:
        """
        Args:
            img: data to be transformed, assuming `img` is channel-first and
                padding doesn't apply to the channel dim.
            mode: {``"constant"``, ``"edge"``, ``"linear_ramp"``, ``"maximum"``, ``"mean"``,
                ``"median"``, ``"minimum"``, ``"reflect"``, ``"symmetric"``, ``"wrap"``, ``"empty"``}
                One of the listed string values or a user supplied function. Defaults to ``self.mode``.
                See also: https://numpy.org/doc/1.18/reference/generated/numpy.pad.html
        """
        data_pad_width = self._determine_data_pad_width(img.shape[1:])
        all_pad_width = [(0, 0)] + data_pad_width
        if not np.asarray(all_pad_width).any():
            # all zeros, skip padding
            return img
        else:
            img = np.pad(img, all_pad_width, mode=self.mode.value if mode is None else NumpyPadMode(mode).value)
            return img


class BorderPad(Transform):
    """
    Pad the input data by adding specified borders to every dimension.

    Args:
        spatial_border: specified size for every spatial border. it can be 3 shapes:

            - single int number, pad all the borders with the same size.
            - length equals the length of image shape, pad every spatial dimension separately.
              for example, image shape(CHW) is [1, 4, 4], spatial_border is [2, 1],
              pad every border of H dim with 2, pad every border of W dim with 1, result shape is [1, 8, 6].
            - length equals 2 x (length of image shape), pad every border of every dimension separately.
              for example, image shape(CHW) is [1, 4, 4], spatial_border is [1, 2, 3, 4], pad top of H dim with 1,
              pad bottom of H dim with 2, pad left of W dim with 3, pad right of W dim with 4.
              the result shape is [1, 7, 11].

        mode: {``"constant"``, ``"edge"``, ``"linear_ramp"``, ``"maximum"``, ``"mean"``,
            ``"median"``, ``"minimum"``, ``"reflect"``, ``"symmetric"``, ``"wrap"``, ``"empty"``}
            One of the listed string values or a user supplied function. Defaults to ``"constant"``.
            See also: https://numpy.org/doc/1.18/reference/generated/numpy.pad.html
    """

    def __init__(
        self, spatial_border: Union[Sequence[int], int], mode: Union[NumpyPadMode, str] = NumpyPadMode.CONSTANT
    ) -> None:
        self.spatial_border = spatial_border
        self.mode: NumpyPadMode = NumpyPadMode(mode)

    def __call__(self, img: np.ndarray, mode: Optional[Union[NumpyPadMode, str]] = None) -> np.ndarray:
        """
        Args:
            img: data to be transformed, assuming `img` is channel-first and
                padding doesn't apply to the channel dim.
            mode: {``"constant"``, ``"edge"``, ``"linear_ramp"``, ``"maximum"``, ``"mean"``,
                ``"median"``, ``"minimum"``, ``"reflect"``, ``"symmetric"``, ``"wrap"``, ``"empty"``}
                One of the listed string values or a user supplied function. Defaults to ``self.mode``.
                See also: https://numpy.org/doc/1.18/reference/generated/numpy.pad.html

        Raises:
            ValueError: When ``self.spatial_border`` contains a nonnegative int.
            ValueError: When ``self.spatial_border`` length is not one of
                [1, len(spatial_shape), 2*len(spatial_shape)].

        """
        spatial_shape = img.shape[1:]
        spatial_border = ensure_tuple(self.spatial_border)
        for b in spatial_border:
            if not isinstance(b, int) or b < 0:
                raise ValueError(f"self.spatial_border must contain only nonnegative ints, got {spatial_border}.")

        if len(spatial_border) == 1:
            data_pad_width = [(spatial_border[0], spatial_border[0]) for _ in range(len(spatial_shape))]
        elif len(spatial_border) == len(spatial_shape):
            data_pad_width = [(spatial_border[i], spatial_border[i]) for i in range(len(spatial_shape))]
        elif len(spatial_border) == len(spatial_shape) * 2:
            data_pad_width = [(spatial_border[2 * i], spatial_border[2 * i + 1]) for i in range(len(spatial_shape))]
        else:
            raise ValueError(
                f"Unsupported spatial_border length: {len(spatial_border)}, available options are "
                f"[1, len(spatial_shape)={len(spatial_shape)}, 2*len(spatial_shape)={2*len(spatial_shape)}]."
            )

        return np.pad(
            img, [(0, 0)] + data_pad_width, mode=self.mode.value if mode is None else NumpyPadMode(mode).value
        )


class DivisiblePad(Transform):
    """
    Pad the input data, so that the spatial sizes are divisible by `k`.
    """

    def __init__(self, k: Union[Sequence[int], int], mode: Union[NumpyPadMode, str] = NumpyPadMode.CONSTANT) -> None:
        """
        Args:
            k: the target k for each spatial dimension.
                if `k` is negative or 0, the original size is preserved.
                if `k` is an int, the same `k` be applied to all the input spatial dimensions.
            mode: {``"constant"``, ``"edge"``, ``"linear_ramp"``, ``"maximum"``, ``"mean"``,
                ``"median"``, ``"minimum"``, ``"reflect"``, ``"symmetric"``, ``"wrap"``, ``"empty"``}
                One of the listed string values or a user supplied function. Defaults to ``"constant"``.
                See also: https://numpy.org/doc/1.18/reference/generated/numpy.pad.html

        See also :py:class:`monai.transforms.SpatialPad`
        """
        self.k = k
        self.mode: NumpyPadMode = NumpyPadMode(mode)

    def __call__(self, img: np.ndarray, mode: Optional[Union[NumpyPadMode, str]] = None) -> np.ndarray:
        """
        Args:
            img: data to be transformed, assuming `img` is channel-first
                and padding doesn't apply to the channel dim.
            mode: {``"constant"``, ``"edge"``, ``"linear_ramp"``, ``"maximum"``, ``"mean"``,
                ``"median"``, ``"minimum"``, ``"reflect"``, ``"symmetric"``, ``"wrap"``, ``"empty"``}
                One of the listed string values or a user supplied function. Defaults to ``self.mode``.
                See also: https://numpy.org/doc/1.18/reference/generated/numpy.pad.html
        """
        spatial_shape = img.shape[1:]
        k = fall_back_tuple(self.k, (1,) * len(spatial_shape))
        new_size = []
        for k_d, dim in zip(k, spatial_shape):
            new_dim = int(np.ceil(dim / k_d) * k_d) if k_d > 0 else dim
            new_size.append(new_dim)

        spatial_pad = SpatialPad(spatial_size=new_size, method=Method.SYMMETRIC, mode=mode or self.mode)
        return spatial_pad(img)


class SpatialCrop(Transform):
    """
    General purpose cropper to produce sub-volume region of interest (ROI).
    It can support to crop ND spatial (channel-first) data.
    Either a spatial center and size must be provided, or alternatively if center and size
    are not provided, the start and end coordinates of the ROI must be provided.
    The sub-volume must sit the within original image.
    Note: This transform will not work if the crop region is larger than the image itself.
    """

    def __init__(
        self,
        roi_center: Optional[Sequence[int]] = None,
        roi_size: Optional[Sequence[int]] = None,
        roi_start: Optional[Sequence[int]] = None,
        roi_end: Optional[Sequence[int]] = None,
    ) -> None:
        """
        Args:
            roi_center: voxel coordinates for center of the crop ROI.
            roi_size: size of the crop ROI.
            roi_start: voxel coordinates for start of the crop ROI.
            roi_end: voxel coordinates for end of the crop ROI.
        """
        if roi_center is not None and roi_size is not None:
            roi_center = np.asarray(roi_center, dtype=np.uint16)
            roi_size = np.asarray(roi_size, dtype=np.uint16)
            self.roi_start = np.subtract(roi_center, np.floor_divide(roi_size, 2))
            self.roi_end = np.add(self.roi_start, roi_size)
        else:
            assert roi_start is not None and roi_end is not None, "roi_start and roi_end must be provided."
            self.roi_start = np.asarray(roi_start, dtype=np.uint16)
            self.roi_end = np.asarray(roi_end, dtype=np.uint16)

        assert np.all(self.roi_start >= 0), "all elements of roi_start must be greater than or equal to 0."
        assert np.all(self.roi_end > 0), "all elements of roi_end must be positive."
        assert np.all(self.roi_end >= self.roi_start), "invalid roi range."

    def __call__(self, img: np.ndarray) -> np.ndarray:
        """
        Apply the transform to `img`, assuming `img` is channel-first and
        slicing doesn't apply to the channel dim.
        """
        max_end = img.shape[1:]
        sd = min(len(self.roi_start), len(max_end))
        assert np.all(max_end[:sd] >= self.roi_start[:sd]), "roi start out of image space."
        assert np.all(max_end[:sd] >= self.roi_end[:sd]), "roi end out of image space."

        slices = [slice(None)] + [slice(s, e) for s, e in zip(self.roi_start[:sd], self.roi_end[:sd])]
        return img[tuple(slices)]


class CenterSpatialCrop(Transform):
    """
    Crop at the center of image with specified ROI size.

    Args:
        roi_size: the spatial size of the crop region e.g. [224,224,128]
            If its components have non-positive values, the corresponding size of input image will be used.
    """

    def __init__(self, roi_size: Union[Sequence[int], int]) -> None:
        self.roi_size = roi_size

    def __call__(self, img: np.ndarray) -> np.ndarray:
        """
        Apply the transform to `img`, assuming `img` is channel-first and
        slicing doesn't apply to the channel dim.
        """
        self.roi_size = fall_back_tuple(self.roi_size, img.shape[1:])
        center = [i // 2 for i in img.shape[1:]]
        cropper = SpatialCrop(roi_center=center, roi_size=self.roi_size)
        return cropper(img)


class RandSpatialCrop(Randomizable, Transform):
    """
    Crop image with random size or specific size ROI. It can crop at a random position as center
    or at the image center. And allows to set the minimum size to limit the randomly generated ROI.

    Args:
        roi_size: if `random_size` is True, it specifies the minimum crop region.
            if `random_size` is False, it specifies the expected ROI size to crop. e.g. [224, 224, 128]
            If its components have non-positive values, the corresponding size of input image will be used.
        random_center: crop at random position as center or the image center.
        random_size: crop with random size or specific size ROI.
            The actual size is sampled from `randint(roi_size, img_size)`.
    """

    def __init__(
        self, roi_size: Union[Sequence[int], int], random_center: bool = True, random_size: bool = True
    ) -> None:
        self.roi_size = roi_size
        self.random_center = random_center
        self.random_size = random_size
        self._size: Optional[Sequence[int]] = None
        self._slices: Optional[Tuple[slice, ...]] = None

    def randomize(self, img_size: Sequence[int]) -> None:
        self._size = fall_back_tuple(self.roi_size, img_size)
        if self.random_size:
            self._size = tuple((self.R.randint(low=self._size[i], high=img_size[i] + 1) for i in range(len(img_size))))
        if self.random_center:
            valid_size = get_valid_patch_size(img_size, self._size)
            self._slices = (slice(None),) + get_random_patch(img_size, valid_size, self.R)

    def __call__(self, img: np.ndarray) -> np.ndarray:
        """
        Apply the transform to `img`, assuming `img` is channel-first and
        slicing doesn't apply to the channel dim.
        """
        self.randomize(img.shape[1:])
        assert self._size is not None
        if self.random_center:
            return img[self._slices]
        else:
            cropper = CenterSpatialCrop(self._size)
            return cropper(img)


class RandSpatialCropSamples(Randomizable, Transform):
    """
    Crop image with random size or specific size ROI to generate a list of N samples.
    It can crop at a random position as center or at the image center. And allows to set
    the minimum size to limit the randomly generated ROI.
    It will return a list of cropped images.

    Args:
        roi_size: if `random_size` is True, the spatial size of the minimum crop region.
            if `random_size` is False, specify the expected ROI size to crop. e.g. [224, 224, 128]
        num_samples: number of samples (crop regions) to take in the returned list.
        random_center: crop at random position as center or the image center.
        random_size: crop with random size or specific size ROI.
            The actual size is sampled from `randint(roi_size, img_size)`.

    Raises:
        ValueError: When ``num_samples`` is nonpositive.

    """

    def __init__(
        self,
        roi_size: Union[Sequence[int], int],
        num_samples: int,
        random_center: bool = True,
        random_size: bool = True,
    ) -> None:
        if num_samples < 1:
            raise ValueError(f"num_samples must be positive, got {num_samples}.")
        self.num_samples = num_samples
        self.cropper = RandSpatialCrop(roi_size, random_center, random_size)

    def randomize(self, data: Optional[Any] = None) -> None:
        pass

    def __call__(self, img: np.ndarray) -> List[np.ndarray]:
        """
        Apply the transform to `img`, assuming `img` is channel-first and
        cropping doesn't change the channel dim.
        """
        return [self.cropper(img) for _ in range(self.num_samples)]


class CropForeground(Transform):
    """
    Crop an image using a bounding box. The bounding box is generated by selecting foreground using select_fn
    at channels channel_indices. margin is added in each spatial dimension of the bounding box.
    The typical usage is to help training and evaluation if the valid part is small in the whole medical image.
    Users can define arbitrary function to select expected foreground from the whole image or specified channels.
    And it can also add margin to every dim of the bounding box of foreground object.
    For example:

    .. code-block:: python

        image = np.array(
            [[[0, 0, 0, 0, 0],
              [0, 1, 2, 1, 0],
              [0, 1, 3, 2, 0],
              [0, 1, 2, 1, 0],
              [0, 0, 0, 0, 0]]])  # 1x5x5, single channel 5x5 image
        cropper = CropForeground(select_fn=lambda x: x > 1, margin=0)
        print(cropper(image))
        [[[2, 1],
          [3, 2],
          [2, 1]]]

    """

    def __init__(
        self, select_fn: Callable = lambda x: x > 0, channel_indices: Optional[IndexSelection] = None, margin: int = 0
    ) -> None:
        """
        Args:
            select_fn: function to select expected foreground, default is to select values > 0.
            channel_indices: if defined, select foreground only on the specified channels
                of image. if None, select foreground on the whole image.
            margin: add margin to all dims of the bounding box.
        """
        self.select_fn = select_fn
        self.channel_indices = ensure_tuple(channel_indices) if channel_indices is not None else None
        self.margin = margin

    def __call__(self, img: np.ndarray) -> np.ndarray:
        """
        Apply the transform to `img`, assuming `img` is channel-first and
        slicing doesn't change the channel dim.
        """
        box_start, box_end = generate_spatial_bounding_box(img, self.select_fn, self.channel_indices, self.margin)
        cropper = SpatialCrop(roi_start=box_start, roi_end=box_end)
        return cropper(img)


class RandCropByPosNegLabel(Randomizable, Transform):
    """
    Crop random fixed sized regions with the center being a foreground or background voxel
    based on the Pos Neg Ratio.
    And will return a list of arrays for all the cropped images.
    For example, crop two (3 x 3) arrays from (5 x 5) array with pos/neg=1::

        [[[0, 0, 0, 0, 0],
          [0, 1, 2, 1, 0],            [[0, 1, 2],     [[2, 1, 0],
          [0, 1, 3, 0, 0],     -->     [0, 1, 3],      [3, 0, 0],
          [0, 0, 0, 0, 0],             [0, 0, 0]]      [0, 0, 0]]
          [0, 0, 0, 0, 0]]]

    Args:
        spatial_size: the spatial size of the crop region e.g. [224, 224, 128].
            If its components have non-positive values, the corresponding size of `label` will be used.
        label: the label image that is used for finding foreground/background, if None, must set at
            `self.__call__`.  Non-zero indicates foreground, zero indicates background.
        pos: used with `neg` together to calculate the ratio ``pos / (pos + neg)`` for the probability
            to pick a foreground voxel as a center rather than a background voxel.
        neg: used with `pos` together to calculate the ratio ``pos / (pos + neg)`` for the probability
            to pick a foreground voxel as a center rather than a background voxel.
        num_samples: number of samples (crop regions) to take in each list.
        image: optional image data to help select valid area, can be same as `img` or another image array.
            if not None, use ``label == 0 & image > image_threshold`` to select the negative
            sample (background) center. So the crop center will only come from the valid image areas.
        image_threshold: if enabled `image`, use ``image > image_threshold`` to determine
            the valid image content areas.
        fg_indices: if provided pre-computed foreground indices of `label`, will ignore above `image` and
            `image_threshold`, and randomly select crop centers based on them, need to provide `fg_indices`
            and `bg_indices` together, expect to be 1 dim array of spatial indices after flattening.
            a typical usage is to call `FgBgToIndices` transform first and cache the results.
        bg_indices: if provided pre-computed background indices of `label`, will ignore above `image` and
            `image_threshold`, and randomly select crop centers based on them, need to provide `fg_indices`
            and `bg_indices` together, expect to be 1 dim array of spatial indices after flattening.
            a typical usage is to call `FgBgToIndices` transform first and cache the results.

    Raises:
        ValueError: When ``pos`` or ``neg`` are negative.
        ValueError: When ``pos=0`` and ``neg=0``. Incompatible values.

    """

    def __init__(
        self,
        spatial_size: Union[Sequence[int], int],
        label: Optional[np.ndarray] = None,
        pos: float = 1.0,
        neg: float = 1.0,
        num_samples: int = 1,
        image: Optional[np.ndarray] = None,
        image_threshold: float = 0.0,
        fg_indices: Optional[np.ndarray] = None,
        bg_indices: Optional[np.ndarray] = None,
    ) -> None:
        self.spatial_size = ensure_tuple(spatial_size)
        self.label = label
        if pos < 0 or neg < 0:
            raise ValueError(f"pos and neg must be nonnegative, got pos={pos} neg={neg}.")
        if pos + neg == 0:
            raise ValueError("Incompatible values: pos=0 and neg=0.")
        self.pos_ratio = pos / (pos + neg)
        self.num_samples = num_samples
        self.image = image
        self.image_threshold = image_threshold
        self.centers: Optional[List[List[np.ndarray]]] = None
        self.fg_indices = fg_indices
        self.bg_indices = bg_indices

    def randomize(
        self,
        label: np.ndarray,
        fg_indices: Optional[np.ndarray] = None,
        bg_indices: Optional[np.ndarray] = None,
        image: Optional[np.ndarray] = None,
    ) -> None:
        self.spatial_size = fall_back_tuple(self.spatial_size, default=label.shape[1:])
        if fg_indices is None or bg_indices is None:
            fg_indices_, bg_indices_ = map_binary_to_indices(label, image, self.image_threshold)
        else:
            fg_indices_ = fg_indices
            bg_indices_ = bg_indices
        self.centers = generate_pos_neg_label_crop_centers(
            self.spatial_size, self.num_samples, self.pos_ratio, label.shape[1:], fg_indices_, bg_indices_, self.R
        )

    def __call__(
        self,
        img: np.ndarray,
        label: Optional[np.ndarray] = None,
        image: Optional[np.ndarray] = None,
<<<<<<< HEAD
=======
        fg_indices: Optional[np.ndarray] = None,
        bg_indices: Optional[np.ndarray] = None,
>>>>>>> 0cbc22d3
    ) -> List[np.ndarray]:
        """
        Args:
            img: input data to crop samples from based on the pos/neg ratio of `label` and `image`.
                Assumes `img` is a channel-first array.
            label: the label image that is used for finding foreground/background, if None, use `self.label`.
            image: optional image data to help select valid area, can be same as `img` or another image array.
                use ``label == 0 & image > image_threshold`` to select the negative sample(background) center.
                so the crop center will only exist on valid image area. if None, use `self.image`.
            fg_indices: foreground indices to randomly select crop centers,
                need to provide `fg_indices` and `bg_indices` together.
            bg_indices: background indices to randomly select crop centers,
                need to provide `fg_indices` and `bg_indices` together.

        """
        if label is None:
            label = self.label
        if image is None:
            image = self.image
        if fg_indices is None or bg_indices is None:
            if self.fg_indices is not None and self.bg_indices is not None:
                fg_indices = self.fg_indices
                bg_indices = self.bg_indices
            else:
                fg_indices, bg_indices = map_binary_to_indices(label, image, self.image_threshold)
        self.randomize(label, fg_indices, bg_indices, image)
        results: List[np.ndarray] = list()
        if self.centers is not None:
            for center in self.centers:
                cropper = SpatialCrop(roi_center=tuple(center), roi_size=self.spatial_size)
                results.append(cropper(img))

        return results<|MERGE_RESOLUTION|>--- conflicted
+++ resolved
@@ -498,11 +498,8 @@
         img: np.ndarray,
         label: Optional[np.ndarray] = None,
         image: Optional[np.ndarray] = None,
-<<<<<<< HEAD
-=======
         fg_indices: Optional[np.ndarray] = None,
         bg_indices: Optional[np.ndarray] = None,
->>>>>>> 0cbc22d3
     ) -> List[np.ndarray]:
         """
         Args:
