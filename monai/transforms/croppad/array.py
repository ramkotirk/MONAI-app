# Copyright (c) MONAI Consortium
# Licensed under the Apache License, Version 2.0 (the "License");
# you may not use this file except in compliance with the License.
# You may obtain a copy of the License at
#     http://www.apache.org/licenses/LICENSE-2.0
# Unless required by applicable law or agreed to in writing, software
# distributed under the License is distributed on an "AS IS" BASIS,
# WITHOUT WARRANTIES OR CONDITIONS OF ANY KIND, either express or implied.
# See the License for the specific language governing permissions and
# limitations under the License.
"""
A collection of "vanilla" transforms for crop and pad operations
https://github.com/Project-MONAI/MONAI/wiki/MONAI_Design
"""

import copy
from itertools import chain
from math import ceil
from typing import Callable, List, Optional, Sequence, Tuple, Union

import numpy as np
import torch
from torch.nn.functional import pad as pad_pt

from monai.config import IndexSelection
from monai.config.type_definitions import NdarrayOrTensor
from monai.data.meta_obj import get_track_meta
from monai.data.meta_tensor import MetaTensor
from monai.data.utils import get_random_patch, get_valid_patch_size
from monai.transforms.inverse import InvertibleTransform
from monai.transforms.transform import Randomizable, Transform
from monai.transforms.utils import (
    compute_divisible_spatial_size,
    convert_pad_mode,
    create_translate,
    generate_label_classes_crop_centers,
    generate_pos_neg_label_crop_centers,
    generate_spatial_bounding_box,
    is_positive,
    map_binary_to_indices,
    map_classes_to_indices,
    weighted_patch_samples,
)
from monai.utils import (
    ImageMetaKey,
    Method,
    NumpyPadMode,
    PytorchPadMode,
    ensure_tuple,
    ensure_tuple_rep,
    fall_back_tuple,
    look_up_option,
)
from monai.utils.enums import TraceKeys, TransformBackends
from monai.utils.type_conversion import convert_data_type

__all__ = [
    "PadBase",
    "Pad",
    "SpatialPad",
    "BorderPad",
    "DivisiblePad",
    "CropBase",
    "SpatialCrop",
    "CenterSpatialCrop",
    "CenterScaleCrop",
    "RandSpatialCrop",
    "RandScaleCrop",
    "RandSpatialCropSamples",
    "CropForeground",
    "RandWeightedCrop",
    "RandCropByPosNegLabel",
    "RandCropByLabelClasses",
    "ResizeWithPadOrCrop",
    "BoundingRect",
]


class PadBase(InvertibleTransform):
    """Abstract base class for padding images.

    `torch.nn.functional.pad` is used unless the mode or kwargs are not available in torch,
    in which case `np.pad` will be used.

    Args:
        mode: available modes for numpy array:{``"constant"``, ``"edge"``, ``"linear_ramp"``, ``"maximum"``,
            ``"mean"``, ``"median"``, ``"minimum"``, ``"reflect"``, ``"symmetric"``, ``"wrap"``, ``"empty"``}
            available modes for PyTorch Tensor: {``"constant"``, ``"reflect"``, ``"replicate"``, ``"circular"``}.
            One of the listed string values or a user supplied function. Defaults to ``"constant"``.
            See also: https://numpy.org/doc/1.18/reference/generated/numpy.pad.html
            https://pytorch.org/docs/stable/generated/torch.nn.functional.pad.html
        kwargs: other arguments for the `np.pad` or `torch.pad` function.
            note that `np.pad` treats channel dimension as the first dimension.
    """

    backend = [TransformBackends.TORCH, TransformBackends.NUMPY]

    def __init__(self, mode: Union[NumpyPadMode, PytorchPadMode, str] = NumpyPadMode.CONSTANT, **kwargs) -> None:
        self.mode = mode
        self.kwargs = kwargs

    @staticmethod
    def _np_pad(img: np.ndarray, all_pad_width, mode, **kwargs) -> np.ndarray:
        return np.pad(img, all_pad_width, mode=mode, **kwargs)  # type: ignore

    @staticmethod
    def _pt_pad(img: torch.Tensor, all_pad_width, mode, **kwargs) -> torch.Tensor:
        pt_pad_width = [val for sublist in all_pad_width[1:] for val in sublist[::-1]][::-1]
        # torch.pad expects `[B, C, H, W, [D]]` shape
        return pad_pt(img.unsqueeze(0), pt_pad_width, mode=mode, **kwargs).squeeze(0)

    def _forward_meta(self, out, img, to_pad):
        if not isinstance(out, MetaTensor) or not isinstance(img, MetaTensor):
            return out
        meta_dict = copy.deepcopy(img.meta)
        spatial_rank = max(len(img.affine) - 1, 1)
        to_shift = [-s[0] for s in to_pad[1:]]  # skipping the channel pad
        mat = create_translate(spatial_rank, to_shift)
        out.meta = meta_dict
        out.meta["affine"] = img.affine @ mat
        # out.meta["original_affine"] = img.affine
        # out.meta["spatial_shape"] = out.shape[1:]
        return out

    def __call__(
        self, img: torch.Tensor, mode: Optional[Union[NumpyPadMode, PytorchPadMode, str]] = None
    ) -> torch.Tensor:
        raise NotImplementedError()

    def _forward(
        self,
        img: torch.Tensor,
        to_pad: List[Tuple[int, int]],
        mode: Optional[Union[NumpyPadMode, PytorchPadMode, str]] = None,
    ) -> torch.Tensor:
        mode = mode or self.mode
        # convert to MetaTensor if required
        if not isinstance(img, MetaTensor) and get_track_meta():
            img = MetaTensor(img)
        if not np.asarray(to_pad).any():
            # all zeros, skip padding
            out = img
        else:
            # try using Pytorch functionality.
            try:
                mode = convert_pad_mode(dst=img, mode=mode).value
                out: torch.Tensor = self._pt_pad(img, to_pad, mode, **self.kwargs)
            # but if mode doesn't exist in pytorch, use numpy
            except (ValueError, TypeError) as err:
                if "Unsupported option" in str(err) or "unexpected keyword" in str(err):
                    # extract metadata
                    img_np = img.detach().cpu().numpy()
                    mode = convert_pad_mode(dst=img_np, mode=mode or self.mode).value
                    out = torch.as_tensor(self._np_pad(img_np, to_pad, mode, **self.kwargs))
                    if get_track_meta():
                        out = MetaTensor(out, meta=img.meta, applied_operations=img.applied_operations)  # type: ignore
            out = self._forward_meta(out, img, to_pad)
        if isinstance(out, MetaTensor):
            self.push_transform(out, extra_info={"padded": to_pad})
        return out

    def inverse(self, data: torch.Tensor) -> torch.Tensor:
        transform = self.pop_transform(data)
        padded = transform[TraceKeys.EXTRA_INFO]["padded"]
        if padded[0][0] != 0 or padded[0][1] != 0:
            raise NotImplementedError(
                "Inverse uses SpatialCrop, which hasn't yet been extended to crop channels. Trivial change."
            )
        roi_start = [i[0] for i in padded[1:]]
        roi_end = [i - j[1] for i, j in zip(data.shape[1:], padded[1:])]
        cropper = SpatialCrop(roi_start=roi_start, roi_end=roi_end)
        with cropper.trace_transform(False):
            return cropper(data)  # type: ignore


class Pad(PadBase):
    """
    Perform padding for a given an amount of padding in each dimension.

    `torch.nn.functional.pad` is used unless the mode or kwargs are not available in torch,
    in which case `np.pad` will be used.

    Args:
        to_pad: the amount to be padded in each dimension [(low_H, high_H), (low_W, high_W), ...].
        mode: available modes for numpy array:{``"constant"``, ``"edge"``, ``"linear_ramp"``, ``"maximum"``,
            ``"mean"``, ``"median"``, ``"minimum"``, ``"reflect"``, ``"symmetric"``, ``"wrap"``, ``"empty"``}
            available modes for PyTorch Tensor: {``"constant"``, ``"reflect"``, ``"replicate"``, ``"circular"``}.
            One of the listed string values or a user supplied function. Defaults to ``"constant"``.
            See also: https://numpy.org/doc/1.18/reference/generated/numpy.pad.html
            https://pytorch.org/docs/stable/generated/torch.nn.functional.pad.html
        kwargs: other arguments for the `np.pad` or `torch.pad` function.
            note that `np.pad` treats channel dimension as the first dimension.
    """

    def __init__(
        self,
        to_pad: List[Tuple[int, int]],
        mode: Union[NumpyPadMode, PytorchPadMode, str] = NumpyPadMode.CONSTANT,
        **kwargs,
    ) -> None:
        self.to_pad = to_pad
        super().__init__(mode, **kwargs)

    def __call__(
        self, img: torch.Tensor, mode: Optional[Union[NumpyPadMode, PytorchPadMode, str]] = None
    ) -> torch.Tensor:
        """
        Args:
            img: data to be transformed, assuming `img` is channel-first and
                padding doesn't apply to the channel dim.
        mode: available modes for numpy array:{``"constant"``, ``"edge"``, ``"linear_ramp"``, ``"maximum"``,
            ``"mean"``, ``"median"``, ``"minimum"``, ``"reflect"``, ``"symmetric"``, ``"wrap"``, ``"empty"``}
            available modes for PyTorch Tensor: {``"constant"``, ``"reflect"``, ``"replicate"`` or ``"circular"``}.
            One of the listed string values or a user supplied function. Defaults to `self.mode`.
            See also: https://numpy.org/doc/1.18/reference/generated/numpy.pad.html
            https://pytorch.org/docs/stable/generated/torch.nn.functional.pad.html

        """
        return self._forward(img, self.to_pad, mode)


class SpatialPad(PadBase):
    """
    Performs padding to the data, symmetric for all sides or all on one side for each dimension.

    `torch.nn.functional.pad` is used unless the mode or kwargs are not available in torch,
    in which case `np.pad` will be used.

    Args:
        spatial_size: the spatial size of output data after padding, if a dimension of the input
            data size is bigger than the pad size, will not pad that dimension.
            If its components have non-positive values, the corresponding size of input image will be used
            (no padding). for example: if the spatial size of input data is [30, 30, 30] and
            `spatial_size=[32, 25, -1]`, the spatial size of output data will be [32, 30, 30].
        method: {``"symmetric"``, ``"end"``}
            Pad image symmetrically on every side or only pad at the end sides. Defaults to ``"symmetric"``.
        mode: available modes for numpy array:{``"constant"``, ``"edge"``, ``"linear_ramp"``, ``"maximum"``,
            ``"mean"``, ``"median"``, ``"minimum"``, ``"reflect"``, ``"symmetric"``, ``"wrap"``, ``"empty"``}
            available modes for PyTorch Tensor: {``"constant"``, ``"reflect"``, ``"replicate"``, ``"circular"``}.
            One of the listed string values or a user supplied function. Defaults to ``"constant"``.
            See also: https://numpy.org/doc/1.18/reference/generated/numpy.pad.html
            https://pytorch.org/docs/stable/generated/torch.nn.functional.pad.html
        kwargs: other arguments for the `np.pad` or `torch.pad` function.
            note that `np.pad` treats channel dimension as the first dimension.

    """

    def __init__(
        self,
        spatial_size: Union[Sequence[int], int],
        method: Union[Method, str] = Method.SYMMETRIC,
        mode: Union[NumpyPadMode, PytorchPadMode, str] = NumpyPadMode.CONSTANT,
        **kwargs,
    ) -> None:
        self.spatial_size = spatial_size
        self.method: Method = look_up_option(method, Method)
        super().__init__(mode, **kwargs)

    def _determine_data_pad_width(self, data_shape: Sequence[int]) -> List[Tuple[int, int]]:
        spatial_size = fall_back_tuple(self.spatial_size, data_shape)
        if self.method == Method.SYMMETRIC:
            pad_width = []
            for i, sp_i in enumerate(spatial_size):
                width = max(sp_i - data_shape[i], 0)
                pad_width.append((width // 2, width - (width // 2)))
            return pad_width
        return [(0, max(sp_i - data_shape[i], 0)) for i, sp_i in enumerate(spatial_size)]

    def __call__(
        self, img: torch.Tensor, mode: Optional[Union[NumpyPadMode, PytorchPadMode, str]] = None
    ) -> torch.Tensor:
        """
        Args:
            img: data to be transformed, assuming `img` is channel-first and
                padding doesn't apply to the channel dim.
            mode: available modes for numpy array:{``"constant"``, ``"edge"``, ``"linear_ramp"``, ``"maximum"``,
                ``"mean"``, ``"median"``, ``"minimum"``, ``"reflect"``, ``"symmetric"``, ``"wrap"``, ``"empty"``}
                available modes for PyTorch Tensor: {``"constant"``, ``"reflect"``, ``"replicate"``, ``"circular"``}.
                One of the listed string values or a user supplied function. Defaults to `self.mode`.
                See also: https://numpy.org/doc/1.18/reference/generated/numpy.pad.html
                https://pytorch.org/docs/stable/generated/torch.nn.functional.pad.html

        """
        data_pad_width = self._determine_data_pad_width(img.shape[1:])
        all_pad_width = [(0, 0)] + data_pad_width
        return self._forward(img, all_pad_width, mode)


class BorderPad(PadBase):
    """
    Pad the input data by adding specified borders to every dimension.

    Args:
        spatial_border: specified size for every spatial border. Any -ve values will be set to 0. It can be 3 shapes:

            - single int number, pad all the borders with the same size.
            - length equals the length of image shape, pad every spatial dimension separately.
              for example, image shape(CHW) is [1, 4, 4], spatial_border is [2, 1],
              pad every border of H dim with 2, pad every border of W dim with 1, result shape is [1, 8, 6].
            - length equals 2 x (length of image shape), pad every border of every dimension separately.
              for example, image shape(CHW) is [1, 4, 4], spatial_border is [1, 2, 3, 4], pad top of H dim with 1,
              pad bottom of H dim with 2, pad left of W dim with 3, pad right of W dim with 4.
              the result shape is [1, 7, 11].
        mode: available modes for numpy array:{``"constant"``, ``"edge"``, ``"linear_ramp"``, ``"maximum"``,
            ``"mean"``, ``"median"``, ``"minimum"``, ``"reflect"``, ``"symmetric"``, ``"wrap"``, ``"empty"``}
            available modes for PyTorch Tensor: {``"constant"``, ``"reflect"``, ``"replicate"``, ``"circular"``}.
            One of the listed string values or a user supplied function. Defaults to ``"constant"``.
            See also: https://numpy.org/doc/1.18/reference/generated/numpy.pad.html
            https://pytorch.org/docs/stable/generated/torch.nn.functional.pad.html
        kwargs: other arguments for the `np.pad` or `torch.pad` function.
            note that `np.pad` treats channel dimension as the first dimension.

    """

    def __init__(
        self,
        spatial_border: Union[Sequence[int], int],
        mode: Union[NumpyPadMode, PytorchPadMode, str] = NumpyPadMode.CONSTANT,
        **kwargs,
    ) -> None:
        self.spatial_border = spatial_border
        super().__init__(mode, **kwargs)

    @staticmethod
    def calculate_pad_width(img: torch.Tensor, spatial_border) -> List[Tuple[int, int]]:
        spatial_shape = img.shape[1:]
        spatial_border = ensure_tuple(spatial_border)
        if not all(isinstance(b, int) for b in spatial_border):
            raise ValueError(f"spatial_border must contain only ints, got {spatial_border}.")
        spatial_border = tuple(max(0, b) for b in spatial_border)

        if len(spatial_border) == 1:
            data_pad_width = [(spatial_border[0], spatial_border[0]) for _ in spatial_shape]
        elif len(spatial_border) == len(spatial_shape):
            data_pad_width = [(sp, sp) for sp in spatial_border[: len(spatial_shape)]]
        elif len(spatial_border) == len(spatial_shape) * 2:
            data_pad_width = [(spatial_border[2 * i], spatial_border[2 * i + 1]) for i in range(len(spatial_shape))]
        else:
            raise ValueError(
                f"Unsupported spatial_border length: {len(spatial_border)}, available options are "
                f"[1, len(spatial_shape)={len(spatial_shape)}, 2*len(spatial_shape)={2*len(spatial_shape)}]."
            )

        return [(0, 0)] + data_pad_width

    def __call__(
        self, img: torch.Tensor, mode: Optional[Union[NumpyPadMode, PytorchPadMode, str]] = None
    ) -> torch.Tensor:
        """
        Args:
            img: data to be transformed, assuming `img` is channel-first and
                padding doesn't apply to the channel dim.
            mode: available modes for numpy array:{``"constant"``, ``"edge"``, ``"linear_ramp"``, ``"maximum"``,
                ``"mean"``, ``"median"``, ``"minimum"``, ``"reflect"``, ``"symmetric"``, ``"wrap"``, ``"empty"``}
                available modes for PyTorch Tensor: {``"constant"``, ``"reflect"``, ``"replicate"``, ``"circular"``}.
                One of the listed string values or a user supplied function. Defaults to `self.mode`.
                See also: https://numpy.org/doc/1.18/reference/generated/numpy.pad.html
                https://pytorch.org/docs/stable/generated/torch.nn.functional.pad.html

        Raises:
            ValueError: When ``self.spatial_border`` does not contain ints.
            ValueError: When ``self.spatial_border`` length is not one of
                [1, len(spatial_shape), 2*len(spatial_shape)].

        """
        all_pad_width = self.calculate_pad_width(img, self.spatial_border)
        return self._forward(img, all_pad_width, mode)


class DivisiblePad(PadBase):
    """
    Pad the input data, so that the spatial sizes are divisible by `k`.
    """

    def __init__(
        self,
        k: Union[Sequence[int], int],
        mode: Union[NumpyPadMode, PytorchPadMode, str] = NumpyPadMode.CONSTANT,
        method: Union[Method, str] = Method.SYMMETRIC,
        **kwargs,
    ) -> None:
        """
        Args:
            k: the target k for each spatial dimension.
                if `k` is negative or 0, the original size is preserved.
                if `k` is an int, the same `k` be applied to all the input spatial dimensions.
            mode: available modes for numpy array:{``"constant"``, ``"edge"``, ``"linear_ramp"``, ``"maximum"``,
                ``"mean"``, ``"median"``, ``"minimum"``, ``"reflect"``, ``"symmetric"``, ``"wrap"``, ``"empty"``}
                available modes for PyTorch Tensor: {``"constant"``, ``"reflect"``, ``"replicate"``, ``"circular"``}.
                One of the listed string values or a user supplied function. Defaults to ``"constant"``.
                See also: https://numpy.org/doc/1.18/reference/generated/numpy.pad.html
                https://pytorch.org/docs/stable/generated/torch.nn.functional.pad.html
            method: {``"symmetric"``, ``"end"``}
                Pad image symmetrically on every side or only pad at the end sides. Defaults to ``"symmetric"``.
            kwargs: other arguments for the `np.pad` or `torch.pad` function.
                note that `np.pad` treats channel dimension as the first dimension.

        See also :py:class:`monai.transforms.SpatialPad`
        """
        self.k = k
        self.method: Method = Method(method)
        super().__init__(mode, **kwargs)

    def __call__(
        self, img: torch.Tensor, mode: Optional[Union[NumpyPadMode, PytorchPadMode, str]] = None
    ) -> torch.Tensor:
        """
        Args:
            img: data to be transformed, assuming `img` is channel-first
                and padding doesn't apply to the channel dim.
            mode: available modes for numpy array:{``"constant"``, ``"edge"``, ``"linear_ramp"``, ``"maximum"``,
                ``"mean"``, ``"median"``, ``"minimum"``, ``"reflect"``, ``"symmetric"``, ``"wrap"``, ``"empty"``}
                available modes for PyTorch Tensor: {``"constant"``, ``"reflect"``, ``"replicate"``, ``"circular"``}.
                One of the listed string values or a user supplied function. Defaults to `self.mode`.
                See also: https://numpy.org/doc/1.18/reference/generated/numpy.pad.html
                https://pytorch.org/docs/stable/generated/torch.nn.functional.pad.html

        """
        new_size = compute_divisible_spatial_size(spatial_shape=img.shape[1:], k=self.k)
        spatial_pad = SpatialPad(spatial_size=new_size, method=self.method, mode=mode or self.mode, **self.kwargs)
        data_pad_width = spatial_pad._determine_data_pad_width(img.shape[1:])
        all_pad_width = [(0, 0)] + data_pad_width
        return self._forward(img, all_pad_width, mode)


class CropBase(InvertibleTransform):
    """Abstract base class for cropping."""

    backend = [TransformBackends.TORCH, TransformBackends.NUMPY]

    def __call__(self, _: torch.Tensor) -> torch.Tensor:
        raise NotImplementedError()

    @staticmethod
    def get_im_center(img: torch.Tensor):
        return [i // 2 for i in img.shape[1:]]

    @staticmethod
    def calculate_slices_from_center_and_size(roi_center, roi_size) -> List[slice]:
        roi_slices = []
        for c, s in zip(roi_center, roi_size):
            # if size is unchanged, the slice is None
            if s < 0:
                roi_slices.append(slice(None))
            else:
                _start = int(c - s // 2)
                _end = _start + s
                # start always +ve
                roi_slices.append(slice(max(_start, 0), _end))
        return roi_slices

    @staticmethod
    def calculate_slices(
        roi_center: Union[Sequence[int], NdarrayOrTensor, None] = None,
        roi_size: Union[Sequence[int], NdarrayOrTensor, None] = None,
        roi_start: Union[Sequence[int], NdarrayOrTensor, None] = None,
        roi_end: Union[Sequence[int], NdarrayOrTensor, None] = None,
        roi_slices: Optional[Sequence[slice]] = None,
    ):
        """Calculate ROI slices from some combination of the ROI center, size, start, end and slices."""
        has_center = roi_center is not None
        has_size = roi_size is not None
        has_start = roi_start is not None
        has_end = roi_end is not None
        has_slices = roi_slices is not None
        # should have either (1) slices or (2) center and size or (3) start and end
        if not (has_slices ^ (has_center and has_size) ^ (has_start and has_end)):
            raise ValueError("Please specify either (1) slices or (2) center and size or (3) start and end.")

        # from ROI slices
        if has_slices:
            if not all(s.step is None or s.step == 1 for s in roi_slices):  # type: ignore
                raise ValueError("Only slice steps of 1/None are currently supported")
            return list(roi_slices)  # type: ignore

        # from center and size
        if has_center and has_size:
            return CropBase.calculate_slices_from_center_and_size(roi_center, roi_size)

        # from start and end
        else:
            # start +ve, end <= start
            roi_start = [max(r, 0) for r in roi_start]  # type: ignore
            roi_end = [max(r, s) for r, s in zip(roi_start, roi_end)]  # type: ignore
            roi_slices = [slice(s, e) for s, e in zip(roi_start, roi_end)]
        return roi_slices

        # # convert to slices (accounting for 1d)
        # if roi_start_torch.numel() == 1:
        #     return [slice(int(roi_start_torch.item()), int(roi_end_torch.item()))]
        # else:
        #     return [slice(int(s), int(e)) for s, e in zip(roi_start_torch.tolist(), roi_end_torch.tolist())]

    def _forward_meta(self, out, img, slices):
        if not isinstance(out, MetaTensor) or not isinstance(img, MetaTensor):
            return out
        meta_dict = copy.deepcopy(img.meta)
        spatial_rank = max(len(img.affine) - 1, 1)
        to_shift = [s.start if s.start is not None else 0 for s in ensure_tuple(slices)[1:]]  # skipping the channel pad
        mat = create_translate(spatial_rank, to_shift)
        out.meta = meta_dict
        out.meta["affine"] = img.affine @ mat
        # out.meta["original_affine"] = img.affine
        # out.meta["spatial_shape"] = out.shape[1:]
        return out

    def _forward(self, img: torch.Tensor, slices: List[slice]) -> torch.Tensor:
        sd = len(img.shape[1:])  # spatial dims
        # if too many spatial dimension, take only the first ones necessary
        slices = list(slices)
        if len(slices) < sd:
            slices += [slice(None)] * (sd - len(slices))
        # Add in the channel (no cropping)
        slices = [slice(None)] + slices[:sd]
        if not isinstance(img, MetaTensor) and get_track_meta():
            img = MetaTensor(img)
        orig_size = img.shape[1:]
        out = img[tuple(slices)]
        out = self._forward_meta(out, img, slices)
        if isinstance(out, MetaTensor):
            cropped_from_start = np.asarray([s.indices(o)[0] for s, o in zip(slices[1:], orig_size)])
            cropped_from_end = np.asarray(orig_size) - out.shape[1:] - cropped_from_start
            cropped = list(chain(*zip(cropped_from_start.tolist(), cropped_from_end.tolist())))
            self.push_transform(out, extra_info={"cropped": cropped})
        return out

    def inverse(self, img: torch.Tensor) -> torch.Tensor:
        transform = self.pop_transform(img)
        cropped = transform[TraceKeys.EXTRA_INFO]["cropped"]
        # the amount we pad is equal to the amount we cropped in each direction
        inverse_transform = BorderPad(cropped)
        # Apply inverse transform
        with inverse_transform.trace_transform(False):
            return inverse_transform(img)


class ListCropBase(CropBase):
    """
    Base class for croppers that produce a list of cropped images. The inverse can be
    computed either on a single image, or if a list of cropped images is given, they will
    be inversed individually and their results joined together.
    """

    def __call__(self, img: torch.Tensor) -> List[torch.Tensor]:  # type: ignore
        """
        Apply the transform to `img`, assuming `img` is channel-first and
        cropping doesn't change the channel dim.
        """
        out = []
        for i in range(self.num_samples):
            im = self.cropper(self, img)
            if isinstance(im, MetaTensor):
                im.meta[ImageMetaKey.PATCH_INDEX] = i
            out.append(im)
        return out

    def inverse(self, data: Union[torch.Tensor, List[torch.Tensor]]) -> torch.Tensor:
        # if given a single image, just do that inverse of that.
        if not isinstance(data, Sequence):
            return super().inverse(data)

        # if given a blank list, don't do anything.
        if len(data) < 0:
            return data

        # if we have a list, inverse the first image
        inv = super().inverse(data[0])
        # loop over all other images and take the non-zero elements
        for img in data[1:]:
            inv_img = super().inverse(img)
            mask = inv_img != 0
            inv[mask] = inv_img[mask]

        # no longer a patch, so remove that from the metadata
        if ImageMetaKey.PATCH_INDEX in inv.meta:
            del inv.meta[ImageMetaKey.PATCH_INDEX]
        return inv


class SpatialCrop(CropBase):
    """
    General purpose cropper to produce sub-volume region of interest (ROI).
    If a dimension of the expected ROI size is bigger than the input image size, will not crop that dimension.
    So the cropped result may be smaller than the expected ROI, and the cropped results of several images may
    not have exactly the same shape.
    It can support to crop ND spatial (channel-first) data.

    The cropped region can be parameterised in various ways:
        - a list of slices for each spatial dimension (allows for use of -ve indexing and `None`)
        - a spatial center and size
        - the start and end coordinates of the ROI
    """

    def __init__(
        self,
        roi_center: Union[Sequence[int], NdarrayOrTensor, None] = None,
        roi_size: Union[Sequence[int], NdarrayOrTensor, None] = None,
        roi_start: Union[Sequence[int], NdarrayOrTensor, None] = None,
        roi_end: Union[Sequence[int], NdarrayOrTensor, None] = None,
        roi_slices: Optional[Sequence[slice]] = None,
    ) -> None:
        """
        Args:
            roi_center: voxel coordinates for center of the crop ROI.
            roi_size: size of the crop ROI, if a dimension of ROI size is bigger than image size,
                will not crop that dimension of the image.
            roi_start: voxel coordinates for start of the crop ROI.
            roi_end: voxel coordinates for end of the crop ROI, if a coordinate is out of image,
                use the end coordinate of image.
            roi_slices: list of slices for each of the spatial dimensions.
        """
        self.slices = self.calculate_slices(roi_center, roi_size, roi_start, roi_end, roi_slices)

    def __call__(self, img: torch.Tensor) -> torch.Tensor:
        """
        Apply the transform to `img`, assuming `img` is channel-first and
        slicing doesn't apply to the channel dim.
        """
        return self._forward(img, self.slices)


class CenterSpatialCrop(CropBase):
    """
    Crop at the center of image with specified ROI size.
    If a dimension of the expected ROI size is bigger than the input image size, will not crop that dimension.
    So the cropped result may be smaller than the expected ROI, and the cropped results of several images may
    not have exactly the same shape.

    Args:
        roi_size: the spatial size of the crop region e.g. [224,224,128]
            if a dimension of ROI size is bigger than image size, will not crop that dimension of the image.
            If its components have non-positive values, the corresponding size of input image will be used.
            for example: if the spatial size of input data is [40, 40, 40] and `roi_size=[32, 64, -1]`,
            the spatial size of output data will be [32, 40, 40].
    """

    def __init__(self, roi_size: Union[Sequence[int], int]) -> None:
        self.roi_size = roi_size

    def __call__(self, img: torch.Tensor) -> torch.Tensor:
        """
        Apply the transform to `img`, assuming `img` is channel-first and
        slicing doesn't apply to the channel dim.
        """
        roi_size = fall_back_tuple(self.roi_size, img.shape[1:])
        slices = self.calculate_slices(roi_center=self.get_im_center(img), roi_size=roi_size)
        return self._forward(img, slices)


class CenterScaleCrop(CropBase):
    """
    Crop at the center of image with specified scale of ROI size.

    Args:
        roi_scale: specifies the expected scale of image size to crop. e.g. [0.3, 0.4, 0.5] or a number for all dims.
            If its components have non-positive values, will use `1.0` instead, which means the input image size.

    """

    def __init__(self, roi_scale: Union[Sequence[float], float]):
        self.roi_scale = roi_scale

    def __call__(self, img: torch.Tensor) -> torch.Tensor:
        img_size = img.shape[1:]
        ndim = len(img_size)
        roi_size = [ceil(r * s) for r, s in zip(ensure_tuple_rep(self.roi_scale, ndim), img_size)]
        slices = self.calculate_slices(roi_center=self.get_im_center(img), roi_size=roi_size)
        return self._forward(img, slices)


class RandSpatialCrop(Randomizable, CropBase):
    """
    Crop image with random size or specific size ROI. It can crop at a random position as center
    or at the image center. And allows to set the minimum and maximum size to limit the randomly generated ROI.

    Note: even `random_size=False`, if a dimension of the expected ROI size is bigger than the input image size,
    will not crop that dimension. So the cropped result may be smaller than the expected ROI, and the cropped results
    of several images may not have exactly the same shape.

    Args:
        roi_size: if `random_size` is True, it specifies the minimum crop region.
            if `random_size` is False, it specifies the expected ROI size to crop. e.g. [224, 224, 128]
            if a dimension of ROI size is bigger than image size, will not crop that dimension of the image.
            If its components have non-positive values, the corresponding size of input image will be used.
            for example: if the spatial size of input data is [40, 40, 40] and `roi_size=[32, 64, -1]`,
            the spatial size of output data will be [32, 40, 40].
        max_roi_size: if `random_size` is True and `roi_size` specifies the min crop region size, `max_roi_size`
            can specify the max crop region size. if None, defaults to the input image size.
            if its components have non-positive values, the corresponding size of input image will be used.
        random_center: crop at random position as center or the image center.
        random_size: crop with random size or specific size ROI.
            if True, the actual size is sampled from `randint(roi_size, max_roi_size + 1)`.
    """

    def __init__(
        self,
        roi_size: Union[Sequence[int], int],
        max_roi_size: Optional[Union[Sequence[int], int]] = None,
        random_center: bool = True,
        random_size: bool = True,
    ) -> None:
        self.roi_size = roi_size
        self.max_roi_size = max_roi_size
        self.random_center = random_center
        self.random_size = random_size
        self._size: Optional[Sequence[int]] = None
        self._slices: Optional[Tuple[slice, ...]] = None

    def randomize(self, img_size: Sequence[int]) -> None:
        self._size = fall_back_tuple(self.roi_size, img_size)
        if self.random_size:
            max_size = img_size if self.max_roi_size is None else fall_back_tuple(self.max_roi_size, img_size)
            if any(i > j for i, j in zip(self._size, max_size)):
                raise ValueError(f"min ROI size: {self._size} is bigger than max ROI size: {max_size}.")
            self._size = tuple(self.R.randint(low=self._size[i], high=max_size[i] + 1) for i in range(len(img_size)))
        if self.random_center:
            valid_size = get_valid_patch_size(img_size, self._size)
            self._slices = list(get_random_patch(img_size, valid_size, self.R))

    def __call__(self, img: torch.Tensor, randomize: bool = True) -> torch.Tensor:
        """
        Apply the transform to `img`, assuming `img` is channel-first and
        slicing doesn't apply to the channel dim.
        """
        if randomize:
            self.randomize(img.shape[1:])
        if self.random_center:
            slices = self._slices
        else:
            slices = self.calculate_slices(roi_size=self._size, roi_center=self.get_im_center(img))
        return self._forward(img, slices)


class RandScaleCrop(RandSpatialCrop):
    """
    Subclass of :py:class:`monai.transforms.RandSpatialCrop`. Crop image with
    random size or specific size ROI.  It can crop at a random position as
    center or at the image center.  And allows to set the minimum and maximum
    scale of image size to limit the randomly generated ROI.

    Args:
        roi_scale: if `random_size` is True, it specifies the minimum crop size: `roi_scale * image spatial size`.
            if `random_size` is False, it specifies the expected scale of image size to crop. e.g. [0.3, 0.4, 0.5].
            If its components have non-positive values, will use `1.0` instead, which means the input image size.
        max_roi_scale: if `random_size` is True and `roi_scale` specifies the min crop region size, `max_roi_scale`
            can specify the max crop region size: `max_roi_scale * image spatial size`.
            if None, defaults to the input image size. if its components have non-positive values,
            will use `1.0` instead, which means the input image size.
        random_center: crop at random position as center or the image center.
        random_size: crop with random size or specified size ROI by `roi_scale * image spatial size`.
            if True, the actual size is sampled from
            `randint(roi_scale * image spatial size, max_roi_scale * image spatial size + 1)`.
    """

    def __init__(
        self,
        roi_scale: Union[Sequence[float], float],
        max_roi_scale: Optional[Union[Sequence[float], float]] = None,
        random_center: bool = True,
        random_size: bool = True,
    ) -> None:
        super().__init__(roi_size=-1, max_roi_size=None, random_center=random_center, random_size=random_size)
        self.roi_scale = roi_scale
        self.max_roi_scale = max_roi_scale

    def get_max_roi_size(self, img_size):
        ndim = len(img_size)
        self.roi_size = [ceil(r * s) for r, s in zip(ensure_tuple_rep(self.roi_scale, ndim), img_size)]
        if self.max_roi_scale is not None:
            self.max_roi_size = [ceil(r * s) for r, s in zip(ensure_tuple_rep(self.max_roi_scale, ndim), img_size)]
        else:
            self.max_roi_size = None

    def randomize(self, img_size: Sequence[int]) -> None:
        self.get_max_roi_size(img_size)
        super().randomize(img_size)

    def __call__(self, img: torch.Tensor, randomize: bool = True) -> torch.Tensor:
        """
        Apply the transform to `img`, assuming `img` is channel-first and
        slicing doesn't apply to the channel dim.
        """
        self.get_max_roi_size(img.shape[1:])
        return super().__call__(img=img, randomize=randomize)


class RandSpatialCropSamples(Randomizable, ListCropBase):
    """
    Crop image with random size or specific size ROI to generate a list of N samples.
    It can crop at a random position as center or at the image center. And allows to set
    the minimum size to limit the randomly generated ROI.
    It will return a list of cropped images.

    Note: even `random_size=False`, if a dimension of the expected ROI size is bigger than the input image size,
    will not crop that dimension. So the cropped result may be smaller than the expected ROI, and the cropped
    results of several images may not have exactly the same shape.

    Args:
        roi_size: if `random_size` is True, it specifies the minimum crop region.
            if `random_size` is False, it specifies the expected ROI size to crop. e.g. [224, 224, 128]
            if a dimension of ROI size is bigger than image size, will not crop that dimension of the image.
            If its components have non-positive values, the corresponding size of input image will be used.
            for example: if the spatial size of input data is [40, 40, 40] and `roi_size=[32, 64, -1]`,
            the spatial size of output data will be [32, 40, 40].
        num_samples: number of samples (crop regions) to take in the returned list.
        max_roi_size: if `random_size` is True and `roi_size` specifies the min crop region size, `max_roi_size`
            can specify the max crop region size. if None, defaults to the input image size.
            if its components have non-positive values, the corresponding size of input image will be used.
        random_center: crop at random position as center or the image center.
        random_size: crop with random size or specific size ROI.
            The actual size is sampled from `randint(roi_size, img_size)`.

    Raises:
        ValueError: When ``num_samples`` is nonpositive.
    """

    def __init__(
        self,
        roi_size: Union[Sequence[int], int],
        num_samples: int,
        max_roi_size: Optional[Union[Sequence[int], int]] = None,
        random_center: bool = True,
        random_size: bool = True,
    ) -> None:
        if num_samples < 1:
            raise ValueError(f"num_samples must be positive, got {num_samples}.")
        self.num_samples = num_samples
        self.cropper = RandSpatialCrop(roi_size, max_roi_size, random_center, random_size)


class CropForeground(CropBase):
    """
    Crop an image using a bounding box. The bounding box is generated by selecting foreground using select_fn
    at channels channel_indices. margin is added in each spatial dimension of the bounding box.
    The typical usage is to help training and evaluation if the valid part is small in the whole medical image.
    Users can define arbitrary function to select expected foreground from the whole image or specified channels.
    And it can also add margin to every dim of the bounding box of foreground object.
    For example:

    .. code-block:: python

        image = np.array(
            [[[0, 0, 0, 0, 0],
              [0, 1, 2, 1, 0],
              [0, 1, 3, 2, 0],
              [0, 1, 2, 1, 0],
              [0, 0, 0, 0, 0]]])  # 1x5x5, single channel 5x5 image


        def threshold_at_one(x):
            # threshold at 1
            return x > 1


        cropper = CropForeground(select_fn=threshold_at_one, margin=0)
        print(cropper(image))
        [[[2, 1],
          [3, 2],
          [2, 1]]]

    """

    def __init__(
        self,
        select_fn: Callable = is_positive,
        channel_indices: Optional[IndexSelection] = None,
        margin: Union[Sequence[int], int] = 0,
        allow_smaller: bool = True,
        return_coords: bool = False,
        k_divisible: Union[Sequence[int], int] = 1,
        mode: Optional[Union[NumpyPadMode, PytorchPadMode, str]] = NumpyPadMode.CONSTANT,
        **pad_kwargs,
    ) -> None:
        """
        Args:
            select_fn: function to select expected foreground, default is to select values > 0.
            channel_indices: if defined, select foreground only on the specified channels
                of image. if None, select foreground on the whole image.
            margin: add margin value to spatial dims of the bounding box, if only 1 value provided, use it for all dims.
            allow_smaller: when computing box size with `margin`, whether allow the image size to be smaller
                than box size, default to `True`. if the margined size is bigger than image size, will pad with
                specified `mode`.
            return_coords: whether return the coordinates of spatial bounding box for foreground.
            k_divisible: make each spatial dimension to be divisible by k, default to 1.
                if `k_divisible` is an int, the same `k` be applied to all the input spatial dimensions.
            mode: available modes for numpy array:{``"constant"``, ``"edge"``, ``"linear_ramp"``, ``"maximum"``,
                ``"mean"``, ``"median"``, ``"minimum"``, ``"reflect"``, ``"symmetric"``, ``"wrap"``, ``"empty"``}
                available modes for PyTorch Tensor: {``"constant"``, ``"reflect"``, ``"replicate"``, ``"circular"``}.
                One of the listed string values or a user supplied function. Defaults to ``"constant"``.
                See also: https://numpy.org/doc/1.18/reference/generated/numpy.pad.html
                https://pytorch.org/docs/stable/generated/torch.nn.functional.pad.html
            pad_kwargs: other arguments for the `np.pad` or `torch.pad` function.
                note that `np.pad` treats channel dimension as the first dimension.

        """
        self.select_fn = select_fn
        self.channel_indices = ensure_tuple(channel_indices) if channel_indices is not None else None
        self.margin = margin
        self.allow_smaller = allow_smaller
        self.return_coords = return_coords
        self.k_divisible = k_divisible
<<<<<<< HEAD
        self.padder = PadBase(mode=mode, **np_kwargs)
=======
        self.mode: NumpyPadMode = look_up_option(mode, NumpyPadMode)
        self.pad_kwargs = pad_kwargs
>>>>>>> 8ed38fd5

    def compute_bounding_box(self, img: torch.Tensor):
        """
        Compute the start points and end points of bounding box to crop.
        And adjust bounding box coords to be divisible by `k`.

        """
        box_start, box_end = generate_spatial_bounding_box(
            img, self.select_fn, self.channel_indices, self.margin, self.allow_smaller
        )
        box_start_, *_ = convert_data_type(box_start, output_type=np.ndarray, dtype=np.int16, wrap_sequence=True)
        box_end_, *_ = convert_data_type(box_end, output_type=np.ndarray, dtype=np.int16, wrap_sequence=True)
        orig_spatial_size = box_end_ - box_start_
        # make the spatial size divisible by `k`
        spatial_size = np.asarray(compute_divisible_spatial_size(orig_spatial_size.tolist(), k=self.k_divisible))
        # update box_start and box_end
        box_start_ = box_start_ - np.floor_divide(np.asarray(spatial_size) - orig_spatial_size, 2)
        box_end_ = box_start_ + spatial_size
        return box_start_, box_end_

    def crop_pad(
        self,
        img: torch.Tensor,
        box_start: np.ndarray,
        box_end: np.ndarray,
        mode: Optional[Union[NumpyPadMode, PytorchPadMode, str]] = None,
    ) -> torch.Tensor:
        """
        Crop and pad based on the bounding box.

        """
        # crop
        crop_slices = self.calculate_slices(roi_start=box_start, roi_end=box_end)
        cropped = self._forward(img, crop_slices)
        # pad
        pad_to_start = np.maximum(-box_start, 0)
        pad_to_end = np.maximum(box_end - np.asarray(img.shape[1:]), 0)
        pad = list(chain(*zip(pad_to_start.tolist(), pad_to_end.tolist())))
<<<<<<< HEAD
        all_pad_width = BorderPad.calculate_pad_width(cropped, pad)
        out = self.padder._forward(cropped, all_pad_width, mode)
        # combine the traced cropping and padding into one transformation
        # by taking the padded info and placing it in a key inside the crop info.
        if isinstance(out, MetaTensor):
            app_op = out.applied_operations.pop(-1)
            out.applied_operations[-1][TraceKeys.EXTRA_INFO]["pad_info"] = app_op
        return out

    def __call__(self, img: torch.Tensor, mode: Optional[Union[NumpyPadMode, str]] = None):
=======
        return BorderPad(spatial_border=pad, mode=mode or self.mode, **self.pad_kwargs)(cropped)

    def __call__(self, img: NdarrayOrTensor, mode: Optional[Union[NumpyPadMode, PytorchPadMode, str]] = None):
>>>>>>> 8ed38fd5
        """
        Apply the transform to `img`, assuming `img` is channel-first and
        slicing doesn't change the channel dim.
        """
        box_start, box_end = self.compute_bounding_box(img)
        cropped = self.crop_pad(img, box_start, box_end, mode)

        if self.return_coords:
            return cropped, box_start, box_end
        return cropped

    def inverse(self, img: torch.Tensor) -> torch.Tensor:
        transform = self.get_most_recent_transform(img)
        # we moved the padding info in the forward, so put it back for the inverse
        pad_info = transform[TraceKeys.EXTRA_INFO].pop("pad_info")
        img.applied_operations.append(pad_info)
        # first inverse the padder
        inv = self.padder.inverse(img)
        # and then inverse the cropper (self)
        return super().inverse(inv)


class RandWeightedCrop(Randomizable, ListCropBase):
    """
    Samples a list of `num_samples` image patches according to the provided `weight_map`.

    Args:
        spatial_size: the spatial size of the image patch e.g. [224, 224, 128].
            If its components have non-positive values, the corresponding size of `img` will be used.
        num_samples: number of samples (image patches) to take in the returned list.
        weight_map: weight map used to generate patch samples. The weights must be non-negative.
            Each element denotes a sampling weight of the spatial location. 0 indicates no sampling.
            It should be a single-channel array in shape, for example, `(1, spatial_dim_0, spatial_dim_1, ...)`.
    """

    def __init__(
        self,
        spatial_size: Union[Sequence[int], int],
        num_samples: int = 1,
        weight_map: Optional[NdarrayOrTensor] = None,
    ):
        self.spatial_size = ensure_tuple(spatial_size)
        self.num_samples = int(num_samples)
        self.weight_map = weight_map
        self.centers: List[np.ndarray] = []

    def randomize(self, weight_map: NdarrayOrTensor) -> None:
        self.centers = weighted_patch_samples(
            spatial_size=self.spatial_size, w=weight_map[0], n_samples=self.num_samples, r_state=self.R
        )  # using only the first channel as weight map

    # type: ignore
    def __call__(self, img: torch.Tensor, weight_map: Optional[NdarrayOrTensor] = None) -> List[torch.Tensor]:
        """
        Args:
            img: input image to sample patches from. assuming `img` is a channel-first array.
            weight_map: weight map used to generate patch samples. The weights must be non-negative.
                Each element denotes a sampling weight of the spatial location. 0 indicates no sampling.
                It should be a single-channel array in shape, for example, `(1, spatial_dim_0, spatial_dim_1, ...)`

        Returns:
            A list of image patches
        """
        weight_map = self.weight_map if weight_map is None else weight_map
        if weight_map is None:
            raise ValueError("weight map must be provided for weighted patch sampling.")
        if img.shape[1:] != weight_map.shape[1:]:
            raise ValueError(f"image and weight map spatial shape mismatch: {img.shape[1:]} vs {weight_map.shape[1:]}.")

        self.randomize(weight_map)
        _spatial_size = fall_back_tuple(self.spatial_size, weight_map.shape[1:])
        results: List[torch.Tensor] = []
        for i, center in enumerate(self.centers):
            slices = self.calculate_slices(roi_center=center, roi_size=_spatial_size)
            out = self._forward(img, slices)
            if isinstance(out, MetaTensor):
                out.meta[ImageMetaKey.PATCH_INDEX] = i  # type: ignore
                out.meta["crop_center"] = center
            results.append(out)
        return results


class RandCropByPosNegLabel(Randomizable, CropBase):
    """
    Crop random fixed sized regions with the center being a foreground or background voxel
    based on the Pos Neg Ratio.
    And will return a list of arrays for all the cropped images.
    For example, crop two (3 x 3) arrays from (5 x 5) array with pos/neg=1::

        [[[0, 0, 0, 0, 0],
          [0, 1, 2, 1, 0],            [[0, 1, 2],     [[2, 1, 0],
          [0, 1, 3, 0, 0],     -->     [0, 1, 3],      [3, 0, 0],
          [0, 0, 0, 0, 0],             [0, 0, 0]]      [0, 0, 0]]
          [0, 0, 0, 0, 0]]]

    If a dimension of the expected spatial size is bigger than the input image size,
    will not crop that dimension. So the cropped result may be smaller than expected size, and the cropped
    results of several images may not have exactly same shape.
    And if the crop ROI is partly out of the image, will automatically adjust the crop center to ensure the
    valid crop ROI.

    Args:
        spatial_size: the spatial size of the crop region e.g. [224, 224, 128].
            if a dimension of ROI size is bigger than image size, will not crop that dimension of the image.
            if its components have non-positive values, the corresponding size of `label` will be used.
            for example: if the spatial size of input data is [40, 40, 40] and `spatial_size=[32, 64, -1]`,
            the spatial size of output data will be [32, 40, 40].
        label: the label image that is used for finding foreground/background, if None, must set at
            `self.__call__`.  Non-zero indicates foreground, zero indicates background.
        pos: used with `neg` together to calculate the ratio ``pos / (pos + neg)`` for the probability
            to pick a foreground voxel as a center rather than a background voxel.
        neg: used with `pos` together to calculate the ratio ``pos / (pos + neg)`` for the probability
            to pick a foreground voxel as a center rather than a background voxel.
        num_samples: number of samples (crop regions) to take in each list.
        image: optional image data to help select valid area, can be same as `img` or another image array.
            if not None, use ``label == 0 & image > image_threshold`` to select the negative
            sample (background) center. So the crop center will only come from the valid image areas.
        image_threshold: if enabled `image`, use ``image > image_threshold`` to determine
            the valid image content areas.
        fg_indices: if provided pre-computed foreground indices of `label`, will ignore above `image` and
            `image_threshold`, and randomly select crop centers based on them, need to provide `fg_indices`
            and `bg_indices` together, expect to be 1 dim array of spatial indices after flattening.
            a typical usage is to call `FgBgToIndices` transform first and cache the results.
        bg_indices: if provided pre-computed background indices of `label`, will ignore above `image` and
            `image_threshold`, and randomly select crop centers based on them, need to provide `fg_indices`
            and `bg_indices` together, expect to be 1 dim array of spatial indices after flattening.
            a typical usage is to call `FgBgToIndices` transform first and cache the results.
        allow_smaller: if `False`, an exception will be raised if the image is smaller than
            the requested ROI in any dimension. If `True`, any smaller dimensions will be set to
            match the cropped size (i.e., no cropping in that dimension).

    Raises:
        ValueError: When ``pos`` or ``neg`` are negative.
        ValueError: When ``pos=0`` and ``neg=0``. Incompatible values.

    """

    backend = [TransformBackends.TORCH, TransformBackends.NUMPY]

    def __init__(
        self,
        spatial_size: Union[Sequence[int], int],
        label: Optional[NdarrayOrTensor] = None,
        pos: float = 1.0,
        neg: float = 1.0,
        num_samples: int = 1,
        image: Optional[NdarrayOrTensor] = None,
        image_threshold: float = 0.0,
        fg_indices: Optional[NdarrayOrTensor] = None,
        bg_indices: Optional[NdarrayOrTensor] = None,
        allow_smaller: bool = False,
    ) -> None:
        self.spatial_size = spatial_size
        self.label = label
        if pos < 0 or neg < 0:
            raise ValueError(f"pos and neg must be nonnegative, got pos={pos} neg={neg}.")
        if pos + neg == 0:
            raise ValueError("Incompatible values: pos=0 and neg=0.")
        self.pos_ratio = pos / (pos + neg)
        self.num_samples = num_samples
        self.image = image
        self.image_threshold = image_threshold
        self.centers: Optional[List[List[int]]] = None
        self.fg_indices = fg_indices
        self.bg_indices = bg_indices
        self.allow_smaller = allow_smaller

    def randomize(
        self,
        label: NdarrayOrTensor,
        fg_indices: Optional[NdarrayOrTensor] = None,
        bg_indices: Optional[NdarrayOrTensor] = None,
        image: Optional[NdarrayOrTensor] = None,
    ) -> None:
        if fg_indices is None or bg_indices is None:
            if self.fg_indices is not None and self.bg_indices is not None:
                fg_indices_ = self.fg_indices
                bg_indices_ = self.bg_indices
            else:
                fg_indices_, bg_indices_ = map_binary_to_indices(label, image, self.image_threshold)
        else:
            fg_indices_ = fg_indices
            bg_indices_ = bg_indices
        self.centers = generate_pos_neg_label_crop_centers(
            self.spatial_size,
            self.num_samples,
            self.pos_ratio,
            label.shape[1:],
            fg_indices_,
            bg_indices_,
            self.R,
            self.allow_smaller,
        )

    def __call__(
        self,
        img: torch.Tensor,
        label: Optional[NdarrayOrTensor] = None,
        image: Optional[NdarrayOrTensor] = None,
        fg_indices: Optional[NdarrayOrTensor] = None,
        bg_indices: Optional[NdarrayOrTensor] = None,
    ) -> List[torch.Tensor]:  # type: ignore
        """
        Args:
            img: input data to crop samples from based on the pos/neg ratio of `label` and `image`.
                Assumes `img` is a channel-first array.
            label: the label image that is used for finding foreground/background, if None, use `self.label`.
            image: optional image data to help select valid area, can be same as `img` or another image array.
                use ``label == 0 & image > image_threshold`` to select the negative sample(background) center.
                so the crop center will only exist on valid image area. if None, use `self.image`.
            fg_indices: foreground indices to randomly select crop centers,
                need to provide `fg_indices` and `bg_indices` together.
            bg_indices: background indices to randomly select crop centers,
                need to provide `fg_indices` and `bg_indices` together.

        """
        if label is None:
            label = self.label
        if label is None:
            raise ValueError("label should be provided.")
        if image is None:
            image = self.image

        self.randomize(label, fg_indices, bg_indices, image)
        results: List[torch.Tensor] = []
        if self.centers is not None:
            for center in self.centers:
                roi_size = fall_back_tuple(self.spatial_size, default=label.shape[1:])
                slices = self.calculate_slices(roi_center=center, roi_size=roi_size)
                results.append(self._forward(img, slices))

        return results


class RandCropByLabelClasses(Randomizable, CropBase):
    """
    Crop random fixed sized regions with the center being a class based on the specified ratios of every class.
    The label data can be One-Hot format array or Argmax data. And will return a list of arrays for all the
    cropped images. For example, crop two (3 x 3) arrays from (5 x 5) array with `ratios=[1, 2, 3, 1]`::

        image = np.array([
            [[0.0, 0.3, 0.4, 0.2, 0.0],
            [0.0, 0.1, 0.2, 0.1, 0.4],
            [0.0, 0.3, 0.5, 0.2, 0.0],
            [0.1, 0.2, 0.1, 0.1, 0.0],
            [0.0, 0.1, 0.2, 0.1, 0.0]]
        ])
        label = np.array([
            [[0, 0, 0, 0, 0],
            [0, 1, 2, 1, 0],
            [0, 1, 3, 0, 0],
            [0, 0, 0, 0, 0],
            [0, 0, 0, 0, 0]]
        ])
        cropper = RandCropByLabelClasses(
            spatial_size=[3, 3],
            ratios=[1, 2, 3, 1],
            num_classes=4,
            num_samples=2,
        )
        label_samples = cropper(img=label, label=label, image=image)

        The 2 randomly cropped samples of `label` can be:
        [[0, 1, 2],     [[0, 0, 0],
         [0, 1, 3],      [1, 2, 1],
         [0, 0, 0]]      [1, 3, 0]]

    If a dimension of the expected spatial size is bigger than the input image size,
    will not crop that dimension. So the cropped result may be smaller than expected size, and the cropped
    results of several images may not have exactly same shape.
    And if the crop ROI is partly out of the image, will automatically adjust the crop center to ensure the
    valid crop ROI.

    Args:
        spatial_size: the spatial size of the crop region e.g. [224, 224, 128].
            if a dimension of ROI size is bigger than image size, will not crop that dimension of the image.
            if its components have non-positive values, the corresponding size of `label` will be used.
            for example: if the spatial size of input data is [40, 40, 40] and `spatial_size=[32, 64, -1]`,
            the spatial size of output data will be [32, 40, 40].
        ratios: specified ratios of every class in the label to generate crop centers, including background class.
            if None, every class will have the same ratio to generate crop centers.
        label: the label image that is used for finding every classes, if None, must set at `self.__call__`.
        num_classes: number of classes for argmax label, not necessary for One-Hot label.
        num_samples: number of samples (crop regions) to take in each list.
        image: if image is not None, only return the indices of every class that are within the valid
            region of the image (``image > image_threshold``).
        image_threshold: if enabled `image`, use ``image > image_threshold`` to
            determine the valid image content area and select class indices only in this area.
        indices: if provided pre-computed indices of every class, will ignore above `image` and
            `image_threshold`, and randomly select crop centers based on them, expect to be 1 dim array
            of spatial indices after flattening. a typical usage is to call `ClassesToIndices` transform first
            and cache the results for better performance.
        allow_smaller: if `False`, an exception will be raised if the image is smaller than
            the requested ROI in any dimension. If `True`, any smaller dimensions will remain
            unchanged.

    """

    backend = CropBase.backend

    def __init__(
        self,
        spatial_size: Union[Sequence[int], int],
        ratios: Optional[List[Union[float, int]]] = None,
        label: Optional[NdarrayOrTensor] = None,
        num_classes: Optional[int] = None,
        num_samples: int = 1,
        image: Optional[NdarrayOrTensor] = None,
        image_threshold: float = 0.0,
        indices: Optional[List[NdarrayOrTensor]] = None,
        allow_smaller: bool = False,
    ) -> None:
        self.spatial_size = spatial_size
        self.ratios = ratios
        self.label = label
        self.num_classes = num_classes
        self.num_samples = num_samples
        self.image = image
        self.image_threshold = image_threshold
        self.centers: Optional[List[List[int]]] = None
        self.indices = indices
        self.allow_smaller = allow_smaller

    def randomize(
        self,
        label: NdarrayOrTensor,
        indices: Optional[List[NdarrayOrTensor]] = None,
        image: Optional[NdarrayOrTensor] = None,
    ) -> None:
        indices_: Sequence[NdarrayOrTensor]
        if indices is None:
            if self.indices is not None:
                indices_ = self.indices
            else:
                indices_ = map_classes_to_indices(label, self.num_classes, image, self.image_threshold)
        else:
            indices_ = indices
        self.centers = generate_label_classes_crop_centers(
            self.spatial_size, self.num_samples, label.shape[1:], indices_, self.ratios, self.R, self.allow_smaller
        )

    def __call__(
        self,
        img: torch.Tensor,
        label: Optional[NdarrayOrTensor] = None,
        image: Optional[NdarrayOrTensor] = None,
        indices: Optional[List[NdarrayOrTensor]] = None,
    ) -> List[torch.Tensor]:  # type: ignore
        """
        Args:
            img: input data to crop samples from based on the ratios of every class, assumes `img` is a
                channel-first array.
            label: the label image that is used for finding indices of every class, if None, use `self.label`.
            image: optional image data to help select valid area, can be same as `img` or another image array.
                use ``image > image_threshold`` to select the centers only in valid region. if None, use `self.image`.
            indices: list of indices for every class in the image, used to randomly select crop centers.

        """
        if label is None:
            label = self.label
        if label is None:
            raise ValueError("label should be provided.")
        if image is None:
            image = self.image

        self.randomize(label, indices, image)
        results: List[NdarrayOrTensor] = []
        if self.centers is not None:
            for center in self.centers:
                roi_size = fall_back_tuple(self.spatial_size, default=label.shape[1:])
                slices = self.calculate_slices(roi_center=tuple(center), roi_size=roi_size)
                results.append(self._forward(img, slices))

        return results


class ResizeWithPadOrCrop(InvertibleTransform):
    """
    Resize an image to a target spatial size by either centrally cropping the image or
    padding it evenly with a user-specified mode.
    When the dimension is smaller than the target size, do symmetric padding along that dim.
    When the dimension is larger than the target size, do central cropping along that dim.

    Args:
        spatial_size: the spatial size of output data after padding or crop.
            If has non-positive values, the corresponding size of input image will be used (no padding).
        mode: available modes for numpy array:{``"constant"``, ``"edge"``, ``"linear_ramp"``, ``"maximum"``,
            ``"mean"``, ``"median"``, ``"minimum"``, ``"reflect"``, ``"symmetric"``, ``"wrap"``, ``"empty"``}
            available modes for PyTorch Tensor: {``"constant"``, ``"reflect"``, ``"replicate"``, ``"circular"``}.
            One of the listed string values or a user supplied function. Defaults to ``"constant"``.
            See also: https://numpy.org/doc/1.18/reference/generated/numpy.pad.html
            https://pytorch.org/docs/stable/generated/torch.nn.functional.pad.html
        method: {``"symmetric"``, ``"end"``}
            Pad image symmetrically on every side or only pad at the end sides. Defaults to ``"symmetric"``.
        pad_kwargs: other arguments for the `np.pad` or `torch.pad` function.
            note that `np.pad` treats channel dimension as the first dimension.

    """

    backend = list(set(SpatialPad.backend) & set(CenterSpatialCrop.backend))

    def __init__(
        self,
        spatial_size: Union[Sequence[int], int],
        mode: Union[NumpyPadMode, PytorchPadMode, str] = NumpyPadMode.CONSTANT,
        method: Union[Method, str] = Method.SYMMETRIC,
        **pad_kwargs,
    ):
        self.padder = SpatialPad(spatial_size=spatial_size, method=method, mode=mode, **pad_kwargs)
        self.cropper = CenterSpatialCrop(roi_size=spatial_size)

<<<<<<< HEAD
    def __call__(self, img: torch.Tensor, mode: Optional[Union[NumpyPadMode, str]] = None) -> torch.Tensor:
=======
    def __call__(
        self, img: NdarrayOrTensor, mode: Optional[Union[NumpyPadMode, PytorchPadMode, str]] = None
    ) -> NdarrayOrTensor:
>>>>>>> 8ed38fd5
        """
        Args:
            img: data to pad or crop, assuming `img` is channel-first and
                padding or cropping doesn't apply to the channel dim.
            mode: available modes for numpy array:{``"constant"``, ``"edge"``, ``"linear_ramp"``, ``"maximum"``,
                ``"mean"``, ``"median"``, ``"minimum"``, ``"reflect"``, ``"symmetric"``, ``"wrap"``, ``"empty"``}
                available modes for PyTorch Tensor: {``"constant"``, ``"reflect"``, ``"replicate"``, ``"circular"``}.
                One of the listed string values or a user supplied function. Defaults to ``"constant"``.
                See also: https://numpy.org/doc/1.18/reference/generated/numpy.pad.html
                https://pytorch.org/docs/stable/generated/torch.nn.functional.pad.html
        """
        out = self.padder(self.cropper(img), mode=mode)
        # Remove the individual info and combine
        if isinstance(out, MetaTensor):
            pad_info = out.applied_operations.pop(-1)
            crop_info = out.applied_operations.pop(-1)
            self.push_transform(out, extra_info={"pad_info": pad_info, "crop_info": crop_info})
        return out

    def inverse(self, img: torch.Tensor) -> torch.Tensor:
        transform = self.pop_transform(img)
        if not isinstance(img, MetaTensor):
            raise RuntimeError()
        # we joined the cropping and padding, so put them back before calling the inverse
        crop_info = transform[TraceKeys.EXTRA_INFO].pop("crop_info")
        pad_info = transform[TraceKeys.EXTRA_INFO].pop("pad_info")
        img.applied_operations.append(crop_info)
        img.applied_operations.append(pad_info)
        # first inverse the padder
        inv = self.padder.inverse(img)
        # and then inverse the cropper (self)
        return self.cropper.inverse(inv)


class BoundingRect(Transform):
    """
    Compute coordinates of axis-aligned bounding rectangles from input image `img`.
    The output format of the coordinates is (shape is [channel, 2 * spatial dims]):

        [[1st_spatial_dim_start, 1st_spatial_dim_end,
         2nd_spatial_dim_start, 2nd_spatial_dim_end,
         ...,
         Nth_spatial_dim_start, Nth_spatial_dim_end],

         ...

         [1st_spatial_dim_start, 1st_spatial_dim_end,
         2nd_spatial_dim_start, 2nd_spatial_dim_end,
         ...,
         Nth_spatial_dim_start, Nth_spatial_dim_end]]

    The bounding boxes edges are aligned with the input image edges.
    This function returns [0, 0, ...] if there's no positive intensity.

    Args:
        select_fn: function to select expected foreground, default is to select values > 0.
    """

    backend = [TransformBackends.TORCH, TransformBackends.NUMPY]

    def __init__(self, select_fn: Callable = is_positive) -> None:
        self.select_fn = select_fn

    def __call__(self, img: NdarrayOrTensor) -> np.ndarray:
        """
        See also: :py:class:`monai.transforms.utils.generate_spatial_bounding_box`.
        """
        bbox = []

        for channel in range(img.shape[0]):
            start_, end_ = generate_spatial_bounding_box(img, select_fn=self.select_fn, channel_indices=channel)
            bbox.append([i for k in zip(start_, end_) for i in k])

        return np.stack(bbox, axis=0)<|MERGE_RESOLUTION|>--- conflicted
+++ resolved
@@ -899,12 +899,7 @@
         self.allow_smaller = allow_smaller
         self.return_coords = return_coords
         self.k_divisible = k_divisible
-<<<<<<< HEAD
         self.padder = PadBase(mode=mode, **np_kwargs)
-=======
-        self.mode: NumpyPadMode = look_up_option(mode, NumpyPadMode)
-        self.pad_kwargs = pad_kwargs
->>>>>>> 8ed38fd5
 
     def compute_bounding_box(self, img: torch.Tensor):
         """
@@ -943,9 +938,7 @@
         pad_to_start = np.maximum(-box_start, 0)
         pad_to_end = np.maximum(box_end - np.asarray(img.shape[1:]), 0)
         pad = list(chain(*zip(pad_to_start.tolist(), pad_to_end.tolist())))
-<<<<<<< HEAD
         all_pad_width = BorderPad.calculate_pad_width(cropped, pad)
-        out = self.padder._forward(cropped, all_pad_width, mode)
         # combine the traced cropping and padding into one transformation
         # by taking the padded info and placing it in a key inside the crop info.
         if isinstance(out, MetaTensor):
@@ -953,12 +946,7 @@
             out.applied_operations[-1][TraceKeys.EXTRA_INFO]["pad_info"] = app_op
         return out
 
-    def __call__(self, img: torch.Tensor, mode: Optional[Union[NumpyPadMode, str]] = None):
-=======
-        return BorderPad(spatial_border=pad, mode=mode or self.mode, **self.pad_kwargs)(cropped)
-
-    def __call__(self, img: NdarrayOrTensor, mode: Optional[Union[NumpyPadMode, PytorchPadMode, str]] = None):
->>>>>>> 8ed38fd5
+    def __call__(self, img: torch.Tensor, mode: Optional[Union[NumpyPadMode, PytorchPadMode, str]] = None):
         """
         Apply the transform to `img`, assuming `img` is channel-first and
         slicing doesn't change the channel dim.
@@ -1370,13 +1358,7 @@
         self.padder = SpatialPad(spatial_size=spatial_size, method=method, mode=mode, **pad_kwargs)
         self.cropper = CenterSpatialCrop(roi_size=spatial_size)
 
-<<<<<<< HEAD
-    def __call__(self, img: torch.Tensor, mode: Optional[Union[NumpyPadMode, str]] = None) -> torch.Tensor:
-=======
-    def __call__(
-        self, img: NdarrayOrTensor, mode: Optional[Union[NumpyPadMode, PytorchPadMode, str]] = None
-    ) -> NdarrayOrTensor:
->>>>>>> 8ed38fd5
+    def __call__(self, img: torch.Tensor, mode: Optional[Union[NumpyPadMode, PytorchPadMode, str]] = None) -> torch.Tensor:
         """
         Args:
             img: data to pad or crop, assuming `img` is channel-first and
