# Copyright 2020 - 2021 MONAI Consortium
# Licensed under the Apache License, Version 2.0 (the "License");
# you may not use this file except in compliance with the License.
# You may obtain a copy of the License at
#     http://www.apache.org/licenses/LICENSE-2.0
# Unless required by applicable law or agreed to in writing, software
# distributed under the License is distributed on an "AS IS" BASIS,
# WITHOUT WARRANTIES OR CONDITIONS OF ANY KIND, either express or implied.
# See the License for the specific language governing permissions and
# limitations under the License.
"""
A collection of dictionary-based wrappers around the "vanilla" transforms for crop and pad operations
defined in :py:class:`monai.transforms.croppad.array`.

Class names are ended with 'd' to denote dictionary-based transforms.
"""

import contextlib
from copy import deepcopy
from enum import Enum
from itertools import chain
from math import ceil, floor
from typing import Any, Callable, Dict, Hashable, List, Mapping, Optional, Sequence, Tuple, Union

import numpy as np

from monai.config import IndexSelection, KeysCollection
from monai.config.type_definitions import NdarrayOrTensor
from monai.data.utils import get_random_patch, get_valid_patch_size
from monai.transforms.croppad.array import (
    BorderPad,
    BoundingRect,
    CenterSpatialCrop,
    CropForeground,
    DivisiblePad,
    RandCropByLabelClasses,
    RandCropByPosNegLabel,
    ResizeWithPadOrCrop,
    SpatialCrop,
    SpatialPad,
)
from monai.transforms.inverse import InvertibleTransform
from monai.transforms.transform import MapTransform, Randomizable
from monai.transforms.utils import (
    allow_missing_keys_mode,
    generate_label_classes_crop_centers,
    generate_pos_neg_label_crop_centers,
    is_positive,
    map_binary_to_indices,
    map_classes_to_indices,
    weighted_patch_samples,
)
from monai.utils import ImageMetaKey as Key
<<<<<<< HEAD
from monai.utils import Method, NumpyPadMode, PytorchPadMode, ensure_tuple, ensure_tuple_rep, fall_back_tuple
from monai.utils.enums import InverseKeys
=======
from monai.utils import Method, NumpyPadMode, PytorchPadMode, ensure_tuple, ensure_tuple_rep, fall_back_tuple, first
from monai.utils.enums import TraceKeys
>>>>>>> d35759a4

__all__ = [
    "PadModeSequence",
    "SpatialPadd",
    "BorderPadd",
    "DivisiblePadd",
    "SpatialCropd",
    "CenterSpatialCropd",
    "CenterScaleCropd",
    "RandScaleCropd",
    "RandSpatialCropd",
    "RandSpatialCropSamplesd",
    "CropForegroundd",
    "RandWeightedCropd",
    "RandCropByPosNegLabeld",
    "ResizeWithPadOrCropd",
    "BoundingRectd",
    "SpatialPadD",
    "SpatialPadDict",
    "BorderPadD",
    "BorderPadDict",
    "DivisiblePadD",
    "DivisiblePadDict",
    "SpatialCropD",
    "SpatialCropDict",
    "CenterSpatialCropD",
    "CenterSpatialCropDict",
    "CenterScaleCropD",
    "CenterScaleCropDict",
    "RandScaleCropD",
    "RandScaleCropDict",
    "RandSpatialCropD",
    "RandSpatialCropDict",
    "RandSpatialCropSamplesD",
    "RandSpatialCropSamplesDict",
    "CropForegroundD",
    "CropForegroundDict",
    "RandWeightedCropD",
    "RandWeightedCropDict",
    "RandCropByPosNegLabelD",
    "RandCropByPosNegLabelDict",
    "ResizeWithPadOrCropD",
    "ResizeWithPadOrCropDict",
    "BoundingRectD",
    "BoundingRectDict",
    "RandCropByLabelClassesd",
    "RandCropByLabelClassesD",
    "RandCropByLabelClassesDict",
]

NumpyPadModeSequence = Union[Sequence[Union[NumpyPadMode, str]], NumpyPadMode, str]
PadModeSequence = Union[Sequence[Union[NumpyPadMode, PytorchPadMode, str]], NumpyPadMode, PytorchPadMode, str]


class SpatialPadd(MapTransform, InvertibleTransform):
    """
    Dictionary-based wrapper of :py:class:`monai.transforms.SpatialPad`.
    Performs padding to the data, symmetric for all sides or all on one side for each dimension.
    """

    backend = SpatialPad.backend

    def __init__(
        self,
        keys: KeysCollection,
        spatial_size: Union[Sequence[int], int],
        method: Union[Method, str] = Method.SYMMETRIC,
        mode: PadModeSequence = NumpyPadMode.CONSTANT,
        allow_missing_keys: bool = False,
        **kwargs,
    ) -> None:
        """
        Args:
            keys: keys of the corresponding items to be transformed.
                See also: :py:class:`monai.transforms.compose.MapTransform`
            spatial_size: the spatial size of output data after padding, if a dimension of the input
                data size is bigger than the pad size, will not pad that dimension.
                If its components have non-positive values, the corresponding size of input image will be used.
                for example: if the spatial size of input data is [30, 30, 30] and `spatial_size=[32, 25, -1]`,
                the spatial size of output data will be [32, 30, 30].
            method: {``"symmetric"``, ``"end"``}
                Pad image symmetrically on every side or only pad at the end sides. Defaults to ``"symmetric"``.
            mode: available modes for numpy array:{``"constant"``, ``"edge"``, ``"linear_ramp"``, ``"maximum"``,
                ``"mean"``, ``"median"``, ``"minimum"``, ``"reflect"``, ``"symmetric"``, ``"wrap"``, ``"empty"``}
                available modes for PyTorch Tensor: {``"constant"``, ``"reflect"``, ``"replicate"``, ``"circular"``}.
                One of the listed string values or a user supplied function. Defaults to ``"constant"``.
                See also: https://numpy.org/doc/1.18/reference/generated/numpy.pad.html
                https://pytorch.org/docs/stable/generated/torch.nn.functional.pad.html
                It also can be a sequence of string, each element corresponds to a key in ``keys``.
            allow_missing_keys: don't raise exception if key is missing.
            kwargs: other arguments for the `np.pad` or `torch.pad` function.
                note that `np.pad` treats channel dimension as the first dimension.

        """
        super().__init__(keys, allow_missing_keys)
        self.mode = ensure_tuple_rep(mode, len(self.keys))
        self.padder = SpatialPad(spatial_size, method, **kwargs)

    def __call__(self, data: Mapping[Hashable, NdarrayOrTensor]) -> Dict[Hashable, NdarrayOrTensor]:
        d = dict(data)
        for key, m in self.key_iterator(d, self.mode):
            self.push_transform(d, key, extra_info={"mode": m.value if isinstance(m, Enum) else m})
            d[key] = self.padder(d[key], mode=m)
        return d

    def inverse(self, data: Mapping[Hashable, NdarrayOrTensor]) -> Dict[Hashable, NdarrayOrTensor]:
        d = deepcopy(dict(data))
        for key in self.key_iterator(d):
            transform = self.get_most_recent_transform(d, key)
            # Create inverse transform
            orig_size = transform[TraceKeys.ORIG_SIZE]
            if self.padder.method == Method.SYMMETRIC:
                current_size = d[key].shape[1:]
                roi_center = [floor(i / 2) if r % 2 == 0 else (i - 1) // 2 for r, i in zip(orig_size, current_size)]
            else:
                roi_center = [floor(r / 2) if r % 2 == 0 else (r - 1) // 2 for r in orig_size]

            inverse_transform = SpatialCrop(roi_center, orig_size)
            # Apply inverse transform
            d[key] = inverse_transform(d[key])
            # Remove the applied transform
            self.pop_transform(d, key)

        return d


class BorderPadd(MapTransform, InvertibleTransform):
    """
    Pad the input data by adding specified borders to every dimension.
    Dictionary-based wrapper of :py:class:`monai.transforms.BorderPad`.
    """

    backend = BorderPad.backend

    def __init__(
        self,
        keys: KeysCollection,
        spatial_border: Union[Sequence[int], int],
        mode: PadModeSequence = NumpyPadMode.CONSTANT,
        allow_missing_keys: bool = False,
        **kwargs,
    ) -> None:
        """
        Args:
            keys: keys of the corresponding items to be transformed.
                See also: :py:class:`monai.transforms.compose.MapTransform`
            spatial_border: specified size for every spatial border. it can be 3 shapes:

                - single int number, pad all the borders with the same size.
                - length equals the length of image shape, pad every spatial dimension separately.
                  for example, image shape(CHW) is [1, 4, 4], spatial_border is [2, 1],
                  pad every border of H dim with 2, pad every border of W dim with 1, result shape is [1, 8, 6].
                - length equals 2 x (length of image shape), pad every border of every dimension separately.
                  for example, image shape(CHW) is [1, 4, 4], spatial_border is [1, 2, 3, 4], pad top of H dim with 1,
                  pad bottom of H dim with 2, pad left of W dim with 3, pad right of W dim with 4.
                  the result shape is [1, 7, 11].

            mode: available modes for numpy array:{``"constant"``, ``"edge"``, ``"linear_ramp"``, ``"maximum"``,
                ``"mean"``, ``"median"``, ``"minimum"``, ``"reflect"``, ``"symmetric"``, ``"wrap"``, ``"empty"``}
                available modes for PyTorch Tensor: {``"constant"``, ``"reflect"``, ``"replicate"``, ``"circular"``}.
                One of the listed string values or a user supplied function. Defaults to ``"constant"``.
                See also: https://numpy.org/doc/1.18/reference/generated/numpy.pad.html
                https://pytorch.org/docs/stable/generated/torch.nn.functional.pad.html
                It also can be a sequence of string, each element corresponds to a key in ``keys``.
            allow_missing_keys: don't raise exception if key is missing.
            kwargs: other arguments for the `np.pad` or `torch.pad` function.
                note that `np.pad` treats channel dimension as the first dimension.

        """
        super().__init__(keys, allow_missing_keys)
        self.mode = ensure_tuple_rep(mode, len(self.keys))
        self.padder = BorderPad(spatial_border=spatial_border, **kwargs)

    def __call__(self, data: Mapping[Hashable, NdarrayOrTensor]) -> Dict[Hashable, NdarrayOrTensor]:
        d = dict(data)
        for key, m in self.key_iterator(d, self.mode):
            self.push_transform(d, key, extra_info={"mode": m.value if isinstance(m, Enum) else m})
            d[key] = self.padder(d[key], mode=m)
        return d

    def inverse(self, data: Mapping[Hashable, NdarrayOrTensor]) -> Dict[Hashable, NdarrayOrTensor]:
        d = deepcopy(dict(data))

        for key in self.key_iterator(d):
            transform = self.get_most_recent_transform(d, key)
            # Create inverse transform
            orig_size = np.array(transform[TraceKeys.ORIG_SIZE])
            roi_start = np.array(self.padder.spatial_border)
            # Need to convert single value to [min1,min2,...]
            if roi_start.size == 1:
                roi_start = np.full((len(orig_size)), roi_start)
            # need to convert [min1,max1,min2,...] to [min1,min2,...]
            elif roi_start.size == 2 * orig_size.size:
                roi_start = roi_start[::2]
            roi_end = np.array(transform[TraceKeys.ORIG_SIZE]) + roi_start

            inverse_transform = SpatialCrop(roi_start=roi_start, roi_end=roi_end)
            # Apply inverse transform
            d[key] = inverse_transform(d[key])
            # Remove the applied transform
            self.pop_transform(d, key)

        return d


class DivisiblePadd(MapTransform, InvertibleTransform):
    """
    Pad the input data, so that the spatial sizes are divisible by `k`.
    Dictionary-based wrapper of :py:class:`monai.transforms.DivisiblePad`.
    """

    backend = DivisiblePad.backend

    def __init__(
        self,
        keys: KeysCollection,
        k: Union[Sequence[int], int],
        mode: PadModeSequence = NumpyPadMode.CONSTANT,
        method: Union[Method, str] = Method.SYMMETRIC,
        allow_missing_keys: bool = False,
        **kwargs,
    ) -> None:
        """
        Args:
            keys: keys of the corresponding items to be transformed.
                See also: :py:class:`monai.transforms.compose.MapTransform`
            k: the target k for each spatial dimension.
                if `k` is negative or 0, the original size is preserved.
                if `k` is an int, the same `k` be applied to all the input spatial dimensions.
            mode: available modes for numpy array:{``"constant"``, ``"edge"``, ``"linear_ramp"``, ``"maximum"``,
                ``"mean"``, ``"median"``, ``"minimum"``, ``"reflect"``, ``"symmetric"``, ``"wrap"``, ``"empty"``}
                available modes for PyTorch Tensor: {``"constant"``, ``"reflect"``, ``"replicate"``, ``"circular"``}.
                One of the listed string values or a user supplied function. Defaults to ``"constant"``.
                See also: https://numpy.org/doc/1.18/reference/generated/numpy.pad.html
                https://pytorch.org/docs/stable/generated/torch.nn.functional.pad.html
                It also can be a sequence of string, each element corresponds to a key in ``keys``.
            method: {``"symmetric"``, ``"end"``}
                Pad image symmetrically on every side or only pad at the end sides. Defaults to ``"symmetric"``.
            allow_missing_keys: don't raise exception if key is missing.
            kwargs: other arguments for the `np.pad` or `torch.pad` function.
                note that `np.pad` treats channel dimension as the first dimension.

        See also :py:class:`monai.transforms.SpatialPad`

        """
        super().__init__(keys, allow_missing_keys)
        self.mode = ensure_tuple_rep(mode, len(self.keys))
        self.padder = DivisiblePad(k=k, method=method, **kwargs)

    def __call__(self, data: Mapping[Hashable, NdarrayOrTensor]) -> Dict[Hashable, NdarrayOrTensor]:
        d = dict(data)
        for key, m in self.key_iterator(d, self.mode):
            self.push_transform(d, key, extra_info={"mode": m.value if isinstance(m, Enum) else m})
            d[key] = self.padder(d[key], mode=m)
        return d

    def inverse(self, data: Mapping[Hashable, NdarrayOrTensor]) -> Dict[Hashable, NdarrayOrTensor]:
        d = deepcopy(dict(data))

        for key in self.key_iterator(d):
            transform = self.get_most_recent_transform(d, key)
            # Create inverse transform
            orig_size = np.array(transform[TraceKeys.ORIG_SIZE])
            current_size = np.array(d[key].shape[1:])
            roi_start = np.floor((current_size - orig_size) / 2)
            roi_end = orig_size + roi_start
            inverse_transform = SpatialCrop(roi_start=roi_start, roi_end=roi_end)
            # Apply inverse transform
            d[key] = inverse_transform(d[key])
            # Remove the applied transform
            self.pop_transform(d, key)

        return d


class SpatialCropd(MapTransform, InvertibleTransform):
    """
    Dictionary-based wrapper of :py:class:`monai.transforms.SpatialCrop`.
    General purpose cropper to produce sub-volume region of interest (ROI).
    If a dimension of the expected ROI size is bigger than the input image size, will not crop that dimension.
    So the cropped result may be smaller than the expected ROI, and the cropped results of several images may
    not have exactly the same shape.
    It can support to crop ND spatial (channel-first) data.

    The cropped region can be parameterised in various ways:
        - a list of slices for each spatial dimension (allows for use of -ve indexing and `None`)
        - a spatial center and size
        - the start and end coordinates of the ROI
    """

    backend = SpatialCrop.backend

    def __init__(
        self,
        keys: KeysCollection,
        roi_center: Optional[Sequence[int]] = None,
        roi_size: Optional[Sequence[int]] = None,
        roi_start: Optional[Sequence[int]] = None,
        roi_end: Optional[Sequence[int]] = None,
        roi_slices: Optional[Sequence[slice]] = None,
        allow_missing_keys: bool = False,
    ) -> None:
        """
        Args:
            keys: keys of the corresponding items to be transformed.
                See also: :py:class:`monai.transforms.compose.MapTransform`
            roi_center: voxel coordinates for center of the crop ROI.
            roi_size: size of the crop ROI, if a dimension of ROI size is bigger than image size,
                will not crop that dimension of the image.
            roi_start: voxel coordinates for start of the crop ROI.
            roi_end: voxel coordinates for end of the crop ROI, if a coordinate is out of image,
                use the end coordinate of image.
            roi_slices: list of slices for each of the spatial dimensions.
            allow_missing_keys: don't raise exception if key is missing.
        """
        super().__init__(keys, allow_missing_keys)
        self.cropper = SpatialCrop(roi_center, roi_size, roi_start, roi_end, roi_slices)

    def __call__(self, data: Mapping[Hashable, NdarrayOrTensor]) -> Dict[Hashable, NdarrayOrTensor]:
        d = dict(data)
        for key in self.key_iterator(d):
            self.push_transform(d, key)
            d[key] = self.cropper(d[key])
        return d

    def inverse(self, data: Mapping[Hashable, NdarrayOrTensor]) -> Dict[Hashable, NdarrayOrTensor]:
        d = deepcopy(dict(data))

        for key in self.key_iterator(d):
            transform = self.get_most_recent_transform(d, key)
            # Create inverse transform
            orig_size = np.array(transform[TraceKeys.ORIG_SIZE])
            current_size = np.array(d[key].shape[1:])
            # get required pad to start and end
            pad_to_start = np.array([s.indices(o)[0] for s, o in zip(self.cropper.slices, orig_size)])
            pad_to_end = orig_size - current_size - pad_to_start
            # interleave mins and maxes
            pad = list(chain(*zip(pad_to_start.tolist(), pad_to_end.tolist())))
            inverse_transform = BorderPad(pad)
            # Apply inverse transform
            d[key] = inverse_transform(d[key])
            # Remove the applied transform
            self.pop_transform(d, key)

        return d


class CenterSpatialCropd(MapTransform, InvertibleTransform):
    """
    Dictionary-based wrapper of :py:class:`monai.transforms.CenterSpatialCrop`.
    If a dimension of the expected ROI size is bigger than the input image size, will not crop that dimension.
    So the cropped result may be smaller than the expected ROI, and the cropped results of several images may
    not have exactly the same shape.

    Args:
        keys: keys of the corresponding items to be transformed.
            See also: monai.transforms.MapTransform
        roi_size: the size of the crop region e.g. [224,224,128]
            if a dimension of ROI size is bigger than image size, will not crop that dimension of the image.
            If its components have non-positive values, the corresponding size of input image will be used.
            for example: if the spatial size of input data is [40, 40, 40] and `roi_size=[32, 64, -1]`,
            the spatial size of output data will be [32, 40, 40].
        allow_missing_keys: don't raise exception if key is missing.
    """

    backend = CenterSpatialCrop.backend

    def __init__(
        self, keys: KeysCollection, roi_size: Union[Sequence[int], int], allow_missing_keys: bool = False
    ) -> None:
        super().__init__(keys, allow_missing_keys)
        self.cropper = CenterSpatialCrop(roi_size)

    def __call__(self, data: Mapping[Hashable, NdarrayOrTensor]) -> Dict[Hashable, NdarrayOrTensor]:
        d = dict(data)
        for key in self.key_iterator(d):
            orig_size = d[key].shape[1:]
            d[key] = self.cropper(d[key])
            self.push_transform(d, key, orig_size=orig_size)
        return d

    def inverse(self, data: Mapping[Hashable, NdarrayOrTensor]) -> Dict[Hashable, NdarrayOrTensor]:
        d = deepcopy(dict(data))

        for key in self.key_iterator(d):
            transform = self.get_most_recent_transform(d, key)
            # Create inverse transform
            orig_size = np.array(transform[TraceKeys.ORIG_SIZE])
            current_size = np.array(d[key].shape[1:])
            pad_to_start = np.floor((orig_size - current_size) / 2).astype(int)
            # in each direction, if original size is even and current size is odd, += 1
            pad_to_start[np.logical_and(orig_size % 2 == 0, current_size % 2 == 1)] += 1
            pad_to_end = orig_size - current_size - pad_to_start
            pad = list(chain(*zip(pad_to_start.tolist(), pad_to_end.tolist())))
            inverse_transform = BorderPad(pad)
            # Apply inverse transform
            d[key] = inverse_transform(d[key])
            # Remove the applied transform
            self.pop_transform(d, key)

        return d


class CenterScaleCropd(MapTransform, InvertibleTransform):
    """
    Dictionary-based wrapper of :py:class:`monai.transforms.CenterScaleCrop`.
    Note: as using the same scaled ROI to crop, all the input data specified by `keys` should have
    the same spatial shape.

    Args:
        keys: keys of the corresponding items to be transformed.
            See also: monai.transforms.MapTransform
        roi_scale: specifies the expected scale of image size to crop. e.g. [0.3, 0.4, 0.5] or a number for all dims.
            If its components have non-positive values, will use `1.0` instead, which means the input image size.
        allow_missing_keys: don't raise exception if key is missing.
    """

    backend = CenterSpatialCrop.backend

    def __init__(
        self, keys: KeysCollection, roi_scale: Union[Sequence[float], float], allow_missing_keys: bool = False
    ) -> None:
        super().__init__(keys, allow_missing_keys=allow_missing_keys)
        self.roi_scale = roi_scale

    def __call__(self, data: Mapping[Hashable, NdarrayOrTensor]) -> Dict[Hashable, NdarrayOrTensor]:
        d = dict(data)
        exist_keys = list(self.key_iterator(d))
        if not exist_keys:
            return d

        # use the spatial size of first image to scale, expect all images have the same spatial size
        img_size = d[exist_keys[0]].shape[1:]
        ndim = len(img_size)
        roi_size = [ceil(r * s) for r, s in zip(ensure_tuple_rep(self.roi_scale, ndim), img_size)]
        cropper = CenterSpatialCrop(roi_size)
        for key in self.key_iterator(d):
            self.push_transform(d, key, orig_size=img_size)
            d[key] = cropper(d[key])

        return d

    def inverse(self, data: Mapping[Hashable, NdarrayOrTensor]) -> Dict[Hashable, NdarrayOrTensor]:
        d = deepcopy(dict(data))

        for key in self.key_iterator(d):
            transform = self.get_most_recent_transform(d, key)
            # Create inverse transform
            orig_size = np.array(transform[TraceKeys.ORIG_SIZE])
            current_size = np.array(d[key].shape[1:])
            pad_to_start = np.floor((orig_size - current_size) / 2).astype(int)
            # in each direction, if original size is even and current size is odd, += 1
            pad_to_start[np.logical_and(orig_size % 2 == 0, current_size % 2 == 1)] += 1
            pad_to_end = orig_size - current_size - pad_to_start
            pad = list(chain(*zip(pad_to_start.tolist(), pad_to_end.tolist())))
            inverse_transform = BorderPad(pad)
            # Apply inverse transform
            d[key] = inverse_transform(d[key])
            # Remove the applied transform
            self.pop_transform(d, key)

        return d


class RandSpatialCropd(Randomizable, MapTransform, InvertibleTransform):
    """
    Dictionary-based version :py:class:`monai.transforms.RandSpatialCrop`.
    Crop image with random size or specific size ROI. It can crop at a random position as
    center or at the image center. And allows to set the minimum and maximum size to limit the randomly
    generated ROI. Suppose all the expected fields specified by `keys` have same shape.

    Note: even `random_size=False`, if a dimension of the expected ROI size is bigger than the input image size,
    will not crop that dimension. So the cropped result may be smaller than the expected ROI, and the cropped
    results of several images may not have exactly the same shape.

    Args:
        keys: keys of the corresponding items to be transformed.
            See also: monai.transforms.MapTransform
        roi_size: if `random_size` is True, it specifies the minimum crop region.
            if `random_size` is False, it specifies the expected ROI size to crop. e.g. [224, 224, 128]
            if a dimension of ROI size is bigger than image size, will not crop that dimension of the image.
            If its components have non-positive values, the corresponding size of input image will be used.
            for example: if the spatial size of input data is [40, 40, 40] and `roi_size=[32, 64, -1]`,
            the spatial size of output data will be [32, 40, 40].
        max_roi_size: if `random_size` is True and `roi_size` specifies the min crop region size, `max_roi_size`
            can specify the max crop region size. if None, defaults to the input image size.
            if its components have non-positive values, the corresponding size of input image will be used.
        random_center: crop at random position as center or the image center.
        random_size: crop with random size or specific size ROI.
            if True, the actual size is sampled from:
            `randint(roi_scale * image spatial size, max_roi_scale * image spatial size + 1)`.
        allow_missing_keys: don't raise exception if key is missing.
    """

    backend = CenterSpatialCrop.backend

    def __init__(
        self,
        keys: KeysCollection,
        roi_size: Union[Sequence[int], int],
        max_roi_size: Optional[Union[Sequence[int], int]] = None,
        random_center: bool = True,
        random_size: bool = True,
        allow_missing_keys: bool = False,
    ) -> None:
        MapTransform.__init__(self, keys, allow_missing_keys)
        self.roi_size = roi_size
        self.max_roi_size = max_roi_size
        self.random_center = random_center
        self.random_size = random_size
        self._slices: Optional[Tuple[slice, ...]] = None
        self._size: Optional[Sequence[int]] = None

    def randomize(self, img_size: Sequence[int]) -> None:
        self._size = fall_back_tuple(self.roi_size, img_size)
        if self.random_size:
            max_size = img_size if self.max_roi_size is None else fall_back_tuple(self.max_roi_size, img_size)
            if any(i > j for i, j in zip(self._size, max_size)):
                raise ValueError(f"min ROI size: {self._size} is bigger than max ROI size: {max_size}.")
            self._size = [self.R.randint(low=self._size[i], high=max_size[i] + 1) for i in range(len(img_size))]
        if self.random_center:
            valid_size = get_valid_patch_size(img_size, self._size)
            self._slices = (slice(None),) + get_random_patch(img_size, valid_size, self.R)

    def __call__(self, data: Mapping[Hashable, NdarrayOrTensor]) -> Dict[Hashable, NdarrayOrTensor]:
        d = dict(data)
        exist_keys = list(self.key_iterator(d))
        if not exist_keys:
            return d

        self.randomize(d[exist_keys[0]].shape[1:])  # image shape from the first data key
        if self._size is None:
            raise RuntimeError("self._size not specified.")
        for key in self.key_iterator(d):
            if self.random_center:
                self.push_transform(d, key, {"slices": [(i.start, i.stop) for i in self._slices[1:]]})  # type: ignore
                d[key] = d[key][self._slices]
            else:
                self.push_transform(d, key)
                cropper = CenterSpatialCrop(self._size)
                d[key] = cropper(d[key])
        return d

    def inverse(self, data: Mapping[Hashable, NdarrayOrTensor]) -> Dict[Hashable, NdarrayOrTensor]:
        d = deepcopy(dict(data))

        for key in self.key_iterator(d):
            transform = self.get_most_recent_transform(d, key)
            # Create inverse transform
            orig_size = transform[TraceKeys.ORIG_SIZE]
            random_center = self.random_center
            pad_to_start = np.empty((len(orig_size)), dtype=np.int32)
            pad_to_end = np.empty((len(orig_size)), dtype=np.int32)
            if random_center:
                for i, _slice in enumerate(transform[TraceKeys.EXTRA_INFO]["slices"]):
                    pad_to_start[i] = _slice[0]
                    pad_to_end[i] = orig_size[i] - _slice[1]
            else:
                current_size = d[key].shape[1:]
                for i, (o_s, c_s) in enumerate(zip(orig_size, current_size)):
                    pad_to_start[i] = pad_to_end[i] = (o_s - c_s) / 2
                    if o_s % 2 == 0 and c_s % 2 == 1:
                        pad_to_start[i] += 1
                    elif o_s % 2 == 1 and c_s % 2 == 0:
                        pad_to_end[i] += 1
            # interleave mins and maxes
            pad = list(chain(*zip(pad_to_start.tolist(), pad_to_end.tolist())))
            inverse_transform = BorderPad(pad)
            # Apply inverse transform
            d[key] = inverse_transform(d[key])
            # Remove the applied transform
            self.pop_transform(d, key)

        return d


class RandScaleCropd(RandSpatialCropd):
    """
    Dictionary-based version :py:class:`monai.transforms.RandScaleCrop`.
    Crop image with random size or specific size ROI.
    It can crop at a random position as center or at the image center.
    And allows to set the minimum and maximum scale of image size to limit the randomly generated ROI.
    Suppose all the expected fields specified by `keys` have same shape.

    Args:
        keys: keys of the corresponding items to be transformed.
            See also: monai.transforms.MapTransform
        roi_scale: if `random_size` is True, it specifies the minimum crop size: `roi_scale * image spatial size`.
            if `random_size` is False, it specifies the expected scale of image size to crop. e.g. [0.3, 0.4, 0.5].
            If its components have non-positive values, will use `1.0` instead, which means the input image size.
        max_roi_size: if `random_size` is True and `roi_scale` specifies the min crop region size, `max_roi_scale`
            can specify the max crop region size: `max_roi_scale * image spatial size`.
            if None, defaults to the input image size. if its components have non-positive values,
            will use `1.0` instead, which means the input image size.
        random_center: crop at random position as center or the image center.
        random_size: crop with random size or specified size ROI by `roi_scale * image spatial size`.
            if True, the actual size is sampled from:
            `randint(roi_scale * image spatial size, max_roi_scale * image spatial size + 1)`.
        allow_missing_keys: don't raise exception if key is missing.
    """

    backend = RandSpatialCropd.backend

    def __init__(
        self,
        keys: KeysCollection,
        roi_scale: Union[Sequence[float], float],
        max_roi_scale: Optional[Union[Sequence[float], float]] = None,
        random_center: bool = True,
        random_size: bool = True,
        allow_missing_keys: bool = False,
    ) -> None:
        super().__init__(
            keys=keys,
            roi_size=-1,
            max_roi_size=None,
            random_center=random_center,
            random_size=random_size,
            allow_missing_keys=allow_missing_keys,
        )
        self.roi_scale = roi_scale
        self.max_roi_scale = max_roi_scale

    def __call__(self, data: Mapping[Hashable, NdarrayOrTensor]) -> Dict[Hashable, NdarrayOrTensor]:
        exist_keys = list(self.key_iterator(data))  # type: ignore
        if not exist_keys:
            return data  # type: ignore

        img_size = data[exist_keys[0]].shape[1:]
        ndim = len(img_size)
        self.roi_size = [ceil(r * s) for r, s in zip(ensure_tuple_rep(self.roi_scale, ndim), img_size)]
        if self.max_roi_scale is not None:
            self.max_roi_size = [ceil(r * s) for r, s in zip(ensure_tuple_rep(self.max_roi_scale, ndim), img_size)]
        else:
            self.max_roi_size = None
        return super().__call__(data=data)


@contextlib.contextmanager
def _nullcontext(x):
    """
    This is just like contextlib.nullcontext but also works in Python 3.6.
    """
    yield x


class RandSpatialCropSamplesd(Randomizable, MapTransform, InvertibleTransform):
    """
    Dictionary-based version :py:class:`monai.transforms.RandSpatialCropSamples`.
    Crop image with random size or specific size ROI to generate a list of N samples.
    It can crop at a random position as center or at the image center. And allows to set
    the minimum size to limit the randomly generated ROI. Suppose all the expected fields
    specified by `keys` have same shape, and add `patch_index` to the corresponding meta data.
    It will return a list of dictionaries for all the cropped images.

    Note: even `random_size=False`, if a dimension of the expected ROI size is bigger than the input image size,
    will not crop that dimension. So the cropped result may be smaller than the expected ROI, and the cropped
    results of several images may not have exactly the same shape.

    Args:
        keys: keys of the corresponding items to be transformed.
            See also: monai.transforms.MapTransform
        roi_size: if `random_size` is True, it specifies the minimum crop region.
            if `random_size` is False, it specifies the expected ROI size to crop. e.g. [224, 224, 128]
            if a dimension of ROI size is bigger than image size, will not crop that dimension of the image.
            If its components have non-positive values, the corresponding size of input image will be used.
            for example: if the spatial size of input data is [40, 40, 40] and `roi_size=[32, 64, -1]`,
            the spatial size of output data will be [32, 40, 40].
        num_samples: number of samples (crop regions) to take in the returned list.
        max_roi_size: if `random_size` is True and `roi_size` specifies the min crop region size, `max_roi_size`
            can specify the max crop region size. if None, defaults to the input image size.
            if its components have non-positive values, the corresponding size of input image will be used.
        random_center: crop at random position as center or the image center.
        random_size: crop with random size or specific size ROI.
            The actual size is sampled from `randint(roi_size, img_size)`.
        meta_keys: explicitly indicate the key of the corresponding meta data dictionary.
            used to add `patch_index` to the meta dict.
            for example, for data with key `image`, the metadata by default is in `image_meta_dict`.
            the meta data is a dictionary object which contains: filename, original_shape, etc.
            it can be a sequence of string, map to the `keys`.
            if None, will try to construct meta_keys by `key_{meta_key_postfix}`.
        meta_key_postfix: if meta_keys is None, use `key_{postfix}` to to fetch the meta data according
            to the key data, default is `meta_dict`, the meta data is a dictionary object.
            used to add `patch_index` to the meta dict.
        allow_missing_keys: don't raise exception if key is missing.

    Raises:
        ValueError: When ``num_samples`` is nonpositive.

    """

    backend = RandSpatialCropd.backend

    def __init__(
        self,
        keys: KeysCollection,
        roi_size: Union[Sequence[int], int],
        num_samples: int,
        max_roi_size: Optional[Union[Sequence[int], int]] = None,
        random_center: bool = True,
        random_size: bool = True,
        meta_keys: Optional[KeysCollection] = None,
        meta_key_postfix: str = "meta_dict",
        allow_missing_keys: bool = False,
    ) -> None:
        MapTransform.__init__(self, keys, allow_missing_keys)
        if num_samples < 1:
            raise ValueError(f"num_samples must be positive, got {num_samples}.")
        self.num_samples = num_samples
        self.cropper = RandSpatialCropd(keys, roi_size, max_roi_size, random_center, random_size, allow_missing_keys)
        self.meta_keys = ensure_tuple_rep(None, len(self.keys)) if meta_keys is None else ensure_tuple(meta_keys)
        if len(self.keys) != len(self.meta_keys):
            raise ValueError("meta_keys should have the same length as keys.")
        self.meta_key_postfix = ensure_tuple_rep(meta_key_postfix, len(self.keys))

    def set_random_state(
        self, seed: Optional[int] = None, state: Optional[np.random.RandomState] = None
    ) -> "RandSpatialCropSamplesd":
        super().set_random_state(seed, state)
        self.cropper.set_random_state(seed, state)
        return self

    def randomize(self, data: Optional[Any] = None) -> None:
        pass

    def __call__(self, data: Mapping[Hashable, NdarrayOrTensor]) -> List[Dict[Hashable, NdarrayOrTensor]]:
        ret = []
        for i in range(self.num_samples):
            d = dict(data)
            # deep copy all the unmodified data
            for key in set(data.keys()).difference(set(self.keys)):
                d[key] = deepcopy(data[key])
            cropped = self.cropper(d)
            # self.cropper will have added RandSpatialCropd to the list. Change to RandSpatialCropSamplesd
            for key in self.key_iterator(cropped):
                cropped[self.trace_key(key)][-1][TraceKeys.CLASS_NAME] = self.__class__.__name__  # type: ignore
                cropped[self.trace_key(key)][-1][TraceKeys.ID] = id(self)  # type: ignore
            # add `patch_index` to the meta data
            for key, meta_key, meta_key_postfix in self.key_iterator(d, self.meta_keys, self.meta_key_postfix):
                meta_key = meta_key or f"{key}_{meta_key_postfix}"
                if meta_key not in cropped:
                    cropped[meta_key] = {}  # type: ignore
                cropped[meta_key][Key.PATCH_INDEX] = i  # type: ignore
            ret.append(cropped)
        return ret

    def inverse(self, data: Mapping[Hashable, Any]) -> Dict[Hashable, Any]:
        d = deepcopy(dict(data))
        # We changed the transform name from RandSpatialCropd to RandSpatialCropSamplesd
        # Need to revert that since we're calling RandSpatialCropd's inverse
        for key in self.key_iterator(d):
            d[self.trace_key(key)][-1][TraceKeys.CLASS_NAME] = self.cropper.__class__.__name__
            d[self.trace_key(key)][-1][TraceKeys.ID] = id(self.cropper)
        context_manager = allow_missing_keys_mode if self.allow_missing_keys else _nullcontext
        with context_manager(self.cropper):
            return self.cropper.inverse(d)


class CropForegroundd(MapTransform, InvertibleTransform):
    """
    Dictionary-based version :py:class:`monai.transforms.CropForeground`.
    Crop only the foreground object of the expected images.
    The typical usage is to help training and evaluation if the valid part is small in the whole medical image.
    The valid part can be determined by any field in the data with `source_key`, for example:
    - Select values > 0 in image field as the foreground and crop on all fields specified by `keys`.
    - Select label = 3 in label field as the foreground to crop on all fields specified by `keys`.
    - Select label > 0 in the third channel of a One-Hot label field as the foreground to crop all `keys` fields.
    Users can define arbitrary function to select expected foreground from the whole source image or specified
    channels. And it can also add margin to every dim of the bounding box of foreground object.
    """

    backend = CropForeground.backend

    def __init__(
        self,
        keys: KeysCollection,
        source_key: str,
        select_fn: Callable = is_positive,
        channel_indices: Optional[IndexSelection] = None,
        margin: Union[Sequence[int], int] = 0,
        k_divisible: Union[Sequence[int], int] = 1,
        mode: Optional[Union[NumpyPadMode, PytorchPadMode, str]] = NumpyPadMode.CONSTANT,
        start_coord_key: str = "foreground_start_coord",
        end_coord_key: str = "foreground_end_coord",
        allow_missing_keys: bool = False,
        **np_kwargs,
    ) -> None:
        """
        Args:
            keys: keys of the corresponding items to be transformed.
                See also: :py:class:`monai.transforms.compose.MapTransform`
            source_key: data source to generate the bounding box of foreground, can be image or label, etc.
            select_fn: function to select expected foreground, default is to select values > 0.
            channel_indices: if defined, select foreground only on the specified channels
                of image. if None, select foreground on the whole image.
            margin: add margin value to spatial dims of the bounding box, if only 1 value provided, use it for all dims.
            k_divisible: make each spatial dimension to be divisible by k, default to 1.
                if `k_divisible` is an int, the same `k` be applied to all the input spatial dimensions.
            mode: available modes for numpy array:{``"constant"``, ``"edge"``, ``"linear_ramp"``, ``"maximum"``,
                ``"mean"``, ``"median"``, ``"minimum"``, ``"reflect"``, ``"symmetric"``, ``"wrap"``, ``"empty"``}
                available modes for PyTorch Tensor: {``"constant"``, ``"reflect"``, ``"replicate"``, ``"circular"``}.
                One of the listed string values or a user supplied function. Defaults to ``"constant"``.
                See also: https://numpy.org/doc/1.18/reference/generated/numpy.pad.html
                https://pytorch.org/docs/stable/generated/torch.nn.functional.pad.html
                it also can be a sequence of string, each element corresponds to a key in ``keys``.
            start_coord_key: key to record the start coordinate of spatial bounding box for foreground.
            end_coord_key: key to record the end coordinate of spatial bounding box for foreground.
            allow_missing_keys: don't raise exception if key is missing.
            np_kwargs: other args for `np.pad` API, note that `np.pad` treats channel dimension as the first dimension.
                more details: https://numpy.org/doc/1.18/reference/generated/numpy.pad.html

        """
        super().__init__(keys, allow_missing_keys)
        self.source_key = source_key
        self.start_coord_key = start_coord_key
        self.end_coord_key = end_coord_key
        self.cropper = CropForeground(
            select_fn=select_fn, channel_indices=channel_indices, margin=margin, k_divisible=k_divisible, **np_kwargs
        )
        self.mode = ensure_tuple_rep(mode, len(self.keys))

    def __call__(self, data: Mapping[Hashable, NdarrayOrTensor]) -> Dict[Hashable, NdarrayOrTensor]:
        d = dict(data)
        box_start, box_end = self.cropper.compute_bounding_box(img=d[self.source_key])
        d[self.start_coord_key] = box_start
        d[self.end_coord_key] = box_end
        for key, m in self.key_iterator(d, self.mode):
            self.push_transform(d, key, extra_info={"box_start": box_start, "box_end": box_end})
            d[key] = self.cropper.crop_pad(img=d[key], box_start=box_start, box_end=box_end, mode=m)
        return d

    def inverse(self, data: Mapping[Hashable, NdarrayOrTensor]) -> Dict[Hashable, NdarrayOrTensor]:
        d = deepcopy(dict(data))
        for key in self.key_iterator(d):
            transform = self.get_most_recent_transform(d, key)
            # Create inverse transform
            orig_size = np.asarray(transform[TraceKeys.ORIG_SIZE])
            cur_size = np.asarray(d[key].shape[1:])
            extra_info = transform[TraceKeys.EXTRA_INFO]
            box_start = np.asarray(extra_info["box_start"])
            box_end = np.asarray(extra_info["box_end"])
            # first crop the padding part
            roi_start = np.maximum(-box_start, 0)
            roi_end = cur_size - np.maximum(box_end - orig_size, 0)

            d[key] = SpatialCrop(roi_start=roi_start, roi_end=roi_end)(d[key])

            # update bounding box to pad
            pad_to_start = np.maximum(box_start, 0)
            pad_to_end = orig_size - np.minimum(box_end, orig_size)
            # interleave mins and maxes
            pad = list(chain(*zip(pad_to_start.tolist(), pad_to_end.tolist())))
            # second pad back the original size
            d[key] = BorderPad(pad)(d[key])
            # Remove the applied transform
            self.pop_transform(d, key)

        return d


class RandWeightedCropd(Randomizable, MapTransform, InvertibleTransform):
    """
    Samples a list of `num_samples` image patches according to the provided `weight_map`.

    Args:
        keys: keys of the corresponding items to be transformed.
            See also: :py:class:`monai.transforms.compose.MapTransform`
        w_key: key for the weight map. The corresponding value will be used as the sampling weights,
            it should be a single-channel array in size, for example, `(1, spatial_dim_0, spatial_dim_1, ...)`
        spatial_size: the spatial size of the image patch e.g. [224, 224, 128].
            If its components have non-positive values, the corresponding size of `img` will be used.
        num_samples: number of samples (image patches) to take in the returned list.
        center_coord_key: if specified, the actual sampling location will be stored with the corresponding key.
        meta_keys: explicitly indicate the key of the corresponding meta data dictionary.
            used to add `patch_index` to the meta dict.
            for example, for data with key `image`, the metadata by default is in `image_meta_dict`.
            the meta data is a dictionary object which contains: filename, original_shape, etc.
            it can be a sequence of string, map to the `keys`.
            if None, will try to construct meta_keys by `key_{meta_key_postfix}`.
        meta_key_postfix: if meta_keys is None, use `key_{postfix}` to to fetch the meta data according
            to the key data, default is `meta_dict`, the meta data is a dictionary object.
            used to add `patch_index` to the meta dict.
        allow_missing_keys: don't raise exception if key is missing.

    See Also:
        :py:class:`monai.transforms.RandWeightedCrop`
    """

    backend = SpatialCrop.backend

    def __init__(
        self,
        keys: KeysCollection,
        w_key: str,
        spatial_size: Union[Sequence[int], int],
        num_samples: int = 1,
        center_coord_key: Optional[str] = None,
        meta_keys: Optional[KeysCollection] = None,
        meta_key_postfix: str = "meta_dict",
        allow_missing_keys: bool = False,
    ):
        MapTransform.__init__(self, keys, allow_missing_keys)
        self.spatial_size = ensure_tuple(spatial_size)
        self.w_key = w_key
        self.num_samples = int(num_samples)
        self.center_coord_key = center_coord_key
        self.meta_keys = ensure_tuple_rep(None, len(self.keys)) if meta_keys is None else ensure_tuple(meta_keys)
        if len(self.keys) != len(self.meta_keys):
            raise ValueError("meta_keys should have the same length as keys.")
        self.meta_key_postfix = ensure_tuple_rep(meta_key_postfix, len(self.keys))
        self.centers: List[np.ndarray] = []

    def randomize(self, weight_map: NdarrayOrTensor) -> None:
        self.centers = weighted_patch_samples(
            spatial_size=self.spatial_size, w=weight_map[0], n_samples=self.num_samples, r_state=self.R
        )

    def __call__(self, data: Mapping[Hashable, NdarrayOrTensor]) -> List[Dict[Hashable, NdarrayOrTensor]]:
        d = dict(data)
        self.randomize(d[self.w_key])
        _spatial_size = fall_back_tuple(self.spatial_size, d[self.w_key].shape[1:])

        # initialize returned list with shallow copy to preserve key ordering
        results: List[Dict[Hashable, NdarrayOrTensor]] = [dict(data) for _ in range(self.num_samples)]
        # fill in the extra keys with unmodified data
        for i in range(self.num_samples):
            for key in set(data.keys()).difference(set(self.keys)):
                results[i][key] = deepcopy(data[key])
        for key in self.key_iterator(d):
            img = d[key]
            if img.shape[1:] != d[self.w_key].shape[1:]:
                raise ValueError(
                    f"data {key} and weight map {self.w_key} spatial shape mismatch: "
                    f"{img.shape[1:]} vs {d[self.w_key].shape[1:]}."
                )
            for i, center in enumerate(self.centers):
                cropper = SpatialCrop(roi_center=center, roi_size=_spatial_size)
                orig_size = img.shape[1:]
                results[i][key] = cropper(img)
                self.push_transform(results[i], key, extra_info={"center": center}, orig_size=orig_size)
                if self.center_coord_key:
                    results[i][self.center_coord_key] = center
        # fill in the extra keys with unmodified data
        for i in range(self.num_samples):
            # add `patch_index` to the meta data
            for key, meta_key, meta_key_postfix in self.key_iterator(d, self.meta_keys, self.meta_key_postfix):
                meta_key = meta_key or f"{key}_{meta_key_postfix}"
                if meta_key not in results[i]:
                    results[i][meta_key] = {}  # type: ignore
                results[i][meta_key][Key.PATCH_INDEX] = i  # type: ignore

        return results

    def inverse(self, data: Mapping[Hashable, NdarrayOrTensor]) -> Dict[Hashable, NdarrayOrTensor]:
        d = deepcopy(dict(data))
        for key in self.key_iterator(d):
            transform = self.get_most_recent_transform(d, key)
            # Create inverse transform
            orig_size = np.asarray(transform[TraceKeys.ORIG_SIZE])
            current_size = np.asarray(d[key].shape[1:])
            center = transform[TraceKeys.EXTRA_INFO]["center"]
            cropper = SpatialCrop(roi_center=center, roi_size=self.spatial_size)
            # get required pad to start and end
            pad_to_start = np.array([s.indices(o)[0] for s, o in zip(cropper.slices, orig_size)])
            pad_to_end = orig_size - current_size - pad_to_start
            # interleave mins and maxes
            pad = list(chain(*zip(pad_to_start.tolist(), pad_to_end.tolist())))
            inverse_transform = BorderPad(pad)
            # Apply inverse transform
            d[key] = inverse_transform(d[key])
            # Remove the applied transform
            self.pop_transform(d, key)

        return d


class RandCropByPosNegLabeld(Randomizable, MapTransform, InvertibleTransform):
    """
    Dictionary-based version :py:class:`monai.transforms.RandCropByPosNegLabel`.
    Crop random fixed sized regions with the center being a foreground or background voxel
    based on the Pos Neg Ratio.
    Suppose all the expected fields specified by `keys` have same shape,
    and add `patch_index` to the corresponding meta data.
    And will return a list of dictionaries for all the cropped images.

    If a dimension of the expected spatial size is bigger than the input image size,
    will not crop that dimension. So the cropped result may be smaller than the expected size,
    and the cropped results of several images may not have exactly the same shape.

    Args:
        keys: keys of the corresponding items to be transformed.
            See also: :py:class:`monai.transforms.compose.MapTransform`
        label_key: name of key for label image, this will be used for finding foreground/background.
        spatial_size: the spatial size of the crop region e.g. [224, 224, 128].
            if a dimension of ROI size is bigger than image size, will not crop that dimension of the image.
            if its components have non-positive values, the corresponding size of `data[label_key]` will be used.
            for example: if the spatial size of input data is [40, 40, 40] and `spatial_size=[32, 64, -1]`,
            the spatial size of output data will be [32, 40, 40].
        pos: used with `neg` together to calculate the ratio ``pos / (pos + neg)`` for the probability
            to pick a foreground voxel as a center rather than a background voxel.
        neg: used with `pos` together to calculate the ratio ``pos / (pos + neg)`` for the probability
            to pick a foreground voxel as a center rather than a background voxel.
        num_samples: number of samples (crop regions) to take in each list.
        image_key: if image_key is not None, use ``label == 0 & image > image_threshold`` to select
            the negative sample(background) center. so the crop center will only exist on valid image area.
        image_threshold: if enabled image_key, use ``image > image_threshold`` to determine
            the valid image content area.
        fg_indices_key: if provided pre-computed foreground indices of `label`, will ignore above `image_key` and
            `image_threshold`, and randomly select crop centers based on them, need to provide `fg_indices_key`
            and `bg_indices_key` together, expect to be 1 dim array of spatial indices after flattening.
            a typical usage is to call `FgBgToIndicesd` transform first and cache the results.
        bg_indices_key: if provided pre-computed background indices of `label`, will ignore above `image_key` and
            `image_threshold`, and randomly select crop centers based on them, need to provide `fg_indices_key`
            and `bg_indices_key` together, expect to be 1 dim array of spatial indices after flattening.
            a typical usage is to call `FgBgToIndicesd` transform first and cache the results.
        meta_keys: explicitly indicate the key of the corresponding meta data dictionary.
            used to add `patch_index` to the meta dict.
            for example, for data with key `image`, the metadata by default is in `image_meta_dict`.
            the meta data is a dictionary object which contains: filename, original_shape, etc.
            it can be a sequence of string, map to the `keys`.
            if None, will try to construct meta_keys by `key_{meta_key_postfix}`.
        meta_key_postfix: if meta_keys is None, use `key_{postfix}` to to fetch the meta data according
            to the key data, default is `meta_dict`, the meta data is a dictionary object.
            used to add `patch_index` to the meta dict.
        allow_smaller: if `False`, an exception will be raised if the image is smaller than
            the requested ROI in any dimension. If `True`, any smaller dimensions will be set to
            match the cropped size (i.e., no cropping in that dimension).
        allow_missing_keys: don't raise exception if key is missing.

    Raises:
        ValueError: When ``pos`` or ``neg`` are negative.
        ValueError: When ``pos=0`` and ``neg=0``. Incompatible values.

    """

    backend = RandCropByPosNegLabel.backend

    def __init__(
        self,
        keys: KeysCollection,
        label_key: str,
        spatial_size: Union[Sequence[int], int],
        pos: float = 1.0,
        neg: float = 1.0,
        num_samples: int = 1,
        image_key: Optional[str] = None,
        image_threshold: float = 0.0,
        fg_indices_key: Optional[str] = None,
        bg_indices_key: Optional[str] = None,
        meta_keys: Optional[KeysCollection] = None,
        meta_key_postfix: str = "meta_dict",
        allow_smaller: bool = False,
        allow_missing_keys: bool = False,
    ) -> None:
        MapTransform.__init__(self, keys, allow_missing_keys)
        self.label_key = label_key
        self.spatial_size: Union[Tuple[int, ...], Sequence[int], int] = spatial_size
        if pos < 0 or neg < 0:
            raise ValueError(f"pos and neg must be nonnegative, got pos={pos} neg={neg}.")
        if pos + neg == 0:
            raise ValueError("Incompatible values: pos=0 and neg=0.")
        self.pos_ratio = pos / (pos + neg)
        self.num_samples = num_samples
        self.image_key = image_key
        self.image_threshold = image_threshold
        self.fg_indices_key = fg_indices_key
        self.bg_indices_key = bg_indices_key
        self.meta_keys = ensure_tuple_rep(None, len(self.keys)) if meta_keys is None else ensure_tuple(meta_keys)
        if len(self.keys) != len(self.meta_keys):
            raise ValueError("meta_keys should have the same length as keys.")
        self.meta_key_postfix = ensure_tuple_rep(meta_key_postfix, len(self.keys))
        self.centers: Optional[List[List[int]]] = None
        self.allow_smaller = allow_smaller

    def randomize(
        self,
        label: NdarrayOrTensor,
        fg_indices: Optional[NdarrayOrTensor] = None,
        bg_indices: Optional[NdarrayOrTensor] = None,
        image: Optional[NdarrayOrTensor] = None,
    ) -> None:
        self.spatial_size = fall_back_tuple(self.spatial_size, default=label.shape[1:])
        if fg_indices is None or bg_indices is None:
            fg_indices_, bg_indices_ = map_binary_to_indices(label, image, self.image_threshold)
        else:
            fg_indices_ = fg_indices
            bg_indices_ = bg_indices
        self.centers = generate_pos_neg_label_crop_centers(
            self.spatial_size,
            self.num_samples,
            self.pos_ratio,
            label.shape[1:],
            fg_indices_,
            bg_indices_,
            self.R,
            self.allow_smaller,
        )

    def __call__(self, data: Mapping[Hashable, NdarrayOrTensor]) -> List[Dict[Hashable, NdarrayOrTensor]]:
        d = dict(data)
        label = d[self.label_key]
        image = d[self.image_key] if self.image_key else None
        fg_indices = d.pop(self.fg_indices_key, None) if self.fg_indices_key is not None else None
        bg_indices = d.pop(self.bg_indices_key, None) if self.bg_indices_key is not None else None

        self.randomize(label, fg_indices, bg_indices, image)
        if not isinstance(self.spatial_size, tuple):
            raise ValueError("spatial_size must be a valid tuple.")
        if self.centers is None:
            raise ValueError("no available ROI centers to crop.")

        # initialize returned list with shallow copy to preserve key ordering
        results: List[Dict[Hashable, NdarrayOrTensor]] = [dict(d) for _ in range(self.num_samples)]

        for i, center in enumerate(self.centers):
            # fill in the extra keys with unmodified data
            for key in set(d.keys()).difference(set(self.keys)):
                results[i][key] = deepcopy(d[key])
            for key in self.key_iterator(d):
                img = d[key]
                cropper = SpatialCrop(roi_center=tuple(center), roi_size=self.spatial_size)
                orig_size = img.shape[1:]
                results[i][key] = cropper(img)
                self.push_transform(results[i], key, extra_info={"center": center}, orig_size=orig_size)
            # add `patch_index` to the meta data
            for key, meta_key, meta_key_postfix in self.key_iterator(d, self.meta_keys, self.meta_key_postfix):
                meta_key = meta_key or f"{key}_{meta_key_postfix}"
                if meta_key not in results[i]:
                    results[i][meta_key] = {}  # type: ignore
                results[i][meta_key][Key.PATCH_INDEX] = i  # type: ignore

        return results

    def inverse(self, data: Mapping[Hashable, NdarrayOrTensor]) -> Dict[Hashable, NdarrayOrTensor]:
        d = deepcopy(dict(data))
        for key in self.key_iterator(d):
            transform = self.get_most_recent_transform(d, key)
            # Create inverse transform
            orig_size = np.asarray(transform[TraceKeys.ORIG_SIZE])
            current_size = np.asarray(d[key].shape[1:])
            center = transform[TraceKeys.EXTRA_INFO]["center"]
            cropper = SpatialCrop(roi_center=tuple(center), roi_size=self.spatial_size)  # type: ignore
            # get required pad to start and end
            pad_to_start = np.array([s.indices(o)[0] for s, o in zip(cropper.slices, orig_size)])
            pad_to_end = orig_size - current_size - pad_to_start
            # interleave mins and maxes
            pad = list(chain(*zip(pad_to_start.tolist(), pad_to_end.tolist())))
            inverse_transform = BorderPad(pad)
            # Apply inverse transform
            d[key] = inverse_transform(d[key])
            # Remove the applied transform
            self.pop_transform(d, key)

        return d


class RandCropByLabelClassesd(Randomizable, MapTransform, InvertibleTransform):
    """
    Dictionary-based version :py:class:`monai.transforms.RandCropByLabelClasses`.
    Crop random fixed sized regions with the center being a class based on the specified ratios of every class.
    The label data can be One-Hot format array or Argmax data. And will return a list of arrays for all the
    cropped images. For example, crop two (3 x 3) arrays from (5 x 5) array with `ratios=[1, 2, 3, 1]`::

        cropper = RandCropByLabelClassesd(
            keys=["image", "label"],
            label_key="label",
            spatial_size=[3, 3],
            ratios=[1, 2, 3, 1],
            num_classes=4,
            num_samples=2,
        )
        data = {
            "image": np.array([
                [[0.0, 0.3, 0.4, 0.2, 0.0],
                [0.0, 0.1, 0.2, 0.1, 0.4],
                [0.0, 0.3, 0.5, 0.2, 0.0],
                [0.1, 0.2, 0.1, 0.1, 0.0],
                [0.0, 0.1, 0.2, 0.1, 0.0]]
            ]),
            "label": np.array([
                [[0, 0, 0, 0, 0],
                [0, 1, 2, 1, 0],
                [0, 1, 3, 0, 0],
                [0, 0, 0, 0, 0],
                [0, 0, 0, 0, 0]]
            ]),
        }
        result = cropper(data)

        The 2 randomly cropped samples of `label` can be:
        [[0, 1, 2],     [[0, 0, 0],
         [0, 1, 3],      [1, 2, 1],
         [0, 0, 0]]      [1, 3, 0]]

    If a dimension of the expected spatial size is bigger than the input image size,
    will not crop that dimension. So the cropped result may be smaller than expected size, and the cropped
    results of several images may not have exactly same shape.

    Args:
        keys: keys of the corresponding items to be transformed.
            See also: :py:class:`monai.transforms.compose.MapTransform`
        label_key: name of key for label image, this will be used for finding indices of every class.
        spatial_size: the spatial size of the crop region e.g. [224, 224, 128].
            if a dimension of ROI size is bigger than image size, will not crop that dimension of the image.
            if its components have non-positive values, the corresponding size of `label` will be used.
            for example: if the spatial size of input data is [40, 40, 40] and `spatial_size=[32, 64, -1]`,
            the spatial size of output data will be [32, 40, 40].
        ratios: specified ratios of every class in the label to generate crop centers, including background class.
            if None, every class will have the same ratio to generate crop centers.
        num_classes: number of classes for argmax label, not necessary for One-Hot label.
        num_samples: number of samples (crop regions) to take in each list.
        image_key: if image_key is not None, only return the indices of every class that are within the valid
            region of the image (``image > image_threshold``).
        image_threshold: if enabled `image_key`, use ``image > image_threshold`` to
            determine the valid image content area and select class indices only in this area.
        indices_key: if provided pre-computed indices of every class, will ignore above `image` and
            `image_threshold`, and randomly select crop centers based on them, expect to be 1 dim array
            of spatial indices after flattening. a typical usage is to call `ClassesToIndices` transform first
            and cache the results for better performance.
        meta_keys: explicitly indicate the key of the corresponding meta data dictionary.
            used to add `patch_index` to the meta dict.
            for example, for data with key `image`, the metadata by default is in `image_meta_dict`.
            the meta data is a dictionary object which contains: filename, original_shape, etc.
            it can be a sequence of string, map to the `keys`.
            if None, will try to construct meta_keys by `key_{meta_key_postfix}`.
        meta_key_postfix: if meta_keys is None, use `key_{postfix}` to to fetch the meta data according
            to the key data, default is `meta_dict`, the meta data is a dictionary object.
            used to add `patch_index` to the meta dict.
        allow_smaller: if `False`, an exception will be raised if the image is smaller than
            the requested ROI in any dimension. If `True`, any smaller dimensions will remain
            unchanged.
        allow_missing_keys: don't raise exception if key is missing.

    """

    backend = RandCropByLabelClasses.backend

    def __init__(
        self,
        keys: KeysCollection,
        label_key: str,
        spatial_size: Union[Sequence[int], int],
        ratios: Optional[List[Union[float, int]]] = None,
        num_classes: Optional[int] = None,
        num_samples: int = 1,
        image_key: Optional[str] = None,
        image_threshold: float = 0.0,
        indices_key: Optional[str] = None,
        meta_keys: Optional[KeysCollection] = None,
        meta_key_postfix: str = "meta_dict",
        allow_smaller: bool = False,
        allow_missing_keys: bool = False,
    ) -> None:
        MapTransform.__init__(self, keys, allow_missing_keys)
        self.label_key = label_key
        self.spatial_size: Union[Tuple[int, ...], Sequence[int], int] = spatial_size
        self.ratios = ratios
        self.num_classes = num_classes
        self.num_samples = num_samples
        self.image_key = image_key
        self.image_threshold = image_threshold
        self.indices_key = indices_key
        self.meta_keys = ensure_tuple_rep(None, len(self.keys)) if meta_keys is None else ensure_tuple(meta_keys)
        if len(self.keys) != len(self.meta_keys):
            raise ValueError("meta_keys should have the same length as keys.")
        self.meta_key_postfix = ensure_tuple_rep(meta_key_postfix, len(self.keys))
        self.centers: Optional[List[List[int]]] = None
        self.allow_smaller = allow_smaller

    def randomize(
        self,
        label: NdarrayOrTensor,
        indices: Optional[List[NdarrayOrTensor]] = None,
        image: Optional[NdarrayOrTensor] = None,
    ) -> None:
        self.spatial_size = fall_back_tuple(self.spatial_size, default=label.shape[1:])
        if indices is None:
            indices_ = map_classes_to_indices(label, self.num_classes, image, self.image_threshold)
        else:
            indices_ = indices
        self.centers = generate_label_classes_crop_centers(
            self.spatial_size, self.num_samples, label.shape[1:], indices_, self.ratios, self.R, self.allow_smaller
        )

    def __call__(self, data: Mapping[Hashable, Any]) -> List[Dict[Hashable, NdarrayOrTensor]]:
        d = dict(data)
        label = d[self.label_key]
        image = d[self.image_key] if self.image_key else None
        indices = d.pop(self.indices_key, None) if self.indices_key is not None else None

        self.randomize(label, indices, image)
        if not isinstance(self.spatial_size, tuple):
            raise ValueError("spatial_size must be a valid tuple.")
        if self.centers is None:
            raise ValueError("no available ROI centers to crop.")

        # initialize returned list with shallow copy to preserve key ordering
        results: List[Dict[Hashable, NdarrayOrTensor]] = [dict(d) for _ in range(self.num_samples)]

        for i, center in enumerate(self.centers):
            # fill in the extra keys with unmodified data
            for key in set(d.keys()).difference(set(self.keys)):
                results[i][key] = deepcopy(d[key])
            for key in self.key_iterator(d):
                img = d[key]
                cropper = SpatialCrop(roi_center=tuple(center), roi_size=self.spatial_size)
                orig_size = img.shape[1:]
                results[i][key] = cropper(img)
                self.push_transform(results[i], key, extra_info={"center": center}, orig_size=orig_size)
            # add `patch_index` to the meta data
            for key, meta_key, meta_key_postfix in self.key_iterator(d, self.meta_keys, self.meta_key_postfix):
                meta_key = meta_key or f"{key}_{meta_key_postfix}"
                if meta_key not in results[i]:
                    results[i][meta_key] = {}  # type: ignore
                results[i][meta_key][Key.PATCH_INDEX] = i  # type: ignore

        return results

    def inverse(self, data: Mapping[Hashable, NdarrayOrTensor]) -> Dict[Hashable, NdarrayOrTensor]:
        d = deepcopy(dict(data))
        for key in self.key_iterator(d):
            transform = self.get_most_recent_transform(d, key)
            # Create inverse transform
            orig_size = np.asarray(transform[TraceKeys.ORIG_SIZE])
            current_size = np.asarray(d[key].shape[1:])
            center = transform[TraceKeys.EXTRA_INFO]["center"]
            cropper = SpatialCrop(roi_center=tuple(center), roi_size=self.spatial_size)  # type: ignore
            # get required pad to start and end
            pad_to_start = np.array([s.indices(o)[0] for s, o in zip(cropper.slices, orig_size)])
            pad_to_end = orig_size - current_size - pad_to_start
            # interleave mins and maxes
            pad = list(chain(*zip(pad_to_start.tolist(), pad_to_end.tolist())))
            inverse_transform = BorderPad(pad)
            # Apply inverse transform
            d[key] = inverse_transform(d[key])
            # Remove the applied transform
            self.pop_transform(d, key)

        return d


class ResizeWithPadOrCropd(MapTransform, InvertibleTransform):
    """
    Dictionary-based wrapper of :py:class:`monai.transforms.ResizeWithPadOrCrop`.

    Args:
        keys: keys of the corresponding items to be transformed.
            See also: monai.transforms.MapTransform
        spatial_size: the spatial size of output data after padding or crop.
            If has non-positive values, the corresponding size of input image will be used (no padding).
        mode: {``"constant"``, ``"edge"``, ``"linear_ramp"``, ``"maximum"``, ``"mean"``,
            ``"median"``, ``"minimum"``, ``"reflect"``, ``"symmetric"``, ``"wrap"``, ``"empty"``}
            One of the listed string values or a user supplied function for padding. Defaults to ``"constant"``.
            See also: https://numpy.org/doc/1.18/reference/generated/numpy.pad.html
            It also can be a sequence of string, each element corresponds to a key in ``keys``.
        allow_missing_keys: don't raise exception if key is missing.
        method: {``"symmetric"``, ``"end"``}
            Pad image symmetrically on every side or only pad at the end sides. Defaults to ``"symmetric"``.
        np_kwargs: other args for `np.pad` API, note that `np.pad` treats channel dimension as the first dimension.
            more details: https://numpy.org/doc/1.18/reference/generated/numpy.pad.html

    """

    backend = ResizeWithPadOrCrop.backend

    def __init__(
        self,
        keys: KeysCollection,
        spatial_size: Union[Sequence[int], int],
        mode: NumpyPadModeSequence = NumpyPadMode.CONSTANT,
        allow_missing_keys: bool = False,
        method: Union[Method, str] = Method.SYMMETRIC,
        **np_kwargs,
    ) -> None:
        super().__init__(keys, allow_missing_keys)
        self.mode = ensure_tuple_rep(mode, len(self.keys))
        self.padcropper = ResizeWithPadOrCrop(spatial_size=spatial_size, method=method, **np_kwargs)

    def __call__(self, data: Mapping[Hashable, NdarrayOrTensor]) -> Dict[Hashable, NdarrayOrTensor]:
        d = dict(data)
        for key, m in self.key_iterator(d, self.mode):
            orig_size = d[key].shape[1:]
            d[key] = self.padcropper(d[key], mode=m)
            self.push_transform(d, key, orig_size=orig_size, extra_info={"mode": m.value if isinstance(m, Enum) else m})
        return d

    def inverse(self, data: Mapping[Hashable, NdarrayOrTensor]) -> Dict[Hashable, NdarrayOrTensor]:
        d = deepcopy(dict(data))
        for key in self.key_iterator(d):
            transform = self.get_most_recent_transform(d, key)
            # Create inverse transform
            orig_size = np.array(transform[TraceKeys.ORIG_SIZE])
            current_size = np.array(d[key].shape[1:])
            # Unfortunately, we can't just use ResizeWithPadOrCrop with original size because of odd/even rounding.
            # Instead, we first pad any smaller dimensions, and then we crop any larger dimensions.

            # First, do pad
            if np.any((orig_size - current_size) > 0):
                pad_to_start = np.floor((orig_size - current_size) / 2).astype(int)
                # in each direction, if original size is even and current size is odd, += 1
                pad_to_start[np.logical_and(orig_size % 2 == 0, current_size % 2 == 1)] += 1
                pad_to_start[pad_to_start < 0] = 0
                pad_to_end = orig_size - current_size - pad_to_start
                pad_to_end[pad_to_end < 0] = 0
                pad = list(chain(*zip(pad_to_start.tolist(), pad_to_end.tolist())))
                d[key] = BorderPad(pad)(d[key])

            # Next crop
            if np.any((orig_size - current_size) < 0):
                if self.padcropper.padder.method == Method.SYMMETRIC:
                    roi_center = [floor(i / 2) if r % 2 == 0 else (i - 1) // 2 for r, i in zip(orig_size, current_size)]
                else:
                    roi_center = [floor(r / 2) if r % 2 == 0 else (r - 1) // 2 for r in orig_size]

                d[key] = SpatialCrop(roi_center, orig_size)(d[key])

            # Remove the applied transform
            self.pop_transform(d, key)

        return d


class BoundingRectd(MapTransform):
    """
    Dictionary-based wrapper of :py:class:`monai.transforms.BoundingRect`.

    Args:
        keys: keys of the corresponding items to be transformed.
            See also: monai.transforms.MapTransform
        bbox_key_postfix: the output bounding box coordinates will be
            written to the value of `{key}_{bbox_key_postfix}`.
        select_fn: function to select expected foreground, default is to select values > 0.
        allow_missing_keys: don't raise exception if key is missing.
    """

    backend = BoundingRect.backend

    def __init__(
        self,
        keys: KeysCollection,
        bbox_key_postfix: str = "bbox",
        select_fn: Callable = is_positive,
        allow_missing_keys: bool = False,
    ):
        super().__init__(keys, allow_missing_keys)
        self.bbox = BoundingRect(select_fn=select_fn)
        self.bbox_key_postfix = bbox_key_postfix

    def __call__(self, data: Mapping[Hashable, NdarrayOrTensor]) -> Dict[Hashable, NdarrayOrTensor]:
        """
        See also: :py:class:`monai.transforms.utils.generate_spatial_bounding_box`.
        """
        d = dict(data)
        for key in self.key_iterator(d):
            bbox = self.bbox(d[key])
            key_to_add = f"{key}_{self.bbox_key_postfix}"
            if key_to_add in d:
                raise KeyError(f"Bounding box data with key {key_to_add} already exists.")
            d[key_to_add] = bbox
        return d


SpatialPadD = SpatialPadDict = SpatialPadd
BorderPadD = BorderPadDict = BorderPadd
DivisiblePadD = DivisiblePadDict = DivisiblePadd
SpatialCropD = SpatialCropDict = SpatialCropd
CenterSpatialCropD = CenterSpatialCropDict = CenterSpatialCropd
CenterScaleCropD = CenterScaleCropDict = CenterScaleCropd
RandSpatialCropD = RandSpatialCropDict = RandSpatialCropd
RandScaleCropD = RandScaleCropDict = RandScaleCropd
RandSpatialCropSamplesD = RandSpatialCropSamplesDict = RandSpatialCropSamplesd
CropForegroundD = CropForegroundDict = CropForegroundd
RandWeightedCropD = RandWeightedCropDict = RandWeightedCropd
RandCropByPosNegLabelD = RandCropByPosNegLabelDict = RandCropByPosNegLabeld
RandCropByLabelClassesD = RandCropByLabelClassesDict = RandCropByLabelClassesd
ResizeWithPadOrCropD = ResizeWithPadOrCropDict = ResizeWithPadOrCropd
BoundingRectD = BoundingRectDict = BoundingRectd<|MERGE_RESOLUTION|>--- conflicted
+++ resolved
@@ -51,13 +51,8 @@
     weighted_patch_samples,
 )
 from monai.utils import ImageMetaKey as Key
-<<<<<<< HEAD
 from monai.utils import Method, NumpyPadMode, PytorchPadMode, ensure_tuple, ensure_tuple_rep, fall_back_tuple
-from monai.utils.enums import InverseKeys
-=======
-from monai.utils import Method, NumpyPadMode, PytorchPadMode, ensure_tuple, ensure_tuple_rep, fall_back_tuple, first
 from monai.utils.enums import TraceKeys
->>>>>>> d35759a4
 
 __all__ = [
     "PadModeSequence",
