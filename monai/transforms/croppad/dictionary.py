--- conflicted
+++ resolved
@@ -410,12 +410,7 @@
         super().__init__(keys, allow_missing_keys)
         self.cropper = CenterSpatialCrop(roi_size)
 
-<<<<<<< HEAD
 class CenterScaleCropd(CropBased):
-=======
-
-class CenterScaleCropd(MapTransform, InvertibleTransform):
->>>>>>> 7fd48360
     """
     Dictionary-based wrapper of :py:class:`monai.transforms.CenterScaleCrop`.
     Note: as using the same scaled ROI to crop, all the input data specified by `keys` should have
