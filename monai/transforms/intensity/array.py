# Copyright 2020 - 2021 MONAI Consortium
# Licensed under the Apache License, Version 2.0 (the "License");
# you may not use this file except in compliance with the License.
# You may obtain a copy of the License at
#     http://www.apache.org/licenses/LICENSE-2.0
# Unless required by applicable law or agreed to in writing, software
# distributed under the License is distributed on an "AS IS" BASIS,
# WITHOUT WARRANTIES OR CONDITIONS OF ANY KIND, either express or implied.
# See the License for the specific language governing permissions and
# limitations under the License.
"""
A collection of "vanilla" transforms for intensity adjustment
https://github.com/Project-MONAI/MONAI/wiki/MONAI_Design
"""

from collections.abc import Iterable
from copy import deepcopy
from functools import partial
from typing import Any, Callable, List, Optional, Sequence, Tuple, Union
from warnings import warn

import numpy as np
import torch

from monai.config import DtypeLike
from monai.networks.layers import GaussianFilter, HilbertTransform, SavitzkyGolayFilter
<<<<<<< HEAD
from monai.transforms.transform import (
    RandomizableTransform,
    TorchOrNumpyTransform,
    TorchTransform,
    Transform,
    convert_data_type,
=======
from monai.transforms.transform import RandomizableTransform, Transform
from monai.transforms.utils import rescale_array
from monai.utils import (
    PT_BEFORE_1_7,
    InvalidPyTorchVersionError,
    dtype_torch_to_numpy,
    ensure_tuple,
    ensure_tuple_rep,
    ensure_tuple_size,
>>>>>>> 7b08d409
)
from monai.transforms.utils import rescale_array
from monai.utils import PT_BEFORE_1_7, InvalidPyTorchVersionError, ensure_tuple_rep, ensure_tuple_size
from monai.utils.enums import DataObjects
from monai.utils.misc import dtype_convert

__all__ = [
    "RandGaussianNoise",
    "RandRicianNoise",
    "ShiftIntensity",
    "RandShiftIntensity",
    "StdShiftIntensity",
    "RandStdShiftIntensity",
    "RandBiasField",
    "ScaleIntensity",
    "RandScaleIntensity",
    "NormalizeIntensity",
    "ThresholdIntensity",
    "ScaleIntensityRange",
    "AdjustContrast",
    "RandAdjustContrast",
    "ScaleIntensityRangePercentiles",
    "MaskIntensity",
    "DetectEnvelope",
    "SavitzkyGolaySmooth",
    "GaussianSmooth",
    "RandGaussianSmooth",
    "GaussianSharpen",
    "RandGaussianSharpen",
    "RandHistogramShift",
    "GibbsNoise",
    "RandGibbsNoise",
    "KSpaceSpikeNoise",
    "RandKSpaceSpikeNoise",
]


class RandGaussianNoise(RandomizableTransform):
    """
    Add Gaussian noise to image.

    Args:
        prob: Probability to add Gaussian noise.
        mean: Mean or “centre” of the distribution.
        std: Standard deviation (spread) of distribution.
    """

    def __init__(self, prob: float = 0.1, mean: Union[Sequence[float], float] = 0.0, std: float = 0.1) -> None:
        RandomizableTransform.__init__(self, prob)
        self.mean = mean
        self.std = std
        self._noise: np.ndarray

    def randomize(self, im_shape: Sequence[int]) -> None:
        super().randomize(None)
        self._noise = self.R.normal(self.mean, self.R.uniform(0, self.std), size=im_shape)

    def __call__(self, img: DataObjects.Images) -> DataObjects.Images:
        """
        Apply the transform to `img`.
        """
        self.randomize(img.shape)
        if self._noise is None:
            raise AssertionError
        if not self._do_transform:
            return img
        dtype = dtype_convert(img.dtype, np.array)
        return img + self._noise.astype(dtype)


class RandRicianNoise(TorchOrNumpyTransform, RandomizableTransform):
    """
    Add Rician noise to image.
    Rician noise in MRI is the result of performing a magnitude operation on complex
    data with Gaussian noise of the same variance in both channels, as described in `Noise in Magnitude Magnetic Resonance Images
    <https://doi.org/10.1002/cmr.a.20124>`_. This transform is adapted from
    `DIPY<https://github.com/dipy/dipy>`_. See also: `The rician distribution of noisy mri data
    <https://doi.org/10.1002/mrm.1910340618>`_.

    Args:
        prob: Probability to add Rician noise.
        mean: Mean or "centre" of the Gaussian distributions sampled to make up
            the Rician noise.
        std: Standard deviation (spread) of the Gaussian distributions sampled
            to make up the Rician noise.
        channel_wise: If True, treats each channel of the image separately.
        relative: If True, the spread of the sampled Gaussian distributions will
            be std times the standard deviation of the image or channel's intensity
            histogram.
        sample_std: If True, sample the spread of the Gaussian distributions
            uniformly from 0 to std.
    """

    def __init__(
        self,
        prob: float = 0.1,
        mean: Union[Sequence[float], float] = 0.0,
        std: Union[Sequence[float], float] = 1.0,
        channel_wise: bool = False,
        relative: bool = False,
        sample_std: bool = True,
    ) -> None:
        RandomizableTransform.__init__(self, prob)
        self.prob = prob
        self.mean = mean
        self.std = std
        self.channel_wise = channel_wise
        self.relative = relative
        self.sample_std = sample_std
<<<<<<< HEAD
        self._noise1: Optional[DataObjects.Images] = None
        self._noise2: Optional[DataObjects.Images] = None
=======
        self._noise1: np.ndarray
        self._noise2: np.ndarray
>>>>>>> 7b08d409

    def _add_noise(self, img: DataObjects.Images, mean: float, std: float):
        im_shape = img.shape
        if isinstance(img, torch.Tensor):
            _std = float(torch.rand(1, generator=self.R_torch)) * std if self.sample_std else std
            self._noise1 = torch.normal(mean, _std, size=im_shape, generator=self.R_torch).to(img.dtype)
            self._noise2 = torch.normal(mean, _std, size=im_shape, generator=self.R_torch).to(img.dtype)
            return torch.sqrt((img + self._noise1) ** 2 + self._noise2 ** 2)
        else:
            _std = self.R.uniform(0, std) if self.sample_std else std
            self._noise1 = self.R.normal(mean, _std, size=im_shape).astype(img.dtype)
            self._noise2 = self.R.normal(mean, _std, size=im_shape).astype(img.dtype)
            return np.sqrt((img + self._noise1) ** 2 + self._noise2 ** 2)  # type: ignore

    def __call__(self, img: DataObjects.Images) -> DataObjects.Images:
        """
        Apply the transform to `img`.
        """
        super().randomize(None)
        if not self._do_transform:
            return img
        if self.channel_wise:
            _mean = ensure_tuple_rep(self.mean, len(img))
            _std = ensure_tuple_rep(self.std, len(img))
            for i, d in enumerate(img):
                img[i] = self._add_noise(d, mean=_mean[i], std=_std[i] * d.std() if self.relative else _std[i])
        else:
            if not isinstance(self.mean, (int, float)):
                raise AssertionError("If channel_wise is False, mean must be a float or int number.")
            if not isinstance(self.std, (int, float)):
                raise AssertionError("If channel_wise is False, std must be a float or int number.")
            std = self.std * img.std() if self.relative else self.std
            if not isinstance(std, (int, float)):
                raise AssertionError
            img = self._add_noise(img, mean=self.mean, std=std)
        return img


class ShiftIntensity(TorchOrNumpyTransform):
    """
    Shift intensity uniformly for the entire image with specified `offset`.

    Args:
        offset: offset value to shift the intensity of image.
    """

    def __init__(self, offset: float) -> None:
        self.offset = offset

    def __call__(self, img: DataObjects.Images) -> DataObjects.Images:
        """
        Apply the transform to `img`.
        """
        out = img + self.offset
        if isinstance(out, torch.Tensor):
            return out.type(img.dtype)  # type: ignore
        return out.astype(img.dtype)  # type: ignore


class RandShiftIntensity(RandomizableTransform, TorchOrNumpyTransform):
    """
    Randomly shift intensity with randomly picked offset.
    """

    def __init__(self, offsets: Union[Tuple[float, float], float], prob: float = 0.1) -> None:
        """
        Args:
            offsets: offset range to randomly shift.
                if single number, offset value is picked from (-offsets, offsets).
            prob: probability of shift.
        """
        RandomizableTransform.__init__(self, prob)
        if isinstance(offsets, (int, float)):
            self.offsets = (min(-offsets, offsets), max(-offsets, offsets))
        else:
            if len(offsets) != 2:
                raise AssertionError("offsets should be a number or pair of numbers.")
            self.offsets = (min(offsets), max(offsets))
        self._offset = self.offsets[0]

    def randomize(self, data: Optional[Any] = None) -> None:
        self._offset = self.R.uniform(low=self.offsets[0], high=self.offsets[1])
        super().randomize(None)

    def __call__(self, img: DataObjects.Images) -> DataObjects.Images:
        """
        Apply the transform to `img`.
        """
        self.randomize()
        if not self._do_transform:
            return img
        shifter = ShiftIntensity(self._offset)
        return shifter(img)


class StdShiftIntensity(TorchOrNumpyTransform):
    """
    Shift intensity for the image with a factor and the standard deviation of the image
    by: ``v = v + factor * std(v)``.
    This transform can focus on only non-zero values or the entire image,
    and can also calculate the std on each channel separately.

    Args:
        factor: factor shift by ``v = v + factor * std(v)``.
        nonzero: whether only count non-zero values.
        channel_wise: if True, calculate on each channel separately. Please ensure
            that the first dimension represents the channel of the image if True.
        dtype: output data type, defaults to float32.
    """

    def __init__(
        self, factor: float, nonzero: bool = False, channel_wise: bool = False, dtype: DtypeLike = np.float32
    ) -> None:
        self.factor = factor
        self.nonzero = nonzero
        self.channel_wise = channel_wise
        self.dtype = dtype

    def _stdshift(self, img: DataObjects.Images) -> DataObjects.Images:
        ones: Callable
        std: Callable
        if isinstance(img, torch.Tensor):
            ones = torch.ones
            std = partial(torch.std, unbiased=False)
        else:
            ones = np.ones
            std = np.std

        slices = (img != 0) if self.nonzero else ones(img.shape, dtype=bool)
        if slices.any():
            out = deepcopy(img)
            offset = self.factor * std(out[slices])
            out[slices] = out[slices] + offset
            return out
        return img

    def __call__(self, img: DataObjects.Images) -> DataObjects.Images:
        """
        Apply the transform to `img`.
        """
        img, *_ = convert_data_type(img, dtype=self.dtype)
        if self.channel_wise:
            for i, d in enumerate(img):
                img[i] = self._stdshift(d)  # type: ignore
        else:
            img = self._stdshift(img)
        return img


class RandStdShiftIntensity(TorchOrNumpyTransform, RandomizableTransform):
    """
    Shift intensity for the image with a factor and the standard deviation of the image
    by: ``v = v + factor * std(v)`` where the `factor` is randomly picked.
    """

    def __init__(
        self,
        factors: Union[Tuple[float, float], float],
        prob: float = 0.1,
        nonzero: bool = False,
        channel_wise: bool = False,
        dtype: DtypeLike = np.float32,
    ) -> None:
        """
        Args:
            factors: if tuple, the randomly picked range is (min(factors), max(factors)).
                If single number, the range is (-factors, factors).
            prob: probability of std shift.
            nonzero: whether only count non-zero values.
            channel_wise: if True, calculate on each channel separately.
            dtype: output data type, defaults to float32.

        """
        RandomizableTransform.__init__(self, prob)
        if isinstance(factors, (int, float)):
            self.factors = (min(-factors, factors), max(-factors, factors))
        else:
            if len(factors) != 2:
                raise AssertionError("factors should be a number or pair of numbers.")
            self.factors = (min(factors), max(factors))
        self.factor = self.factors[0]
        self.nonzero = nonzero
        self.channel_wise = channel_wise
        self.dtype = dtype

    def randomize(self, data: Optional[Any] = None) -> None:
        self.factor = self.R.uniform(low=self.factors[0], high=self.factors[1])
        super().randomize(None)

    def __call__(self, img: DataObjects.Images) -> DataObjects.Images:
        """
        Apply the transform to `img`.
        """
        self.randomize()
        if not self._do_transform:
            return img
        shifter = StdShiftIntensity(
            factor=self.factor, nonzero=self.nonzero, channel_wise=self.channel_wise, dtype=self.dtype
        )
        return shifter(img)


class ScaleIntensity(TorchOrNumpyTransform):
    """
    Scale the intensity of input image to the given value range (minv, maxv).
    If `minv` and `maxv` not provided, use `factor` to scale image by ``v = v * (1 + factor)``.
    """

    def __init__(
        self, minv: Optional[float] = 0.0, maxv: Optional[float] = 1.0, factor: Optional[float] = None
    ) -> None:
        """
        Args:
            minv: minimum value of output data.
            maxv: maximum value of output data.
            factor: factor scale by ``v = v * (1 + factor)``. In order to use
                this parameter, please set `minv` and `maxv` into None.
        """
        self.minv = minv
        self.maxv = maxv
        self.factor = factor

    def __call__(self, img: DataObjects.Images) -> DataObjects.Images:
        """
        Apply the transform to `img`.

        Raises:
            ValueError: When ``self.minv=None`` or ``self.maxv=None`` and ``self.factor=None``. Incompatible values.

        """
        if self.minv is not None and self.maxv is not None:
            return rescale_array(img, self.minv, self.maxv, img.dtype)
        if self.factor is not None:
            out = img * (1 + self.factor)
            if isinstance(out, torch.Tensor):
                return out.to(img.dtype)  # type: ignore
            else:
                return out.astype(img.dtype)  # type: ignore
        raise ValueError("Incompatible values: minv=None or maxv=None and factor=None.")


class RandScaleIntensity(TorchOrNumpyTransform, RandomizableTransform):
    """
    Randomly scale the intensity of input image by ``v = v * (1 + factor)`` where the `factor`
    is randomly picked.
    """

    def __init__(self, factors: Union[Tuple[float, float], float], prob: float = 0.1) -> None:
        """
        Args:
            factors: factor range to randomly scale by ``v = v * (1 + factor)``.
                if single number, factor value is picked from (-factors, factors).
            prob: probability of scale.

        """
        RandomizableTransform.__init__(self, prob)
        if isinstance(factors, (int, float)):
            self.factors = (min(-factors, factors), max(-factors, factors))
        else:
            if len(factors) != 2:
                raise AssertionError("factors should be a number or pair of numbers.")
            self.factors = (min(factors), max(factors))
        self.factor = self.factors[0]

    def randomize(self, data: Optional[Any] = None) -> None:
        self.factor = self.R.uniform(low=self.factors[0], high=self.factors[1])
        super().randomize(None)

    def __call__(self, img: DataObjects.Images) -> DataObjects.Images:
        """
        Apply the transform to `img`.
        """
        self.randomize()
        if not self._do_transform:
            return img
        scaler = ScaleIntensity(minv=None, maxv=None, factor=self.factor)
        return scaler(img)


class RandBiasField(RandomizableTransform):
    """
    Random bias field augmentation for MR images.
    The bias field is considered as a linear combination of smoothly varying basis (polynomial)
    functions, as described in `Automated Model-Based Tissue Classification of MR Images of the Brain
    <https://ieeexplore.ieee.org/stamp/stamp.jsp?tp=&arnumber=811270>`_.
    This implementation adapted from `NiftyNet
    <https://github.com/NifTK/NiftyNet>`_.
    Referred to `Longitudinal segmentation of age-related white matter hyperintensities
    <https://www.sciencedirect.com/science/article/pii/S1361841517300257?via%3Dihub>`_.

    Args:
        degree: degree of freedom of the polynomials. The value should be no less than 1.
            Defaults to 3.
        coeff_range: range of the random coefficients. Defaults to (0.0, 0.1).
        dtype: output data type, defaults to float32.
        prob: probability to do random bias field.

    """

    def __init__(
        self,
        degree: int = 3,
        coeff_range: Tuple[float, float] = (0.0, 0.1),
        dtype: DtypeLike = np.float32,
        prob: float = 1.0,
    ) -> None:
        RandomizableTransform.__init__(self, prob)
        if degree < 1:
            raise ValueError("degree should be no less than 1.")
        self.degree = degree
        self.coeff_range = coeff_range
        self.dtype = dtype

    def _generate_random_field(
        self,
        spatial_shape: Tuple[int, ...],
        rank: int,
        degree: int,
        coeff: Tuple[int, ...],
    ):
        """
        products of polynomials as bias field estimations
        """
        coeff_mat = np.zeros((degree + 1,) * rank)
        coords = [np.linspace(-1.0, 1.0, dim, dtype=np.float32) for dim in spatial_shape]
        if rank == 2:
            coeff_mat[np.tril_indices(degree + 1)] = coeff
            field = np.polynomial.legendre.leggrid2d(coords[0], coords[1], coeff_mat)
        elif rank == 3:
            pts: List[List[int]] = [[0, 0, 0]]
            for i in range(degree + 1):
                for j in range(degree + 1 - i):
                    for k in range(degree + 1 - i - j):
                        pts.append([i, j, k])
            if len(pts) > 1:
                pts = pts[1:]
            np_pts = np.stack(pts)
            coeff_mat[np_pts[:, 0], np_pts[:, 1], np_pts[:, 2]] = coeff
            field = np.polynomial.legendre.leggrid3d(coords[0], coords[1], coords[2], coeff_mat)
        else:
            raise NotImplementedError("only supoprts 2D or 3D fields")
        return field

    def randomize(self, data: np.ndarray) -> None:
        super().randomize(None)
        self.spatial_shape = data.shape[1:]
        self.rank = len(self.spatial_shape)
        n_coeff = int(np.prod([(self.degree + k) / k for k in range(1, self.rank + 1)]))
        self._coeff = self.R.uniform(*self.coeff_range, n_coeff).tolist()

    def __call__(self, img: np.ndarray):
        """
        Apply the transform to `img`.
        """
        self.randomize(data=img)
        if not self._do_transform:
            return img
        num_channels = img.shape[0]
        _bias_fields = np.stack(
            [
                self._generate_random_field(
                    spatial_shape=self.spatial_shape, rank=self.rank, degree=self.degree, coeff=self._coeff
                )
                for _ in range(num_channels)
            ],
            axis=0,
        )
        return (img * _bias_fields).astype(self.dtype)


class NormalizeIntensity(Transform):
    """
    Normalize input based on provided args, using calculated mean and std if not provided.
    This transform can normalize only non-zero values or entire image, and can also calculate
    mean and std on each channel separately.
    When `channel_wise` is True, the first dimension of `subtrahend` and `divisor` should
    be the number of image channels if they are not None.

    Args:
        subtrahend: the amount to subtract by (usually the mean).
        divisor: the amount to divide by (usually the standard deviation).
        nonzero: whether only normalize non-zero values.
        channel_wise: if using calculated mean and std, calculate on each channel separately
            or calculate on the entire image directly.
        dtype: output data type, defaults to float32.
    """

    def __init__(
        self,
        subtrahend: Union[Sequence, np.ndarray, None] = None,
        divisor: Union[Sequence, np.ndarray, None] = None,
        nonzero: bool = False,
        channel_wise: bool = False,
        dtype: DtypeLike = np.float32,
    ) -> None:
        self.subtrahend = subtrahend
        self.divisor = divisor
        self.nonzero = nonzero
        self.channel_wise = channel_wise
        self.dtype = dtype

    def _normalize(self, img: np.ndarray, sub=None, div=None) -> np.ndarray:
        slices = (img != 0) if self.nonzero else np.ones(img.shape, dtype=bool)
        if not np.any(slices):
            return img

        _sub = sub if sub is not None else np.mean(img[slices])
        if isinstance(_sub, np.ndarray):
            _sub = _sub[slices]

        _div = div if div is not None else np.std(img[slices])
        if np.isscalar(_div):
            if _div == 0.0:
                _div = 1.0
        elif isinstance(_div, np.ndarray):
            _div = _div[slices]
            _div[_div == 0.0] = 1.0
        img[slices] = (img[slices] - _sub) / _div
        return img

    def __call__(self, img: np.ndarray) -> np.ndarray:
        """
        Apply the transform to `img`, assuming `img` is a channel-first array if `self.channel_wise` is True,
        """
        if self.channel_wise:
            if self.subtrahend is not None and len(self.subtrahend) != len(img):
                raise ValueError(f"img has {len(img)} channels, but subtrahend has {len(self.subtrahend)} components.")
            if self.divisor is not None and len(self.divisor) != len(img):
                raise ValueError(f"img has {len(img)} channels, but divisor has {len(self.divisor)} components.")

            for i, d in enumerate(img):
                img[i] = self._normalize(
                    d,
                    sub=self.subtrahend[i] if self.subtrahend is not None else None,
                    div=self.divisor[i] if self.divisor is not None else None,
                )
        else:
            img = self._normalize(img, self.subtrahend, self.divisor)

        return img.astype(self.dtype)


class ThresholdIntensity(Transform):
    """
    Filter the intensity values of whole image to below threshold or above threshold.
    And fill the remaining parts of the image to the `cval` value.

    Args:
        threshold: the threshold to filter intensity values.
        above: filter values above the threshold or below the threshold, default is True.
        cval: value to fill the remaining parts of the image, default is 0.
    """

    def __init__(self, threshold: float, above: bool = True, cval: float = 0.0) -> None:
        if not isinstance(threshold, (int, float)):
            raise AssertionError("threshold must be a float or int number.")
        self.threshold = threshold
        self.above = above
        self.cval = cval

    def __call__(self, img: np.ndarray) -> np.ndarray:
        """
        Apply the transform to `img`.
        """
        return np.asarray(
            np.where(img > self.threshold if self.above else img < self.threshold, img, self.cval), dtype=img.dtype
        )


class ScaleIntensityRange(TorchOrNumpyTransform):
    """
    Apply specific intensity scaling to the whole numpy array.
    Scaling from [a_min, a_max] to [b_min, b_max] with clip option.

    Args:
        a_min: intensity original range min.
        a_max: intensity original range max.
        b_min: intensity target range min.
        b_max: intensity target range max.
        clip: whether to perform clip after scaling.
    """

    def __init__(self, a_min: float, a_max: float, b_min: float, b_max: float, clip: bool = False) -> None:
        self.a_min = a_min
        self.a_max = a_max
        self.b_min = b_min
        self.b_max = b_max
        self.clip = clip

    def __call__(self, img: DataObjects.Images) -> DataObjects.Images:
        """
        Apply the transform to `img`.
        """
        if self.a_max - self.a_min == 0.0:
            warn("Divide by zero (a_min == a_max)", Warning)
            return img - self.a_min + self.b_min

        img = (img - self.a_min) / (self.a_max - self.a_min)
        img = img * (self.b_max - self.b_min) + self.b_min
        if self.clip:
            mod = torch if isinstance(img, torch.Tensor) else np
            img = mod.clip(img, self.b_min, self.b_max)  # type: ignore
        return img


class AdjustContrast(TorchOrNumpyTransform):
    """
    Changes image intensity by gamma. Each pixel/voxel intensity is updated as::

        x = ((x - min) / intensity_range) ^ gamma * intensity_range + min

    Args:
        gamma: gamma value to adjust the contrast as function.
    """

    def __init__(self, gamma: float) -> None:
        if not isinstance(gamma, (int, float)):
            raise AssertionError("gamma must be a float or int number.")
        self.gamma = gamma

    def __call__(self, img: DataObjects.Images) -> DataObjects.Images:
        """
        Apply the transform to `img`.
        """
        epsilon = 1e-7
        img_min = img.min()
        img_range = img.max() - img_min
        return ((img - img_min) / float(img_range + epsilon)) ** self.gamma * img_range + img_min


class RandAdjustContrast(TorchOrNumpyTransform, RandomizableTransform):
    """
    Randomly changes image intensity by gamma. Each pixel/voxel intensity is updated as::

        x = ((x - min) / intensity_range) ^ gamma * intensity_range + min

    Args:
        prob: Probability of adjustment.
        gamma: Range of gamma values.
            If single number, value is picked from (0.5, gamma), default is (0.5, 4.5).
    """

    def __init__(self, prob: float = 0.1, gamma: Union[Sequence[float], float] = (0.5, 4.5)) -> None:
        RandomizableTransform.__init__(self, prob)

        if isinstance(gamma, (int, float)):
            if gamma <= 0.5:
                raise AssertionError(
                    "if gamma is single number, must greater than 0.5 and value is picked from (0.5, gamma)"
                )
            self.gamma = (0.5, gamma)
        else:
            if len(gamma) != 2:
                raise AssertionError("gamma should be a number or pair of numbers.")
            self.gamma = (min(gamma), max(gamma))

        self.gamma_value: float

    def randomize(self, data: Optional[Any] = None) -> None:
        super().randomize(None)
        self.gamma_value = self.R.uniform(low=self.gamma[0], high=self.gamma[1])

    def __call__(self, img: np.ndarray):
        """
        Apply the transform to `img`.
        """
        self.randomize()
        if self.gamma_value is None:
            raise AssertionError
        if not self._do_transform:
            return img
        adjuster = AdjustContrast(self.gamma_value)
        return adjuster(img)


class ScaleIntensityRangePercentiles(TorchOrNumpyTransform):
    """
    Apply range scaling to a numpy array based on the intensity distribution of the input.

    By default this transform will scale from [lower_intensity_percentile, upper_intensity_percentile] to [b_min, b_max], where
    {lower,upper}_intensity_percentile are the intensity values at the corresponding percentiles of ``img``.

    The ``relative`` parameter can also be set to scale from [lower_intensity_percentile, upper_intensity_percentile] to the
    lower and upper percentiles of the output range [b_min, b_max]

    For example:

    .. code-block:: python
        :emphasize-lines: 11, 22

        image = np.array(
            [[[1, 2, 3, 4, 5],
              [1, 2, 3, 4, 5],
              [1, 2, 3, 4, 5],
              [1, 2, 3, 4, 5],
              [1, 2, 3, 4, 5],
              [1, 2, 3, 4, 5]]])

        # Scale from lower and upper image intensity percentiles
        # to output range [b_min, b_max]
        scaler = ScaleIntensityRangePercentiles(10, 90, 0, 200, False, False)
        print(scaler(image))
        [[[0., 50., 100., 150., 200.],
          [0., 50., 100., 150., 200.],
          [0., 50., 100., 150., 200.],
          [0., 50., 100., 150., 200.],
          [0., 50., 100., 150., 200.],
          [0., 50., 100., 150., 200.]]]

        # Scale from lower and upper image intensity percentiles
        # to lower and upper percentiles of the output range [b_min, b_max]
        rel_scaler = ScaleIntensityRangePercentiles(10, 90, 0, 200, False, True)
        print(rel_scaler(image))
        [[[20., 60., 100., 140., 180.],
          [20., 60., 100., 140., 180.],
          [20., 60., 100., 140., 180.],
          [20., 60., 100., 140., 180.],
          [20., 60., 100., 140., 180.],
          [20., 60., 100., 140., 180.]]]


    Args:
        lower: lower intensity percentile.
        upper: upper intensity percentile.
        b_min: intensity target range min.
        b_max: intensity target range max.
        clip: whether to perform clip after scaling.
        relative: whether to scale to the corresponding percentiles of [b_min, b_max].
    """

    def __init__(
        self, lower: float, upper: float, b_min: float, b_max: float, clip: bool = False, relative: bool = False
    ) -> None:
        if lower < 0.0 or lower > 100.0:
            raise AssertionError("Percentiles must be in the range [0, 100]")
        if upper < 0.0 or upper > 100.0:
            raise AssertionError("Percentiles must be in the range [0, 100]")
        self.lower = lower
        self.upper = upper
        self.b_min = b_min
        self.b_max = b_max
        self.clip = clip
        self.relative = relative

    def __call__(self, img: DataObjects.Images) -> DataObjects.Images:
        """
        Apply the transform to `img`.
        """
        a_min = np.percentile(img, self.lower)
        a_max = np.percentile(img, self.upper)
        b_min = self.b_min
        b_max = self.b_max

        if self.relative:
            b_min = ((self.b_max - self.b_min) * (self.lower / 100.0)) + self.b_min
            b_max = ((self.b_max - self.b_min) * (self.upper / 100.0)) + self.b_min

        scalar = ScaleIntensityRange(a_min=a_min, a_max=a_max, b_min=b_min, b_max=b_max, clip=False)
        img = scalar(img)

        if self.clip:
            mod = torch if isinstance(img, torch.Tensor) else np
            img = mod.clip(img, self.b_min, self.b_max)  # type: ignore

        return img


class MaskIntensity(TorchOrNumpyTransform):
    """
    Mask the intensity values of input image with the specified mask data.
    Mask data must have the same spatial size as the input image, and all
    the intensity values of input image corresponding to `0` in the mask
    data will be set to `0`, others will keep the original value.

    Args:
        mask_data: if `mask_data` is single channel, apply to every channel
            of input image. if multiple channels, the number of channels must
            match the input data. `mask_data` will be converted to `bool` values
            by `mask_data > 0` before applying transform to input image.

    """

    def __init__(self, mask_data: Optional[DataObjects.Images]) -> None:
        self.mask_data = mask_data

    def __call__(self, img: DataObjects.Images, mask_data: Optional[DataObjects.Images] = None) -> DataObjects.Images:
        """
        Args:
            mask_data: if mask data is single channel, apply to every channel
                of input image. if multiple channels, the channel number must
                match input data. mask_data will be converted to `bool` values
                by `mask_data > 0` before applying transform to input image.

        Raises:
            - ValueError: When both ``mask_data`` and ``self.mask_data`` are None.
            - ValueError: When ``mask_data`` and ``img`` channels differ and ``mask_data`` is not single channel.

        """

        if mask_data is not None:
            mask_data_ = mask_data > 0
        elif self.mask_data is not None:
            mask_data_ = self.mask_data > 0
        else:
            raise ValueError("Unknown mask_data.")
        if mask_data_.shape[0] != 1 and mask_data_.shape[0] != img.shape[0]:
            raise ValueError(
                "When mask_data is not single channel, mask_data channels must match img, "
                f"got img={img.shape[0]} mask_data={mask_data_.shape[0]}."
            )
        mask_data_, *_ = convert_data_type(mask_data_, type(img))
        return img * mask_data_


class SavitzkyGolaySmooth(TorchTransform):
    """
    Smooth the input data along the given axis using a Savitzky-Golay filter.

    Args:
        window_length: Length of the filter window, must be a positive odd integer.
        order: Order of the polynomial to fit to each window, must be less than ``window_length``.
        axis: Optional axis along which to apply the filter kernel. Default 1 (first spatial dimension).
        mode: Optional padding mode, passed to convolution class. ``'zeros'``, ``'reflect'``, ``'replicate'``
            or ``'circular'``. Default: ``'zeros'``. See ``torch.nn.Conv1d()`` for more information.
    """

    def __init__(self, window_length: int, order: int, axis: int = 1, mode: str = "zeros"):

        if axis < 0:
            raise ValueError("axis must be zero or positive.")

        self.window_length = window_length
        self.order = order
        self.axis = axis
        self.mode = mode

    def __call__(self, img: DataObjects.Images) -> DataObjects.Images:
        """
        Args:
            img: array containing input data. Must be real and in shape [channels, spatial1, spatial2, ...].

        Returns:
            array containing smoothed result.

        """
        img_t: torch.Tensor
        img_t, orig_type, orig_device = self.pre_conv_data(img)  # type: ignore

        # add one to transform axis because a batch axis will be added at dimension 0
        savgol_filter = SavitzkyGolayFilter(self.window_length, self.order, self.axis + 1, self.mode)
        # convert to Tensor and add Batch axis expected by HilbertTransform
        out = savgol_filter(img_t.unsqueeze(0)).squeeze(0)
        return self.post_convert_data(out, orig_type, orig_device)


class DetectEnvelope(TorchTransform):
    """
    Find the envelope of the input data along the requested axis using a Hilbert transform.
    Requires PyTorch 1.7.0+ and the PyTorch FFT module (which is not included in NVIDIA PyTorch Release 20.10).

    Args:
        axis: Axis along which to detect the envelope. Default 1, i.e. the first spatial dimension.
        N: FFT size. Default img.shape[axis]. Input will be zero-padded or truncated to this size along dimension
        ``axis``.

    """

    def __init__(self, axis: int = 1, n: Union[int, None] = None) -> None:

        if PT_BEFORE_1_7:
            raise InvalidPyTorchVersionError("1.7.0", self.__class__.__name__)

        if axis < 0:
            raise ValueError("axis must be zero or positive.")

        self.axis = axis
        self.n = n

    def __call__(self, img: DataObjects.Images) -> DataObjects.Images:
        """

        Args:
            img: array containing input data. Must be real and in shape [channels, spatial1, spatial2, ...].

        Returns:
            array containing envelope of data in img along the specified axis.

        """
        img_t: torch.Tensor
        img_t, orig_type, orig_device = self.pre_conv_data(img)  # type: ignore

        # add one to transform axis because a batch axis will be added at dimension 0
        hilbert_transform = HilbertTransform(self.axis + 1, self.n)
        # convert to Tensor and add Batch axis expected by HilbertTransform
        out = torch.abs(hilbert_transform(img_t.unsqueeze(0))).squeeze(0)
        return self.post_convert_data(out, orig_type, orig_device)


class GaussianSmooth(TorchTransform):
    """
    Apply Gaussian smooth to the input data based on specified `sigma` parameter.
    A default value `sigma=1.0` is provided for reference.

    Args:
        sigma: if a list of values, must match the count of spatial dimensions of input data,
            and apply every value in the list to 1 spatial dimension. if only 1 value provided,
            use it for all spatial dimensions.
        approx: discrete Gaussian kernel type, available options are "erf", "sampled", and "scalespace".
            see also :py:meth:`monai.networks.layers.GaussianFilter`.

    """

    def __init__(self, sigma: Union[Sequence[float], float] = 1.0, approx: str = "erf") -> None:
        self.sigma = sigma
        self.approx = approx

    def __call__(self, img: DataObjects.Images) -> DataObjects.Images:
        img_t: torch.Tensor
        img_t, orig_type, orig_device = self.pre_conv_data(img)  # type: ignore
        img_t = img_t.to(torch.float)

        gaussian_filter = GaussianFilter(img.ndim - 1, self.sigma, approx=self.approx)
        out = gaussian_filter(img_t.unsqueeze(0)).squeeze(0)
        return self.post_convert_data(out, orig_type, orig_device)


class RandGaussianSmooth(TorchTransform, RandomizableTransform):
    """
    Apply Gaussian smooth to the input data based on randomly selected `sigma` parameters.

    Args:
        sigma_x: randomly select sigma value for the first spatial dimension.
        sigma_y: randomly select sigma value for the second spatial dimension if have.
        sigma_z: randomly select sigma value for the third spatial dimension if have.
        prob: probability of Gaussian smooth.
        approx: discrete Gaussian kernel type, available options are "erf", "sampled", and "scalespace".
            see also :py:meth:`monai.networks.layers.GaussianFilter`.

    """

    def __init__(
        self,
        sigma_x: Tuple[float, float] = (0.25, 1.5),
        sigma_y: Tuple[float, float] = (0.25, 1.5),
        sigma_z: Tuple[float, float] = (0.25, 1.5),
        prob: float = 0.1,
        approx: str = "erf",
    ) -> None:
        RandomizableTransform.__init__(self, prob)
        self.sigma_x = sigma_x
        self.sigma_y = sigma_y
        self.sigma_z = sigma_z
        self.approx = approx

        self.x = self.sigma_x[0]
        self.y = self.sigma_y[0]
        self.z = self.sigma_z[0]

    def randomize(self, data: Optional[Any] = None) -> None:
        super().randomize(None)
        self.x = self.R.uniform(low=self.sigma_x[0], high=self.sigma_x[1])
        self.y = self.R.uniform(low=self.sigma_y[0], high=self.sigma_y[1])
        self.z = self.R.uniform(low=self.sigma_z[0], high=self.sigma_z[1])

    def __call__(self, img: DataObjects.Images) -> DataObjects.Images:
        self.randomize()
        if not self._do_transform:
            return img
        sigma = ensure_tuple_size(tup=(self.x, self.y, self.z), dim=img.ndim - 1)
        return GaussianSmooth(sigma=sigma, approx=self.approx)(img)


class GaussianSharpen(TorchTransform):
    """
    Sharpen images using the Gaussian Blur filter.
    Referring to: http://scipy-lectures.org/advanced/image_processing/auto_examples/plot_sharpen.html.
    The algorithm is shown as below

    .. code-block:: python

        blurred_f = gaussian_filter(img, sigma1)
        filter_blurred_f = gaussian_filter(blurred_f, sigma2)
        img = blurred_f + alpha * (blurred_f - filter_blurred_f)

    A set of default values `sigma1=3.0`, `sigma2=1.0` and `alpha=30.0` is provide for reference.

    Args:
        sigma1: sigma parameter for the first gaussian kernel. if a list of values, must match the count
            of spatial dimensions of input data, and apply every value in the list to 1 spatial dimension.
            if only 1 value provided, use it for all spatial dimensions.
        sigma2: sigma parameter for the second gaussian kernel. if a list of values, must match the count
            of spatial dimensions of input data, and apply every value in the list to 1 spatial dimension.
            if only 1 value provided, use it for all spatial dimensions.
        alpha: weight parameter to compute the final result.
        approx: discrete Gaussian kernel type, available options are "erf", "sampled", and "scalespace".
            see also :py:meth:`monai.networks.layers.GaussianFilter`.

    """

    def __init__(
        self,
        sigma1: Union[Sequence[float], float] = 3.0,
        sigma2: Union[Sequence[float], float] = 1.0,
        alpha: float = 30.0,
        approx: str = "erf",
    ) -> None:
        self.sigma1 = sigma1
        self.sigma2 = sigma2
        self.alpha = alpha
        self.approx = approx

    def __call__(self, img: DataObjects.Images) -> DataObjects.Images:
        img_t: torch.Tensor
        img_t, orig_type, orig_device = self.pre_conv_data(img)  # type: ignore
        img_t = img_t.to(torch.float)

        gf1, gf2 = [GaussianFilter(img_t.ndim - 1, sigma, approx=self.approx) for sigma in (self.sigma1, self.sigma2)]
        blurred_f = gf1(img_t.unsqueeze(0))
        filter_blurred_f = gf2(blurred_f)
        out = (blurred_f + self.alpha * (blurred_f - filter_blurred_f)).squeeze(0)
        return self.post_convert_data(out, orig_type, orig_device)


class RandGaussianSharpen(TorchTransform, RandomizableTransform):
    """
    Sharpen images using the Gaussian Blur filter based on randomly selected `sigma1`, `sigma2` and `alpha`.
    The algorithm is :py:class:`monai.transforms.GaussianSharpen`.

    Args:
        sigma1_x: randomly select sigma value for the first spatial dimension of first gaussian kernel.
        sigma1_y: randomly select sigma value for the second spatial dimension(if have) of first gaussian kernel.
        sigma1_z: randomly select sigma value for the third spatial dimension(if have) of first gaussian kernel.
        sigma2_x: randomly select sigma value for the first spatial dimension of second gaussian kernel.
            if only 1 value `X` provided, it must be smaller than `sigma1_x` and randomly select from [X, sigma1_x].
        sigma2_y: randomly select sigma value for the second spatial dimension(if have) of second gaussian kernel.
            if only 1 value `Y` provided, it must be smaller than `sigma1_y` and randomly select from [Y, sigma1_y].
        sigma2_z: randomly select sigma value for the third spatial dimension(if have) of second gaussian kernel.
            if only 1 value `Z` provided, it must be smaller than `sigma1_z` and randomly select from [Z, sigma1_z].
        alpha: randomly select weight parameter to compute the final result.
        approx: discrete Gaussian kernel type, available options are "erf", "sampled", and "scalespace".
            see also :py:meth:`monai.networks.layers.GaussianFilter`.
        prob: probability of Gaussian sharpen.

    """

    def __init__(
        self,
        sigma1_x: Tuple[float, float] = (0.5, 1.0),
        sigma1_y: Tuple[float, float] = (0.5, 1.0),
        sigma1_z: Tuple[float, float] = (0.5, 1.0),
        sigma2_x: Union[Tuple[float, float], float] = 0.5,
        sigma2_y: Union[Tuple[float, float], float] = 0.5,
        sigma2_z: Union[Tuple[float, float], float] = 0.5,
        alpha: Tuple[float, float] = (10.0, 30.0),
        approx: str = "erf",
        prob: float = 0.1,
    ) -> None:
        RandomizableTransform.__init__(self, prob)
        self.sigma1_x = sigma1_x
        self.sigma1_y = sigma1_y
        self.sigma1_z = sigma1_z
        self.sigma2_x = sigma2_x
        self.sigma2_y = sigma2_y
        self.sigma2_z = sigma2_z
        self.alpha = alpha
        self.approx = approx

    def randomize(self, data: Optional[Any] = None) -> None:
        super().randomize(None)
        self.x1 = self.R.uniform(low=self.sigma1_x[0], high=self.sigma1_x[1])
        self.y1 = self.R.uniform(low=self.sigma1_y[0], high=self.sigma1_y[1])
        self.z1 = self.R.uniform(low=self.sigma1_z[0], high=self.sigma1_z[1])
        sigma2_x = (self.sigma2_x, self.x1) if not isinstance(self.sigma2_x, Iterable) else self.sigma2_x
        sigma2_y = (self.sigma2_y, self.y1) if not isinstance(self.sigma2_y, Iterable) else self.sigma2_y
        sigma2_z = (self.sigma2_z, self.z1) if not isinstance(self.sigma2_z, Iterable) else self.sigma2_z
        self.x2 = self.R.uniform(low=sigma2_x[0], high=sigma2_x[1])
        self.y2 = self.R.uniform(low=sigma2_y[0], high=sigma2_y[1])
        self.z2 = self.R.uniform(low=sigma2_z[0], high=sigma2_z[1])
        self.a = self.R.uniform(low=self.alpha[0], high=self.alpha[1])

    def __call__(self, img: np.ndarray):
        self.randomize()
        if not self._do_transform:
            return img
        sigma1 = ensure_tuple_size(tup=(self.x1, self.y1, self.z1), dim=img.ndim - 1)
        sigma2 = ensure_tuple_size(tup=(self.x2, self.y2, self.z2), dim=img.ndim - 1)
        return GaussianSharpen(sigma1=sigma1, sigma2=sigma2, alpha=self.a, approx=self.approx)(img)


class RandHistogramShift(RandomizableTransform):
    """
    Apply random nonlinear transform to the image's intensity histogram.

    Args:
        num_control_points: number of control points governing the nonlinear intensity mapping.
            a smaller number of control points allows for larger intensity shifts. if two values provided, number of
            control points selecting from range (min_value, max_value).
        prob: probability of histogram shift.
    """

    def __init__(self, num_control_points: Union[Tuple[int, int], int] = 10, prob: float = 0.1) -> None:
        RandomizableTransform.__init__(self, prob)

        if isinstance(num_control_points, int):
            if num_control_points <= 2:
                raise AssertionError("num_control_points should be greater than or equal to 3")
            self.num_control_points = (num_control_points, num_control_points)
        else:
            if len(num_control_points) != 2:
                raise AssertionError("num_control points should be a number or a pair of numbers")
            if min(num_control_points) <= 2:
                raise AssertionError("num_control_points should be greater than or equal to 3")
            self.num_control_points = (min(num_control_points), max(num_control_points))

    def randomize(self, data: Optional[Any] = None) -> None:
        super().randomize(None)
        num_control_point = self.R.randint(self.num_control_points[0], self.num_control_points[1] + 1)
        self.reference_control_points = np.linspace(0, 1, num_control_point)
        self.floating_control_points = np.copy(self.reference_control_points)
        for i in range(1, num_control_point - 1):
            self.floating_control_points[i] = self.R.uniform(
                self.floating_control_points[i - 1], self.floating_control_points[i + 1]
            )

    def __call__(self, img: np.ndarray) -> np.ndarray:
        self.randomize()
        if not self._do_transform:
            return img
        img_min, img_max = img.min(), img.max()
        reference_control_points_scaled = self.reference_control_points * (img_max - img_min) + img_min
        floating_control_points_scaled = self.floating_control_points * (img_max - img_min) + img_min
        return np.asarray(
            np.interp(img, reference_control_points_scaled, floating_control_points_scaled), dtype=img.dtype
        )


class RandGibbsNoise(TorchOrNumpyTransform, RandomizableTransform):
    """
    Naturalistic image augmentation via Gibbs artifacts. The transform
    randomly applies Gibbs noise to 2D/3D MRI images. Gibbs artifacts
    are one of the common type of type artifacts appearing in MRI scans.

    The transform is applied to all the channels in the data.

    For general information on Gibbs artifacts, please refer to:
    https://pubs.rsna.org/doi/full/10.1148/rg.313105115
    https://pubs.rsna.org/doi/full/10.1148/radiographics.22.4.g02jl14949


    Args:
        prob (float): probability of applying the transform.
        alpha (float, Sequence(float)): Parametrizes the intensity of the Gibbs noise filter applied. Takes
            values in the interval [0,1] with alpha = 0 acting as the identity mapping.
            If a length-2 list is given as [a,b] then the value of alpha will be
            sampled uniformly from the interval [a,b]. 0 <= a <= b <= 1.
    """

    def __init__(self, prob: float = 0.1, alpha: Sequence[float] = (0.0, 1.0)) -> None:

        if len(alpha) != 2:
            raise AssertionError("alpha length must be 2.")
        if alpha[1] > 1 or alpha[0] < 0:
            raise AssertionError("alpha must take values in the interval [0,1]")
        if alpha[0] > alpha[1]:
            raise AssertionError("When alpha = [a,b] we need a < b.")

        self.alpha = alpha
        self.sampled_alpha = -1.0  # stores last alpha sampled by randomize()

        RandomizableTransform.__init__(self, prob=prob)

    def __call__(self, img: DataObjects.Images) -> DataObjects.Images:

        # randomize application and possibly alpha
        self._randomize(None)

        if self._do_transform:
            # apply transform
            transform = GibbsNoise(self.sampled_alpha)
            img = transform(img)
        return img

    def _randomize(self, _: Any) -> None:
        """
        (1) Set random variable to apply the transform.
        (2) Get alpha from uniform distribution.
        """
        super().randomize(None)
        self.sampled_alpha = self.R.uniform(self.alpha[0], self.alpha[1])


class GibbsNoise(TorchOrNumpyTransform):
    """
    The transform applies Gibbs noise to 2D/3D MRI images. Gibbs artifacts
    are one of the common type of type artifacts appearing in MRI scans.

    The transform is applied to all the channels in the data.

    For general information on Gibbs artifacts, please refer to:
    https://pubs.rsna.org/doi/full/10.1148/rg.313105115
    https://pubs.rsna.org/doi/full/10.1148/radiographics.22.4.g02jl14949


    Args:
        alpha (float): Parametrizes the intensity of the Gibbs noise filter applied. Takes
            values in the interval [0,1] with alpha = 0 acting as the identity mapping.
    """

    def __init__(self, alpha: float = 0.5) -> None:

        if alpha > 1 or alpha < 0:
            raise AssertionError("alpha must take values in the interval [0,1].")
        self.alpha = alpha

    def __call__(self, img: DataObjects.Images) -> DataObjects.Images:
        n_dims = len(img.shape[1:])
        data_type = type(img)
        # FT
        k = self._shift_fourier(img, n_dims, data_type)
        # build and apply mask
        k = self._apply_mask(k, data_type)
        # map back
        return self._inv_shift_fourier(k, n_dims, data_type)

    def _shift_fourier(self, x: DataObjects.Images, n_dims: int, data_type: type) -> DataObjects.Images:
        """
        Applies fourier transform and shifts its output.
        Only the spatial dimensions get transformed.

        Args:
            x: tensor to fourier transform.
        """
        # argument is dim if torch, else axes
        mod, arg = (torch, "dim") if data_type is torch.Tensor else (np, "axes")
        arg_dict = {arg: tuple(range(-n_dims, 0))}
        out: DataObjects.Images = mod.fft.fftshift(mod.fft.fftn(x, **arg_dict), **arg_dict)  # type: ignore
        return out

    def _inv_shift_fourier(self, k: DataObjects.Images, n_dims: int, data_type: type) -> DataObjects.Images:
        """
        Applies inverse shift and fourier transform. Only the spatial
        dimensions are transformed.
        """
        dims = tuple(range(-n_dims, 0))
        out: DataObjects.Images
        if data_type is torch.Tensor:
            out = torch.fft.ifftn(torch.fft.ifftshift(k, dim=dims), dim=dims, norm="backward")
        else:
            out = np.fft.ifftn(np.fft.ifftshift(k, axes=dims), axes=dims)
        return out.real

    def _apply_mask(self, k: DataObjects.Images, data_type: type) -> DataObjects.Images:
        """Builds and applies a mask on the spatial dimensions.

        Args:
            k: k-space version of the image.
        Returns:
            masked version of the k-space image.
        """
        shape = k.shape[1:]

        # compute masking radius and center
        r = (1 - self.alpha) * np.max(shape) * np.sqrt(2) / 2.0
        center = (np.array(shape) - 1) / 2

        # gives list w/ len==self.dim. Each dim gives coordinate in that dimension
        coords = np.ogrid[tuple(slice(0, i) for i in shape)]

        # need to subtract center coord and then square for Euc distance
        coords_from_center_sq = [(coord - c) ** 2 for coord, c in zip(coords, center)]
        dist_from_center = np.sqrt(sum(coords_from_center_sq))
        mask = dist_from_center <= r

        # add channel dimension into mask
        mask = np.repeat(mask[None], k.shape[0], axis=0)

        if data_type is torch.Tensor:
            mask = torch.Tensor(mask)

        # apply binary mask
<<<<<<< HEAD
        out: DataObjects.Images = k * mask  # type: ignore
        return out
=======
        k_masked: np.ndarray = k * mask
        return k_masked


class KSpaceSpikeNoise(Transform):
    """
    Apply localized spikes in `k`-space at the given locations and intensities.
    Spike (Herringbone) artifact is a type of data acquisition artifact which
    may occur during MRI scans.

    For general information on spike artifacts, please refer to:

    `AAPM/RSNA physics tutorial for residents: fundamental physics of MR imaging
    <https://pubmed.ncbi.nlm.nih.gov/16009826>`_.

    `Body MRI artifacts in clinical practice: A physicist's and radiologist's
    perspective <https://doi.org/10.1002/jmri.24288>`_.

    Args:
        loc: spatial location for the spikes. For
            images with 3D spatial dimensions, the user can provide (C, X, Y, Z)
            to fix which channel C is affected, or (X, Y, Z) to place the same
            spike in all channels. For 2D cases, the user can provide (C, X, Y)
            or (X, Y).
        k_intensity: value for the log-intensity of the
            `k`-space version of the image. If one location is passed to ``loc`` or the
            channel is not specified, then this argument should receive a float. If
            ``loc`` is given a sequence of locations, then this argument should
            receive a sequence of intensities. This value should be tested as it is
            data-dependent. The default values are the 2.5 the mean of the
            log-intensity for each channel.
        as_tensor_output: if ``True`` return torch.Tensor, else return np.array.
            Default: ``True``.

    Example:
        When working with 4D data, ``KSpaceSpikeNoise(loc = ((3,60,64,32), (64,60,32)), k_intensity = (13,14))``
        will place a spike at `[3, 60, 64, 32]` with `log-intensity = 13`, and
        one spike per channel located respectively at `[: , 64, 60, 32]`
        with `log-intensity = 14`.
    """

    def __init__(
        self,
        loc: Union[Tuple, Sequence[Tuple]],
        k_intensity: Optional[Union[Sequence[float], float]] = None,
        as_tensor_output: bool = True,
    ):

        self.loc = ensure_tuple(loc)
        self.as_tensor_output = as_tensor_output
        self.k_intensity = k_intensity

        # assert one-to-one relationship between factors and locations
        if isinstance(k_intensity, Sequence):
            if not isinstance(loc[0], Sequence):
                raise AssertionError(
                    "If a sequence is passed to k_intensity, then a sequence of locations must be passed to loc"
                )
            elif len(k_intensity) != len(loc):
                raise AssertionError("There must be one intensity_factor value for each tuple of indices in loc.")
        if isinstance(self.loc[0], Sequence) and k_intensity is not None:
            if not isinstance(self.k_intensity, Sequence):
                raise AssertionError("There must be one intensity_factor value for each tuple of indices in loc.")

    def __call__(self, img: Union[np.ndarray, torch.Tensor]) -> Union[torch.Tensor, np.ndarray]:
        """
        Args:
            img (np.array or torch.tensor): image with dimensions (C, H, W) or (C, H, W, D)
        """
        # checking that tuples in loc are consistent with img size
        self._check_indices(img)

        if len(img.shape) < 3:
            raise AssertionError("Image needs a channel direction.")
        if isinstance(self.loc[0], int) and len(img.shape) == 4 and len(self.loc) == 2:
            raise AssertionError("Input images of dimension 4 need location tuple to be length 3 or 4")
        if isinstance(self.loc[0], Sequence) and len(img.shape) == 4 and min(map(lambda x: len(x), self.loc)) == 2:
            raise AssertionError("Input images of dimension 4 need location tuple to be length 3 or 4")

        n_dims = len(img.shape[1:])

        # convert to ndarray to work with np.fft
        if isinstance(img, torch.Tensor):
            device = img.device
            img = img.cpu().detach().numpy()
        else:
            device = torch.device("cpu")

        # FT
        k = self._shift_fourier(img, n_dims)
        log_abs = np.log(np.absolute(k) + 1e-10)
        phase = np.angle(k)

        k_intensity = self.k_intensity
        # default log intensity
        if k_intensity is None:
            k_intensity = tuple(np.mean(log_abs, axis=tuple(range(-n_dims, 0))) * 2.5)

        # highlight
        if isinstance(self.loc[0], Sequence):
            for idx, val in zip(self.loc, ensure_tuple(k_intensity)):
                self._set_spike(log_abs, idx, val)
        else:
            self._set_spike(log_abs, self.loc, k_intensity)
        # map back
        k = np.exp(log_abs) * np.exp(1j * phase)
        img = self._inv_shift_fourier(k, n_dims)
        return torch.Tensor(img, device=device) if self.as_tensor_output else img

    def _check_indices(self, img) -> None:
        """Helper method to check consistency of self.loc and input image.

        Raises assertion error if any index in loc is out of bounds."""

        loc = list(self.loc)
        if not isinstance(loc[0], Sequence):
            loc = [loc]
        for i in range(len(loc)):
            if len(loc[i]) < len(img.shape):
                loc[i] = [0] + list(loc[i])

        for i in range(len(img.shape)):
            if img.shape[i] <= max([x[i] for x in loc]):
                raise AssertionError(
                    f"The index value at position {i} of one of the tuples in loc = {self.loc} is out of bounds for current image."
                )

    def _set_spike(self, k: np.ndarray, idx: Tuple, val: Union[Sequence[float], float]):
        """
        Helper function to introduce a given intensity at given location.

        Args:
            k (np.array): intensity array to alter.
            idx (tuple): index of location where to apply change.
            val (float): value of intensity to write in.
        """
        if len(k.shape) == len(idx):
            if isinstance(val, Sequence):
                k[idx] = val[idx[0]]
            else:
                k[idx] = val
        elif len(k.shape) == 4 and len(idx) == 3:
            k[:, idx[0], idx[1], idx[2]] = val
        elif len(k.shape) == 3 and len(idx) == 2:
            k[:, idx[0], idx[1]] = val

    def _shift_fourier(self, x: Union[np.ndarray, torch.Tensor], n_dims: int) -> np.ndarray:
        """
        Applies fourier transform and shifts its output.
        Only the spatial dimensions get transformed.

        Args:
            x (np.ndarray): tensor to fourier transform.
        """
        out: np.ndarray = np.fft.fftshift(np.fft.fftn(x, axes=tuple(range(-n_dims, 0))), axes=tuple(range(-n_dims, 0)))
        return out

    def _inv_shift_fourier(self, k: Union[np.ndarray, torch.Tensor], n_dims: int) -> np.ndarray:
        """
        Applies inverse shift and fourier transform. Only the spatial
        dimensions are transformed.
        """
        out: np.ndarray = np.fft.ifftn(
            np.fft.ifftshift(k, axes=tuple(range(-n_dims, 0))), axes=tuple(range(-n_dims, 0))
        ).real
        return out


class RandKSpaceSpikeNoise(RandomizableTransform):
    """
    Naturalistic data augmentation via spike artifacts. The transform applies
    localized spikes in `k`-space, and it is the random version of
    :py:class:`monai.transforms.KSpaceSpikeNoise`.

    Spike (Herringbone) artifact is a type of data acquisition artifact which
    may occur during MRI scans. For general information on spike artifacts,
    please refer to:

    `AAPM/RSNA physics tutorial for residents: fundamental physics of MR imaging
    <https://pubmed.ncbi.nlm.nih.gov/16009826>`_.

    `Body MRI artifacts in clinical practice: A physicist's and radiologist's
    perspective <https://doi.org/10.1002/jmri.24288>`_.

    Args:
        prob: probability of applying the transform, either on all
            channels at once, or channel-wise if ``channel_wise = True``.
        intensity_range: pass a tuple
            (a, b) to sample the log-intensity from the interval (a, b)
            uniformly for all channels. Or pass sequence of intevals
            ((a0, b0), (a1, b1), ...) to sample for each respective channel.
            In the second case, the number of 2-tuples must match the number of
            channels.
            Default ranges is `(0.95x, 1.10x)` where `x` is the mean
            log-intensity for each channel.
        channel_wise: treat each channel independently. True by
            default.
        as_tensor_output: if True return torch.Tensor, else
            return np.array. default: True.

    Example:
        To apply `k`-space spikes randomly with probability 0.5, and
        log-intensity sampled from the interval [11, 12] for each channel
        independently, one uses
        ``RandKSpaceSpikeNoise(prob=0.5, intensity_range=(11, 12), channel_wise=True)``
    """

    def __init__(
        self,
        prob: float = 0.1,
        intensity_range: Optional[Sequence[Union[Sequence[float], float]]] = None,
        channel_wise=True,
        as_tensor_output: bool = True,
    ):

        self.intensity_range = intensity_range
        self.channel_wise = channel_wise
        self.as_tensor_output = as_tensor_output
        self.sampled_k_intensity: List[float] = []
        self.sampled_locs: List[Tuple] = []

        if intensity_range is not None:
            if isinstance(intensity_range[0], Sequence) and not channel_wise:
                raise AssertionError(
                    "When channel_wise = False, intensity_range should be a 2-tuple (low, high) or None."
                )

        super().__init__(prob)

    def __call__(self, img: Union[np.ndarray, torch.Tensor]) -> Union[torch.Tensor, np.ndarray]:
        """
        Apply transform to `img`. Assumes data is in channel-first form.

        Args:
            img (np.array or torch.tensor): image with dimensions (C, H, W) or (C, H, W, D)
        """
        if self.intensity_range is not None:
            if isinstance(self.intensity_range[0], Sequence) and len(self.intensity_range) != img.shape[0]:
                raise AssertionError(
                    "If intensity_range is a sequence of sequences, then there must be one (low, high) tuple for each channel."
                )

        self.sampled_k_intensity = []
        self.sampled_locs = []

        # convert to ndarray to work with np.fft
        x, device = self._to_numpy(img)
        intensity_range = self._make_sequence(x)
        self._randomize(x, intensity_range)

        # build/appy transform only if there are spike locations
        if self.sampled_locs:
            transform = KSpaceSpikeNoise(self.sampled_locs, self.sampled_k_intensity, self.as_tensor_output)
            return transform(x)

        return torch.Tensor(x, device=device) if self.as_tensor_output else x

    def _randomize(self, img: np.ndarray, intensity_range: Sequence[Sequence[float]]) -> None:
        """
        Helper method to sample both the location and intensity of the spikes.
        When not working channel wise (channel_wise=False) it use the random
        variable ``self._do_transform`` to decide whether to sample a location
        and intensity.

        When working channel wise, the method randomly samples a location and
        intensity for each channel depending on ``self._do_transform``.
        """
        # randomizing per channel
        if self.channel_wise:
            for i, chan in enumerate(img):
                super().randomize(None)
                if self._do_transform:
                    self.sampled_locs.append((i,) + tuple(self.R.randint(0, k) for k in chan.shape))
                    self.sampled_k_intensity.append(self.R.uniform(intensity_range[i][0], intensity_range[i][1]))
        # working with all channels together
        else:
            super().randomize(None)
            if self._do_transform:
                spatial = tuple(self.R.randint(0, k) for k in img.shape[1:])
                self.sampled_locs = [(i,) + spatial for i in range(img.shape[0])]
                if isinstance(intensity_range[0], Sequence):
                    self.sampled_k_intensity = [self.R.uniform(*p) for p in intensity_range]  # type: ignore
                else:
                    self.sampled_k_intensity = [self.R.uniform(*self.intensity_range)] * len(img)  # type: ignore

    def _make_sequence(self, x: np.ndarray) -> Sequence[Sequence[float]]:
        """
        Formats the sequence of intensities ranges to Sequence[Sequence[float]].
        """
        if self.intensity_range is not None:
            if not isinstance(self.intensity_range[0], Sequence):
                intensity_range = (ensure_tuple(self.intensity_range),) * x.shape[0]
                return intensity_range
            else:
                return ensure_tuple(self.intensity_range)
        else:
            # set default range if one not provided
            return self._set_default_range(x)

    def _set_default_range(self, x: np.ndarray) -> Sequence[Sequence[float]]:
        """
        Sets default intensity ranges to be sampled.

        Args:
            x (np.ndarray): tensor to fourier transform.
        """
        n_dims = len(x.shape[1:])

        k = np.fft.fftshift(np.fft.fftn(x, axes=tuple(range(-n_dims, 0))), axes=tuple(range(-n_dims, 0)))
        log_abs = np.log(np.absolute(k) + 1e-10)
        shifted_means = np.mean(log_abs, axis=tuple(range(-n_dims, 0))) * 2.5
        intensity_sequence = tuple((i * 0.95, i * 1.1) for i in shifted_means)
        return intensity_sequence

    def _to_numpy(self, img: Union[np.ndarray, torch.Tensor]) -> Tuple[np.ndarray, torch.device]:
        if isinstance(img, torch.Tensor):
            return img.cpu().detach().numpy(), img.device
        else:
            return img, torch.device("cpu")
>>>>>>> 7b08d409
<|MERGE_RESOLUTION|>--- conflicted
+++ resolved
@@ -24,15 +24,13 @@
 
 from monai.config import DtypeLike
 from monai.networks.layers import GaussianFilter, HilbertTransform, SavitzkyGolayFilter
-<<<<<<< HEAD
 from monai.transforms.transform import (
     RandomizableTransform,
     TorchOrNumpyTransform,
     TorchTransform,
     Transform,
     convert_data_type,
-=======
-from monai.transforms.transform import RandomizableTransform, Transform
+)
 from monai.transforms.utils import rescale_array
 from monai.utils import (
     PT_BEFORE_1_7,
@@ -41,12 +39,7 @@
     ensure_tuple,
     ensure_tuple_rep,
     ensure_tuple_size,
->>>>>>> 7b08d409
 )
-from monai.transforms.utils import rescale_array
-from monai.utils import PT_BEFORE_1_7, InvalidPyTorchVersionError, ensure_tuple_rep, ensure_tuple_size
-from monai.utils.enums import DataObjects
-from monai.utils.misc import dtype_convert
 
 __all__ = [
     "RandGaussianNoise",
@@ -151,13 +144,8 @@
         self.channel_wise = channel_wise
         self.relative = relative
         self.sample_std = sample_std
-<<<<<<< HEAD
-        self._noise1: Optional[DataObjects.Images] = None
-        self._noise2: Optional[DataObjects.Images] = None
-=======
-        self._noise1: np.ndarray
-        self._noise2: np.ndarray
->>>>>>> 7b08d409
+        self._noise1: DataObjects.Images
+        self._noise2: DataObjects.Images
 
     def _add_noise(self, img: DataObjects.Images, mean: float, std: float):
         im_shape = img.shape
@@ -1338,12 +1326,8 @@
             mask = torch.Tensor(mask)
 
         # apply binary mask
-<<<<<<< HEAD
         out: DataObjects.Images = k * mask  # type: ignore
         return out
-=======
-        k_masked: np.ndarray = k * mask
-        return k_masked
 
 
 class KSpaceSpikeNoise(Transform):
@@ -1660,5 +1644,4 @@
         if isinstance(img, torch.Tensor):
             return img.cpu().detach().numpy(), img.device
         else:
-            return img, torch.device("cpu")
->>>>>>> 7b08d409
+            return img, torch.device("cpu")