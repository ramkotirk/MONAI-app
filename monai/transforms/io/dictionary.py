# Copyright 2020 MONAI Consortium
# Licensed under the Apache License, Version 2.0 (the "License");
# you may not use this file except in compliance with the License.
# You may obtain a copy of the License at
#     http://www.apache.org/licenses/LICENSE-2.0
# Unless required by applicable law or agreed to in writing, software
# distributed under the License is distributed on an "AS IS" BASIS,
# WITHOUT WARRANTIES OR CONDITIONS OF ANY KIND, either express or implied.
# See the License for the specific language governing permissions and
# limitations under the License.
"""
A collection of dictionary-based wrappers around the "vanilla" transforms for IO functions
defined in :py:class:`monai.transforms.io.array`.

Class names are ended with 'd' to denote dictionary-based transforms.
"""

from typing import Hashable, Optional

import numpy as np

from monai.transforms.compose import MapTransform
from monai.transforms.io.array import LoadNifti, LoadPNG


class LoadNiftid(MapTransform):
    """
    Dictionary-based wrapper of :py:class:`monai.transforms.LoadNifti`,
    must load image and metadata together. If loading a list of files in one key,
    stack them together and add a new dimension as the first dimension, and use the
    meta data of the first image to represent the stacked result. Note that the affine
    transform of all the stacked images should be same. The output metadata field will
    be created as ``key_{meta_key_postfix}``.
    """

    def __init__(
        self,
        keys: Hashable,
        as_closest_canonical: bool = False,
        dtype: Optional[np.dtype] = np.float32,
        meta_key_postfix: str = "meta",
        overwriting: bool = False,
    ):
        """
        Args:
            keys (hashable items): keys of the corresponding items to be transformed.
                See also: :py:class:`monai.transforms.compose.MapTransform`
            as_closest_canonical: if True, load the image as closest to canonical axis format.
            dtype (np.dtype, optional): if not None convert the loaded image to this data type.
<<<<<<< HEAD
            meta_key_postfix (str): use `key_{postfix}` to to store meta data of the nifti image,
                default is `meta`. The meta data is a dictionary object.
                For example, load nifti file for `image`, store the metadata into `image_meta`.
            overwriting (bool): whether allow to overwrite existing meta data of same key.
=======
            meta_key_format (str): key format to store meta data of the nifti image.
                it must contain 2 fields for the key of this image and the key of every meta data item.
            overwriting_keys: whether allow to overwrite existing keys of meta data.
>>>>>>> 1cfea051
                default is False, which will raise exception if encountering existing key.
        """
        super().__init__(keys)
        self.loader = LoadNifti(as_closest_canonical, False, dtype)
        if not isinstance(meta_key_postfix, str):
            raise ValueError("meta_key_postfix must be a string.")
        self.meta_key_postfix = meta_key_postfix
        self.overwriting = overwriting

    def __call__(self, data):
        d = dict(data)
        for key in self.keys:
            data = self.loader(d[key])
            assert isinstance(data, (tuple, list)), "loader must return a tuple or list."
            d[key] = data[0]
            assert isinstance(data[1], dict), "metadata must be a dict."
            key_to_add = f"{key}_{self.meta_key_postfix}"
            if key_to_add in d and not self.overwriting:
                raise KeyError(f"meta data with key {key_to_add} already exists.")
            d[key_to_add] = data[1]
        return d


class LoadPNGd(MapTransform):
    """
    Dictionary-based wrapper of :py:class:`monai.transforms.LoadPNG`.
    """

    def __init__(
        self, keys: Hashable, dtype: Optional[np.dtype] = np.float32, meta_key_postfix: str = "meta", overwriting=False
    ):
        """
        Args:
            keys (hashable items): keys of the corresponding items to be transformed.
                See also: :py:class:`monai.transforms.compose.MapTransform`
            dtype (np.dtype, optional): if not None convert the loaded image to this data type.
            meta_key_postfix (str): use `key_{postfix}` to to store meta data of the nifti image,
                default is `meta`. The meta data is a dictionary object.
                For example, load nifti file for `image`, store the metadata into `image_meta`.
            overwriting (bool): whether allow to overwrite existing meta data of same key.
                default is False, which will raise exception if encountering existing key.
        """
        super().__init__(keys)
        self.loader = LoadPNG(False, dtype)
        if not isinstance(meta_key_postfix, str):
            raise ValueError("meta_key_postfix must be a string.")
        self.meta_key_postfix = meta_key_postfix
        self.overwriting = overwriting

    def __call__(self, data):
        d = dict(data)
        for key in self.keys:
            data = self.loader(d[key])
            assert isinstance(data, (tuple, list)), "loader must return a tuple or list."
            d[key] = data[0]
            assert isinstance(data[1], dict), "metadata must be a dict."
            key_to_add = f"{key}_{self.meta_key_postfix}"
            if key_to_add in d and not self.overwriting:
                raise KeyError(f"meta data with key {key_to_add} already exists.")
            d[key_to_add] = data[1]
        return d


LoadNiftiD = LoadNiftiDict = LoadNiftid
LoadPNGD = LoadPNGDict = LoadPNGd<|MERGE_RESOLUTION|>--- conflicted
+++ resolved
@@ -47,16 +47,10 @@
                 See also: :py:class:`monai.transforms.compose.MapTransform`
             as_closest_canonical: if True, load the image as closest to canonical axis format.
             dtype (np.dtype, optional): if not None convert the loaded image to this data type.
-<<<<<<< HEAD
             meta_key_postfix (str): use `key_{postfix}` to to store meta data of the nifti image,
                 default is `meta`. The meta data is a dictionary object.
                 For example, load nifti file for `image`, store the metadata into `image_meta`.
             overwriting (bool): whether allow to overwrite existing meta data of same key.
-=======
-            meta_key_format (str): key format to store meta data of the nifti image.
-                it must contain 2 fields for the key of this image and the key of every meta data item.
-            overwriting_keys: whether allow to overwrite existing keys of meta data.
->>>>>>> 1cfea051
                 default is False, which will raise exception if encountering existing key.
         """
         super().__init__(keys)
