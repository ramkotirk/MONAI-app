# Copyright 2020 - 2021 MONAI Consortium
# Licensed under the Apache License, Version 2.0 (the "License");
# you may not use this file except in compliance with the License.
# You may obtain a copy of the License at
#     http://www.apache.org/licenses/LICENSE-2.0
# Unless required by applicable law or agreed to in writing, software
# distributed under the License is distributed on an "AS IS" BASIS,
# WITHOUT WARRANTIES OR CONDITIONS OF ANY KIND, either express or implied.
# See the License for the specific language governing permissions and
# limitations under the License.
"""
A collection of dictionary-based wrappers around the "vanilla" transforms for IO functions
defined in :py:class:`monai.transforms.io.array`.

Class names are ended with 'd' to denote dictionary-based transforms.
"""

from typing import Optional, Union

import numpy as np

from monai.config import DtypeLike, KeysCollection
from monai.data.image_reader import ImageReader
from monai.transforms.io.array import LoadImage, SaveImage
from monai.transforms.transform import MapTransform
from monai.utils import GridSampleMode, GridSamplePadMode, InterpolateMode

__all__ = [
    "LoadImaged",
    "LoadImageD",
    "LoadImageDict",
    "SaveImaged",
    "SaveImageD",
    "SaveImageDict",
]


class LoadImaged(MapTransform):
    """
    Dictionary-based wrapper of :py:class:`monai.transforms.LoadImage`,
    must load image and metadata together. If loading a list of files in one key,
    stack them together and add a new dimension as the first dimension, and use the
    meta data of the first image to represent the stacked result. Note that the affine
    transform of all the stacked images should be same. The output metadata field will
    be created as ``key_{meta_key_postfix}``.

    It can automatically choose readers based on the supported suffixes and in below order:
    - User specified reader at runtime when call this loader.
    - Registered readers from the latest to the first in list.
    - Default readers: (nii, nii.gz -> NibabelReader), (png, jpg, bmp -> PILReader),
    (npz, npy -> NumpyReader), (others -> ITKReader).

    """

    def __init__(
        self,
        keys: KeysCollection,
        reader: Optional[Union[ImageReader, str]] = None,
        dtype: DtypeLike = np.float32,
        meta_key_postfix: str = "meta_dict",
        overwriting: bool = False,
<<<<<<< HEAD
        allow_missing_keys: bool = False,
=======
        image_only: bool = False,
>>>>>>> 20e17b2f
        *args,
        **kwargs,
    ) -> None:
        """
        Args:
            keys: keys of the corresponding items to be transformed.
                See also: :py:class:`monai.transforms.compose.MapTransform`
            reader: register reader to load image file and meta data, if None, still can register readers
                at runtime or use the default readers. If a string of reader name provided, will construct
                a reader object with the `*args` and `**kwargs` parameters, supported reader name: "NibabelReader",
                "PILReader", "ITKReader", "NumpyReader"
            dtype: if not None convert the loaded image data to this data type.
            meta_key_postfix: use `key_{postfix}` to store the metadata of the nifti image,
                default is `meta_dict`. The meta data is a dictionary object.
                For example, load nifti file for `image`, store the metadata into `image_meta_dict`.
            overwriting: whether allow to overwrite existing meta data of same key.
                default is False, which will raise exception if encountering existing key.
<<<<<<< HEAD
            allow_missing_keys: don't raise exception if key is missing.
            args: additional parameters for reader if providing a reader name.
            kwargs: additional parameters for reader if providing a reader name.
        """
        super().__init__(keys, allow_missing_keys)
        self._loader = LoadImage(reader, False, dtype, *args, **kwargs)
=======
            image_only: if True return dictionary containing just only the image volumes, otherwise return
                dictionary containing image data array and header dict per input key.
            args: additional parameters for reader if providing a reader name.
            kwargs: additional parameters for reader if providing a reader name.
        """
        super().__init__(keys)
        self._loader = LoadImage(reader, image_only, dtype, *args, **kwargs)
>>>>>>> 20e17b2f
        if not isinstance(meta_key_postfix, str):
            raise TypeError(f"meta_key_postfix must be a str but is {type(meta_key_postfix).__name__}.")
        self.meta_key_postfix = meta_key_postfix
        self.overwriting = overwriting

    def register(self, reader: ImageReader):
        self._loader.register(reader)

    def __call__(self, data, reader: Optional[ImageReader] = None):
        """
        Raises:
            KeyError: When not ``self.overwriting`` and key already exists in ``data``.

        """
        d = dict(data)
        for key in self.key_iterator(d):
            data = self._loader(d[key], reader)
            if self._loader.image_only:
                if not isinstance(data, np.ndarray):
                    raise ValueError("loader must return a numpy array (because image_only=True was used).")
                d[key] = data
            else:
                if not isinstance(data, (tuple, list)):
                    raise ValueError("loader must return a tuple or list (because image_only=False was used).")
                d[key] = data[0]
                if not isinstance(data[1], dict):
                    raise ValueError("metadata must be a dict.")
                key_to_add = f"{key}_{self.meta_key_postfix}"
                if key_to_add in d and not self.overwriting:
                    raise KeyError(f"Meta data with key {key_to_add} already exists and overwriting=False.")
                d[key_to_add] = data[1]
        return d


class SaveImaged(MapTransform):
    """
    Dictionary-based wrapper of :py:class:`monai.transforms.SaveImage`.

    Args:
        keys: keys of the corresponding items to be transformed.
            See also: :py:class:`monai.transforms.compose.MapTransform`
        meta_key_postfix: `key_{postfix}` was used to store the metadata in `LoadImaged`.
            So need the key to extract metadata to save images, default is `meta_dict`.
            The meta data is a dictionary object, if no corresponding metadata, set to `None`.
            For example, for data with key `image`, the metadata by default is in `image_meta_dict`.
        output_dir: output image directory.
        output_postfix: a string appended to all output file names, default to `trans`.
        output_ext: output file extension name, available extensions: `.nii.gz`, `.nii`, `.png`.
        resample: whether to resample before saving the data array.
            if saving PNG format image, based on the `spatial_shape` from metadata.
            if saving NIfTI format image, based on the `original_affine` from metadata.
        mode: This option is used when ``resample = True``. Defaults to ``"nearest"``.

            - NIfTI files {``"bilinear"``, ``"nearest"``}
                Interpolation mode to calculate output values.
                See also: https://pytorch.org/docs/stable/nn.functional.html#grid-sample
            - PNG files {``"nearest"``, ``"linear"``, ``"bilinear"``, ``"bicubic"``, ``"trilinear"``, ``"area"``}
                The interpolation mode.
                See also: https://pytorch.org/docs/stable/nn.functional.html#interpolate

        padding_mode: This option is used when ``resample = True``. Defaults to ``"border"``.

            - NIfTI files {``"zeros"``, ``"border"``, ``"reflection"``}
                Padding mode for outside grid values.
                See also: https://pytorch.org/docs/stable/nn.functional.html#grid-sample
            - PNG files
                This option is ignored.

        scale: {``255``, ``65535``} postprocess data by clipping to [0, 1] and scaling
            [0, 255] (uint8) or [0, 65535] (uint16). Default is None to disable scaling.
            it's used for PNG format only.
        dtype: data type during resampling computation. Defaults to ``np.float64`` for best precision.
            if None, use the data type of input data. To be compatible with other modules,
            the output data type is always ``np.float32``.
            it's used for NIfTI format only.
        output_dtype: data type for saving data. Defaults to ``np.float32``.
            it's used for NIfTI format only.
        save_batch: whether the import image is a batch data, default to `False`.
            usually pre-transforms run for channel first data, while post-transforms run for batch data.
        allow_missing_keys: don't raise exception if key is missing.

    """

    def __init__(
        self,
        keys: KeysCollection,
        meta_key_postfix: str = "meta_dict",
        output_dir: str = "./",
        output_postfix: str = "trans",
        output_ext: str = ".nii.gz",
        resample: bool = True,
        mode: Union[GridSampleMode, InterpolateMode, str] = "nearest",
        padding_mode: Union[GridSamplePadMode, str] = GridSamplePadMode.BORDER,
        scale: Optional[int] = None,
        dtype: DtypeLike = np.float64,
        output_dtype: DtypeLike = np.float32,
        save_batch: bool = False,
        allow_missing_keys: bool = False,
    ) -> None:
        super().__init__(keys, allow_missing_keys)
        self.meta_key_postfix = meta_key_postfix
        self._saver = SaveImage(
            output_dir=output_dir,
            output_postfix=output_postfix,
            output_ext=output_ext,
            resample=resample,
            mode=mode,
            padding_mode=padding_mode,
            scale=scale,
            dtype=dtype,
            output_dtype=output_dtype,
            save_batch=save_batch,
        )

    def __call__(self, data):
        d = dict(data)
        for key in self.key_iterator(d):
            meta_data = d[f"{key}_{self.meta_key_postfix}"] if self.meta_key_postfix is not None else None
            self._saver(img=d[key], meta_data=meta_data)
        return d


LoadImageD = LoadImageDict = LoadImaged
SaveImageD = SaveImageDict = SaveImaged<|MERGE_RESOLUTION|>--- conflicted
+++ resolved
@@ -59,11 +59,8 @@
         dtype: DtypeLike = np.float32,
         meta_key_postfix: str = "meta_dict",
         overwriting: bool = False,
-<<<<<<< HEAD
+        image_only: bool = False,
         allow_missing_keys: bool = False,
-=======
-        image_only: bool = False,
->>>>>>> 20e17b2f
         *args,
         **kwargs,
     ) -> None:
@@ -81,22 +78,14 @@
                 For example, load nifti file for `image`, store the metadata into `image_meta_dict`.
             overwriting: whether allow to overwrite existing meta data of same key.
                 default is False, which will raise exception if encountering existing key.
-<<<<<<< HEAD
+            image_only: if True return dictionary containing just only the image volumes, otherwise return
+                dictionary containing image data array and header dict per input key.
             allow_missing_keys: don't raise exception if key is missing.
             args: additional parameters for reader if providing a reader name.
             kwargs: additional parameters for reader if providing a reader name.
         """
         super().__init__(keys, allow_missing_keys)
-        self._loader = LoadImage(reader, False, dtype, *args, **kwargs)
-=======
-            image_only: if True return dictionary containing just only the image volumes, otherwise return
-                dictionary containing image data array and header dict per input key.
-            args: additional parameters for reader if providing a reader name.
-            kwargs: additional parameters for reader if providing a reader name.
-        """
-        super().__init__(keys)
         self._loader = LoadImage(reader, image_only, dtype, *args, **kwargs)
->>>>>>> 20e17b2f
         if not isinstance(meta_key_postfix, str):
             raise TypeError(f"meta_key_postfix must be a str but is {type(meta_key_postfix).__name__}.")
         self.meta_key_postfix = meta_key_postfix
