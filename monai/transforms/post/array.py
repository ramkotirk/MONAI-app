--- conflicted
+++ resolved
@@ -517,14 +517,7 @@
         return contour_img.squeeze(0)
 
 
-<<<<<<< HEAD
-class Ensemble(Transform):
-
-    backend = [TransformBackends.TORCH]
-
-=======
 class Ensemble:
->>>>>>> a7bc776f
     @staticmethod
     def get_stacked_torch(img: Union[Sequence[NdarrayOrTensor], NdarrayOrTensor]) -> torch.Tensor:
         """Get either a sequence or single instance of np.ndarray/torch.Tensor. Return single torch.Tensor."""
