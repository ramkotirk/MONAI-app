# Copyright (c) MONAI Consortium
# Licensed under the Apache License, Version 2.0 (the "License");
# you may not use this file except in compliance with the License.
# You may obtain a copy of the License at
#     http://www.apache.org/licenses/LICENSE-2.0
# Unless required by applicable law or agreed to in writing, software
# distributed under the License is distributed on an "AS IS" BASIS,
# WITHOUT WARRANTIES OR CONDITIONS OF ANY KIND, either express or implied.
# See the License for the specific language governing permissions and
# limitations under the License.
"""
A collection of "vanilla" transforms for spatial operations
https://github.com/Project-MONAI/MONAI/wiki/MONAI_Design
"""
import math
import warnings
from copy import deepcopy
from enum import Enum
from typing import Any, Callable, Dict, List, Optional, Sequence, Tuple, Union

import numpy as np
import torch

from monai.config import USE_COMPILED, DtypeLike
from monai.config.type_definitions import NdarrayOrTensor
from monai.data.meta_obj import get_track_meta
from monai.data.meta_tensor import MetaTensor
from monai.data.utils import AFFINE_TOL, compute_shape_offset, iter_patch, to_affine_nd, zoom_affine
from monai.networks.layers import AffineTransform, GaussianFilter, grid_pull
from monai.networks.utils import meshgrid_ij, normalize_transform
from monai.transforms.croppad.array import CenterSpatialCrop, ResizeWithPadOrCrop
from monai.transforms.intensity.array import GaussianSmooth
from monai.transforms.inverse import InvertibleTransform
from monai.transforms.transform import LazyTransform, Randomizable, RandomizableTransform, Transform
from monai.transforms.utils import (
    convert_pad_mode,
    create_control_grid,
    create_grid,
    create_rotate,
    create_scale,
    create_shear,
    create_translate,
    map_spatial_axes,
    scale_affine,
)
from monai.transforms.utils_pytorch_numpy_unification import allclose, linalg_inv, moveaxis, where
from monai.utils import (
    GridSampleMode,
    GridSamplePadMode,
    InterpolateMode,
    NdimageMode,
    NumpyPadMode,
    SplineMode,
    convert_to_cupy,
    convert_to_dst_type,
    convert_to_numpy,
    convert_to_tensor,
    ensure_tuple,
    ensure_tuple_rep,
    ensure_tuple_size,
    fall_back_tuple,
    issequenceiterable,
    optional_import,
    pytorch_after,
)
from monai.utils.deprecate_utils import deprecated_arg
from monai.utils.enums import GridPatchSort, PytorchPadMode, TraceKeys, TransformBackends
from monai.utils.misc import ImageMetaKey as Key
from monai.utils.module import look_up_option
from monai.utils.type_conversion import (
    convert_data_type,
    convert_to_numpy,
    get_equivalent_dtype,
    get_torch_dtype_from_string,
)

nib, has_nib = optional_import("nibabel")
cupy, _ = optional_import("cupy")
cupy_ndi, _ = optional_import("cupyx.scipy.ndimage")
np_ndi, _ = optional_import("scipy.ndimage")

__all__ = [
    "SpatialResample",
    "ResampleToMatch",
    "Spacing",
    "Orientation",
    "Flip",
    "GridDistortion",
    "GridSplit",
    "GridPatch",
    "RandGridPatch",
    "Resize",
    "Rotate",
    "Zoom",
    "Rotate90",
    "RandRotate90",
    "RandRotate",
    "RandFlip",
    "RandGridDistortion",
    "RandAxisFlip",
    "RandZoom",
    "AffineGrid",
    "RandAffineGrid",
    "RandDeformGrid",
    "Resample",
    "Affine",
    "RandAffine",
    "Rand2DElastic",
    "Rand3DElastic",
]

RandRange = Optional[Union[Sequence[Union[Tuple[float, float], float]], float]]


class SpatialResample(InvertibleTransform, LazyTransform):
    """
    Resample input image from the orientation/spacing defined by ``src_affine`` affine matrix into
    the ones specified by ``dst_affine`` affine matrix.

    Internally this transform computes the affine transform matrix from ``src_affine`` to ``dst_affine``,
    by ``xform = linalg.solve(src_affine, dst_affine)``, and call ``monai.transforms.Affine`` with ``xform``.
    """

    backend = [TransformBackends.TORCH]

    def __init__(
        self,
        mode: Union[str, int] = GridSampleMode.BILINEAR,
        padding_mode: str = GridSamplePadMode.BORDER,
        align_corners: bool = False,
        dtype: DtypeLike = np.float64,
    ):
        """
        Args:
            mode: {``"bilinear"``, ``"nearest"``} or spline interpolation order 0-5 (integers).
                Interpolation mode to calculate output values. Defaults to ``"bilinear"``.
                See also: https://pytorch.org/docs/stable/generated/torch.nn.functional.grid_sample.html
                When it's an integer, the numpy (cpu tensor)/cupy (cuda tensor) backends will be used
                and the value represents the order of the spline interpolation.
                See also: https://docs.scipy.org/doc/scipy/reference/generated/scipy.ndimage.map_coordinates.html
            padding_mode: {``"zeros"``, ``"border"``, ``"reflection"``}
                Padding mode for outside grid values. Defaults to ``"border"``.
                See also: https://pytorch.org/docs/stable/generated/torch.nn.functional.grid_sample.html
                When `mode` is an integer, using numpy/cupy backends, this argument accepts
                {'reflect', 'grid-mirror', 'constant', 'grid-constant', 'nearest', 'mirror', 'grid-wrap', 'wrap'}.
                See also: https://docs.scipy.org/doc/scipy/reference/generated/scipy.ndimage.map_coordinates.html
            dtype: data type for resampling computation. Defaults to ``np.float64`` for best precision.
                If ``None``, use the data type of input data. To be compatible with other modules,
                the output data type is always ``np.float32``.
        """
        self.mode = mode
        self.padding_mode = padding_mode
        self.align_corners = align_corners
        self.dtype = dtype

    def _post_process(
        self,
        img: torch.Tensor,
        src_affine: torch.Tensor,
        dst_affine: torch.Tensor,
        mode,
        padding_mode,
        align_corners,
        original_spatial_shape,
    ) -> torch.Tensor:
        """
        Small fn to simplify returning data. If `MetaTensor`, update affine. Elif
        tracking metadata is desired, create `MetaTensor` with affine. Else, return
        image as `torch.Tensor`. Output type is always `torch.float32`.

        Also append the transform to the stack.
        """
        dtype = img.dtype
        img = convert_to_tensor(img, track_meta=get_track_meta(), dtype=torch.float32)
        if get_track_meta():
            self.update_meta(img, dst_affine)
            self.push_transform(
                img,
                extra_info={
                    "dtype": str(dtype)[6:],  # dtype as string; remove "torch": torch.float32 -> float32
                    "mode": mode.value if isinstance(mode, Enum) else mode,
                    "padding_mode": padding_mode.value if isinstance(padding_mode, Enum) else padding_mode,
                    "align_corners": align_corners if align_corners is not None else TraceKeys.NONE,
                    "src_affine": src_affine,
                },
                orig_size=original_spatial_shape,
            )
        return img

    def update_meta(self, img, dst_affine):
        img.affine = dst_affine

    def lazy_call(self, img: torch.Tensor, output_shape, *args) -> torch.Tensor:
        if get_track_meta() and isinstance(img, MetaTensor):
            img.evaluated = False
            img.spatial_shape = output_shape
            return self._post_process(img, *args)
        return img

    @deprecated_arg(
        name="src_affine", since="0.9", msg_suffix="img should be `MetaTensor`, so affine can be extracted directly."
    )
    def __call__(
        self,
        img: torch.Tensor,
        src_affine: Optional[NdarrayOrTensor] = None,
        dst_affine: Optional[torch.Tensor] = None,
        spatial_size: Optional[Union[Sequence[int], torch.Tensor, int]] = None,
        mode: Union[str, int, None] = None,
        padding_mode: Optional[str] = None,
        align_corners: Optional[bool] = False,
        dtype: DtypeLike = None,
    ) -> torch.Tensor:
        """
        Args:
            img: input image to be resampled. It currently supports channel-first arrays with
                at most three spatial dimensions.
            dst_affine: destination affine matrix. Defaults to ``None``, which means the same as `img.affine`.
                the shape should be `(r+1, r+1)` where `r` is the spatial rank of ``img``.
                when `dst_affine` and `spatial_size` are None, the input will be returned without resampling,
                but the data type will be `float32`.
            spatial_size: output image spatial size.
                if `spatial_size` and `self.spatial_size` are not defined,
                the transform will compute a spatial size automatically containing the previous field of view.
                if `spatial_size` is ``-1`` are the transform will use the corresponding input img size.
            mode: {``"bilinear"``, ``"nearest"``} or spline interpolation order 0-5 (integers).
                Interpolation mode to calculate output values. Defaults to ``self.mode``.
                See also: https://pytorch.org/docs/stable/generated/torch.nn.functional.grid_sample.html
                When it's an integer, the numpy (cpu tensor)/cupy (cuda tensor) backends will be used
                and the value represents the order of the spline interpolation.
                See also: https://docs.scipy.org/doc/scipy/reference/generated/scipy.ndimage.map_coordinates.html
            padding_mode: {``"zeros"``, ``"border"``, ``"reflection"``}
                Padding mode for outside grid values. Defaults to ``self.padding_mode``.
                See also: https://pytorch.org/docs/stable/generated/torch.nn.functional.grid_sample.html
                When `mode` is an integer, using numpy/cupy backends, this argument accepts
                {'reflect', 'grid-mirror', 'constant', 'grid-constant', 'nearest', 'mirror', 'grid-wrap', 'wrap'}.
                See also: https://docs.scipy.org/doc/scipy/reference/generated/scipy.ndimage.map_coordinates.html
            align_corners: Geometrically, we consider the pixels of the input as squares rather than points.
                See also: https://pytorch.org/docs/stable/generated/torch.nn.functional.grid_sample.html
            dtype: data type for resampling computation. Defaults to ``self.dtype`` or
                ``np.float64`` (for best precision). If ``None``, use the data type of input data.
                To be compatible with other modules, the output data type is always `float32`.

        The spatial rank is determined by the smallest among ``img.ndim -1``, ``len(src_affine) - 1``, and ``3``.

        When both ``monai.config.USE_COMPILED`` and ``align_corners`` are set to ``True``,
        MONAI's resampling implementation will be used.
        Set `dst_affine` and `spatial_size` to `None` to turn off the resampling step.
        """
        # get dtype as torch (e.g., torch.float64)
        _dtype = get_equivalent_dtype(dtype or self.dtype or img.dtype, torch.Tensor)
        align_corners = self.align_corners if align_corners is None else align_corners
        mode = mode if mode is not None else self.mode
        padding_mode = padding_mode if padding_mode is not None else self.padding_mode
        original_spatial_shape = img.shape[1:]

        src_affine_: torch.Tensor = img.affine if isinstance(img, MetaTensor) else torch.eye(4)
        img = convert_to_tensor(data=img, track_meta=get_track_meta(), dtype=_dtype)
        spatial_rank = min(len(img.shape) - 1, src_affine_.shape[0] - 1, 3)
        if (not isinstance(spatial_size, int) or spatial_size != -1) and spatial_size is not None:
            spatial_rank = min(len(ensure_tuple(spatial_size)), 3)  # infer spatial rank based on spatial_size
        src_affine_ = to_affine_nd(spatial_rank, src_affine_).to(_dtype)
        dst_affine = to_affine_nd(spatial_rank, dst_affine) if dst_affine is not None else src_affine_
        dst_affine = convert_to_dst_type(dst_affine, src_affine_)[0]
        if not isinstance(dst_affine, torch.Tensor):
            raise ValueError(f"dst_affine should be a torch.Tensor, got {type(dst_affine)}")

        in_spatial_size = torch.tensor(img.shape[1 : spatial_rank + 1])
        if isinstance(spatial_size, int) and (spatial_size == -1):  # using the input spatial size
            spatial_size = in_spatial_size
        elif spatial_size is None and spatial_rank > 1:  # auto spatial size
            spatial_size, _ = compute_shape_offset(in_spatial_size, src_affine_, dst_affine)  # type: ignore
        spatial_size = torch.tensor(fall_back_tuple(ensure_tuple(spatial_size)[:spatial_rank], in_spatial_size))

        if not self.eager_mode:
            return self.lazy_call(
                img, spatial_size, src_affine_, dst_affine, mode, padding_mode, align_corners, original_spatial_shape
            )

        if (
            allclose(src_affine_, dst_affine, atol=AFFINE_TOL)
            and allclose(spatial_size, in_spatial_size)
            or spatial_rank == 1
        ):
            # no significant change, return original image
            return self._post_process(
                img, src_affine_, src_affine_, mode, padding_mode, align_corners, original_spatial_shape
            )

        try:
            _s = convert_to_tensor(src_affine_, track_meta=False, device=torch.device("cpu"))
            _d = convert_to_tensor(dst_affine, track_meta=False, device=torch.device("cpu"))
            xform = (
                torch.linalg.solve(_s, _d) if pytorch_after(1, 8, 0) else torch.solve(_d, _s).solution  # type: ignore
            )
        except (np.linalg.LinAlgError, RuntimeError) as e:
            raise ValueError("src affine is not invertible.") from e
        xform = to_affine_nd(spatial_rank, xform).to(device=img.device, dtype=_dtype)
        # no resampling if it's identity transform
        if allclose(xform, torch.eye(len(xform)), atol=AFFINE_TOL) and allclose(spatial_size, in_spatial_size):
            return self._post_process(
                img, src_affine_, src_affine_, mode, padding_mode, align_corners, original_spatial_shape
            )

        in_spatial_size = in_spatial_size.tolist()  # type: ignore
        chns, additional_dims = img.shape[0], img.shape[spatial_rank + 1 :]  # beyond three spatial dims

        if additional_dims:
            xform_shape = [-1] + in_spatial_size
            img = img.reshape(xform_shape)  # type: ignore
        if align_corners:
            _t_r = torch.eye(len(xform), dtype=xform.dtype, device=xform.device)
            for idx, d_dst in enumerate(spatial_size[:spatial_rank]):
                _t_r[idx, -1] = (max(d_dst, 2) - 1.0) / 2.0
            xform = xform @ _t_r
            if not USE_COMPILED:
                _t_l = normalize_transform(
                    in_spatial_size, xform.device, xform.dtype, align_corners=True  # type: ignore
                )[0]
                xform = _t_l @ xform
            affine_xform = Affine(
                affine=xform, spatial_size=spatial_size, normalized=True, image_only=True, dtype=_dtype
            )
            with affine_xform.trace_transform(False):
                img = affine_xform(img, mode=mode, padding_mode=padding_mode)
        else:
            affine_xform = AffineTransform(
                normalized=False,
                mode=mode,  # type: ignore
                padding_mode=padding_mode,
                align_corners=align_corners,
                reverse_indexing=True,
            )
            img = affine_xform(img.unsqueeze(0), theta=xform, spatial_size=spatial_size).squeeze(0)
        if additional_dims:
            full_shape = (chns, *spatial_size, *additional_dims)
            img = img.reshape(full_shape)

        return self._post_process(
            img, src_affine_, dst_affine, mode, padding_mode, align_corners, original_spatial_shape
        )

    def inverse(self, data: torch.Tensor) -> torch.Tensor:
        transform = self.pop_transform(data)
        # Create inverse transform
        kw_args = transform[TraceKeys.EXTRA_INFO]
        # need to convert dtype from string back to torch.dtype
        kw_args["dtype"] = get_torch_dtype_from_string(kw_args["dtype"])
        # source becomes destination
        kw_args["dst_affine"] = kw_args.pop("src_affine")
        kw_args["spatial_size"] = transform[TraceKeys.ORIG_SIZE]
        if kw_args.get("align_corners") == TraceKeys.NONE:
            kw_args["align_corners"] = False
        with self.trace_transform(False):
            # we can't use `self.__call__` in case a child class calls this inverse.
            out: torch.Tensor = SpatialResample.__call__(self, data, **kw_args)
        return out


class ResampleToMatch(SpatialResample):
    """Resample an image to match given metadata. The affine matrix will be aligned,
    and the size of the output image will match."""

    def update_meta(self, img: torch.Tensor, dst_affine=None, img_dst=None):
        if dst_affine is not None:
            super().update_meta(img, dst_affine)
        if isinstance(img_dst, MetaTensor) and isinstance(img, MetaTensor):
            original_fname = img.meta[Key.FILENAME_OR_OBJ]
            img.meta = deepcopy(img_dst.meta)
            img.meta[Key.FILENAME_OR_OBJ] = original_fname  # keep the original name, the others are overwritten

    @deprecated_arg(
        name="src_meta", since="0.9", msg_suffix="img should be `MetaTensor`, so affine can be extracted directly."
    )
    @deprecated_arg(
        name="dst_meta", since="0.9", msg_suffix="img_dst should be `MetaTensor`, so affine can be extracted directly."
    )
    def __call__(
        self,
        img: torch.Tensor,
        img_dst: torch.Tensor,
        src_meta: Optional[Dict] = None,
        dst_meta: Optional[Dict] = None,
        mode: Union[str, int, None] = None,
        padding_mode: Optional[str] = None,
        align_corners: Optional[bool] = False,
        dtype: DtypeLike = None,
    ) -> torch.Tensor:
        """
        Args:
            img: input image to be resampled to match ``dst_meta``. It currently supports channel-first arrays with
                at most three spatial dimensions.
            src_meta: Dictionary containing the source affine matrix in the form ``{'affine':src_affine}``.
                If ``affine`` is not specified, an identity matrix is assumed.  Defaults to ``None``.
                See also:  https://docs.monai.io/en/stable/transforms.html#spatialresample
            dst_meta: Dictionary containing the target affine matrix and target spatial shape in the form
                ``{'affine':src_affine, 'spatial_shape':spatial_size}``. If ``affine`` is  not
                specified, ``src_affine`` is assumed. If ``spatial_shape`` is not specified, spatial size is
                automatically computed, containing the previous field of view.  Defaults to ``None``.
                See also: https://docs.monai.io/en/stable/transforms.html#spatialresample
            mode: {``"bilinear"``, ``"nearest"``} or spline interpolation order 0-5 (integers).
                Interpolation mode to calculate output values. Defaults to ``"bilinear"``.
                See also: https://pytorch.org/docs/stable/generated/torch.nn.functional.grid_sample.html
                When it's an integer, the numpy (cpu tensor)/cupy (cuda tensor) backends will be used
                and the value represents the order of the spline interpolation.
                See also: https://docs.scipy.org/doc/scipy/reference/generated/scipy.ndimage.map_coordinates.html
            padding_mode: {``"zeros"``, ``"border"``, ``"reflection"``}
                Padding mode for outside grid values. Defaults to ``"border"``.
                See also: https://pytorch.org/docs/stable/generated/torch.nn.functional.grid_sample.html
                When `mode` is an integer, using numpy/cupy backends, this argument accepts
                {'reflect', 'grid-mirror', 'constant', 'grid-constant', 'nearest', 'mirror', 'grid-wrap', 'wrap'}.
                See also: https://docs.scipy.org/doc/scipy/reference/generated/scipy.ndimage.map_coordinates.html
            align_corners: Geometrically, we consider the pixels of the input as squares rather than points.
                Defaults to ``False``.
                See also: https://pytorch.org/docs/stable/generated/torch.nn.functional.grid_sample.html
            dtype: data type for resampling computation. Defaults to ``self.dtype`` or
                ``np.float64`` (for best precision). If ``None``, use the data type of input data.
                To be compatible with other modules, the output data type is always `float32`.
        Raises:
            RuntimeError: When ``src_meta`` is missing.
            RuntimeError: When ``dst_meta`` is missing.
            ValueError: When the affine matrix of the source image is not invertible.
        Returns:
            Resampled input tensor or MetaTensor.
        """
        if img_dst is None:
            raise RuntimeError("`img_dst` is missing.")
        dst_affine = img_dst.affine if isinstance(img_dst, MetaTensor) else torch.eye(4)
        img = super().__call__(
            img=img,
            dst_affine=dst_affine,
            spatial_size=img_dst.shape[1:],  # skip channel
            mode=mode,
            padding_mode=padding_mode,
            align_corners=align_corners,
            dtype=dtype,
        )
        self.update_meta(img, dst_affine=dst_affine, img_dst=img_dst)
        return img


class Spacing(InvertibleTransform, LazyTransform):
    """
    Resample input image into the specified `pixdim`.
    """

    backend = SpatialResample.backend

    @deprecated_arg(name="image_only", since="0.9")
    def __init__(
        self,
        pixdim: Union[Sequence[float], float, np.ndarray],
        diagonal: bool = False,
        mode: Union[str, int] = GridSampleMode.BILINEAR,
        padding_mode: str = GridSamplePadMode.BORDER,
        align_corners: bool = False,
        dtype: DtypeLike = np.float64,
        image_only: bool = False,
    ) -> None:
        """
        Args:
            pixdim: output voxel spacing. if providing a single number, will use it for the first dimension.
                items of the pixdim sequence map to the spatial dimensions of input image, if length
                of pixdim sequence is longer than image spatial dimensions, will ignore the longer part,
                if shorter, will pad with `1.0`.
                if the components of the `pixdim` are non-positive values, the transform will use the
                corresponding components of the original pixdim, which is computed from the `affine`
                matrix of input image.
            diagonal: whether to resample the input to have a diagonal affine matrix.
                If True, the input data is resampled to the following affine::

                    np.diag((pixdim_0, pixdim_1, ..., pixdim_n, 1))

                This effectively resets the volume to the world coordinate system (RAS+ in nibabel).
                The original orientation, rotation, shearing are not preserved.

                If False, this transform preserves the axes orientation, orthogonal rotation and
                translation components from the original affine. This option will not flip/swap axes
                of the original data.
            mode: {``"bilinear"``, ``"nearest"``} or spline interpolation order 0-5 (integers).
                Interpolation mode to calculate output values. Defaults to ``"bilinear"``.
                See also: https://pytorch.org/docs/stable/generated/torch.nn.functional.grid_sample.html
                When it's an integer, the numpy (cpu tensor)/cupy (cuda tensor) backends will be used
                and the value represents the order of the spline interpolation.
                See also: https://docs.scipy.org/doc/scipy/reference/generated/scipy.ndimage.map_coordinates.html
            padding_mode: {``"zeros"``, ``"border"``, ``"reflection"``}
                Padding mode for outside grid values. Defaults to ``"border"``.
                See also: https://pytorch.org/docs/stable/generated/torch.nn.functional.grid_sample.html
                When `mode` is an integer, using numpy/cupy backends, this argument accepts
                {'reflect', 'grid-mirror', 'constant', 'grid-constant', 'nearest', 'mirror', 'grid-wrap', 'wrap'}.
                See also: https://docs.scipy.org/doc/scipy/reference/generated/scipy.ndimage.map_coordinates.html
            align_corners: Geometrically, we consider the pixels of the input as squares rather than points.
                See also: https://pytorch.org/docs/stable/generated/torch.nn.functional.grid_sample.html
            dtype: data type for resampling computation. Defaults to ``np.float64`` for best precision.
                If None, use the data type of input data. To be compatible with other modules,
                the output data type is always ``np.float32``.

        """
        self.pixdim = np.array(ensure_tuple(pixdim), dtype=np.float64)
        self.diagonal = diagonal

        self.sp_resample = SpatialResample(
            mode=mode, padding_mode=padding_mode, align_corners=align_corners, dtype=dtype
        )

    def set_eager_mode(self, value):
        super().set_eager_mode(value)
        self.sp_resample.set_eager_mode(value)

    @deprecated_arg(name="affine", since="0.9", msg_suffix="Not needed, input should be `MetaTensor`.")
    def __call__(
        self,
        data_array: torch.Tensor,
        affine: Optional[NdarrayOrTensor] = None,
        mode: Union[str, int, None] = None,
        padding_mode: Optional[str] = None,
        align_corners: Optional[bool] = None,
        dtype: DtypeLike = None,
        output_spatial_shape: Optional[Union[Sequence[int], np.ndarray, int]] = None,
    ) -> torch.Tensor:
        """
        Args:
            data_array: in shape (num_channels, H[, W, ...]).
            mode: {``"bilinear"``, ``"nearest"``} or spline interpolation order 0-5 (integers).
                Interpolation mode to calculate output values. Defaults to ``"self.mode"``.
                See also: https://pytorch.org/docs/stable/generated/torch.nn.functional.grid_sample.html
                When it's an integer, the numpy (cpu tensor)/cupy (cuda tensor) backends will be used
                and the value represents the order of the spline interpolation.
                See also: https://docs.scipy.org/doc/scipy/reference/generated/scipy.ndimage.map_coordinates.html
            padding_mode: {``"zeros"``, ``"border"``, ``"reflection"``}
                Padding mode for outside grid values. Defaults to ``"self.padding_mode"``.
                See also: https://pytorch.org/docs/stable/generated/torch.nn.functional.grid_sample.html
                When `mode` is an integer, using numpy/cupy backends, this argument accepts
                {'reflect', 'grid-mirror', 'constant', 'grid-constant', 'nearest', 'mirror', 'grid-wrap', 'wrap'}.
                See also: https://docs.scipy.org/doc/scipy/reference/generated/scipy.ndimage.map_coordinates.html
            align_corners: Geometrically, we consider the pixels of the input as squares rather than points.
                See also: https://pytorch.org/docs/stable/generated/torch.nn.functional.grid_sample.html
            dtype: data type for resampling computation. Defaults to ``self.dtype``.
                If None, use the data type of input data. To be compatible with other modules,
                the output data type is always ``np.float32``.
            output_spatial_shape: specify the shape of the output data_array. This is typically useful for
                the inverse of `Spacingd` where sometimes we could not compute the exact shape due to the quantization
                error with the affine.

        Raises:
            ValueError: When ``data_array`` has no spatial dimensions.
            ValueError: When ``pixdim`` is nonpositive.

        Returns:
            data tensor or MetaTensor (resampled into `self.pixdim`).

        """
        original_spatial_shape = data_array.shape[1:]
        sr = len(original_spatial_shape)
        if sr <= 0:
            raise ValueError("data_array must have at least one spatial dimension.")
        input_affine: Optional[NdarrayOrTensor] = None
        affine_: np.ndarray
        if affine is not None:
            warnings.warn("arg `affine` is deprecated, the affine of MetaTensor in data_array has higher priority.")
        input_affine = data_array.affine if isinstance(data_array, MetaTensor) else affine
        if input_affine is None:
            warnings.warn("`data_array` is not of type MetaTensor, assuming affine to be identity.")
            # default to identity
            input_affine = np.eye(sr + 1, dtype=np.float64)
        affine_ = to_affine_nd(sr, convert_data_type(input_affine, np.ndarray)[0])

        out_d = self.pixdim[:sr]
        if out_d.size < sr:
            out_d = np.append(out_d, [1.0] * (sr - out_d.size))

        # compute output affine, shape and offset
        new_affine = zoom_affine(affine_, out_d, diagonal=self.diagonal)
        output_shape, offset = compute_shape_offset(data_array.shape[1:], affine_, new_affine)
        new_affine[:sr, -1] = offset[:sr]
        # convert to MetaTensor if necessary
        data_array = convert_to_tensor(data_array, track_meta=get_track_meta())
        data_array.affine = torch.as_tensor(affine_)  # type: ignore

        # we don't want to track the nested transform otherwise two will be appended
        data_array = self.sp_resample(
            data_array,
            dst_affine=torch.as_tensor(new_affine),
            spatial_size=list(output_shape) if output_spatial_shape is None else output_spatial_shape,
            mode=mode,
            padding_mode=padding_mode,
            align_corners=align_corners,
            dtype=dtype,
        )

        return data_array

    def inverse(self, data: torch.Tensor) -> torch.Tensor:
        return self.sp_resample.inverse(data)


class Orientation(InvertibleTransform, LazyTransform):
    """
    Change the input image's orientation into the specified based on `axcodes`.
    """

    backend = [TransformBackends.NUMPY, TransformBackends.TORCH]

    @deprecated_arg(name="image_only", since="0.9")
    def __init__(
        self,
        axcodes: Optional[str] = None,
        as_closest_canonical: bool = False,
        labels: Optional[Sequence[Tuple[str, str]]] = (("L", "R"), ("P", "A"), ("I", "S")),
        image_only: bool = False,
    ) -> None:
        """
        Args:
            axcodes: N elements sequence for spatial ND input's orientation.
                e.g. axcodes='RAS' represents 3D orientation:
                (Left, Right), (Posterior, Anterior), (Inferior, Superior).
                default orientation labels options are: 'L' and 'R' for the first dimension,
                'P' and 'A' for the second, 'I' and 'S' for the third.
            as_closest_canonical: if True, load the image as closest to canonical axis format.
            labels: optional, None or sequence of (2,) sequences
                (2,) sequences are labels for (beginning, end) of output axis.
                Defaults to ``(('L', 'R'), ('P', 'A'), ('I', 'S'))``.

        Raises:
            ValueError: When ``axcodes=None`` and ``as_closest_canonical=True``. Incompatible values.

        See Also: `nibabel.orientations.ornt2axcodes`.

        """
        if axcodes is None and not as_closest_canonical:
            raise ValueError("Incompatible values: axcodes=None and as_closest_canonical=True.")
        if axcodes is not None and as_closest_canonical:
            warnings.warn("using as_closest_canonical=True, axcodes ignored.")
        self.axcodes = axcodes
        self.as_closest_canonical = as_closest_canonical
        self.labels = labels

    def lazy_call(self, img: torch.Tensor, new_affine, original_affine, ordering) -> torch.Tensor:
        if get_track_meta() and isinstance(img, MetaTensor):
            img.evaluated = False
            self.update_meta(img, new_affine)
            self.push_transform(img, extra_info={"original_affine": original_affine})
            img.spatial_shape = img.spatial_shape[[i - 1 for i in ordering if i != 0]]
        return img

    def __call__(self, data_array: torch.Tensor) -> torch.Tensor:
        """
        If input type is `MetaTensor`, original affine is extracted with `data_array.affine`.
        If input type is `torch.Tensor`, original affine is assumed to be identity.

        Args:
            data_array: in shape (num_channels, H[, W, ...]).

        Raises:
            ValueError: When ``data_array`` has no spatial dimensions.
            ValueError: When ``axcodes`` spatiality differs from ``data_array``.

        Returns:
            data_array [reoriented in `self.axcodes`]. Output type will be `MetaTensor`
                unless `get_track_meta() == False`, in which case it will be
                `torch.Tensor`.

        """
        spatial_shape = data_array.shape[1:]
        sr = len(spatial_shape)
        if sr <= 0:
            raise ValueError("data_array must have at least one spatial dimension.")
        affine_: np.ndarray
        affine_np: np.ndarray
        if isinstance(data_array, MetaTensor):
            affine_np, *_ = convert_data_type(data_array.affine, np.ndarray)
            affine_ = to_affine_nd(sr, affine_np)
        else:
            warnings.warn("`data_array` is not of type `MetaTensor, assuming affine to be identity.")
            # default to identity
            affine_np = np.eye(sr + 1, dtype=np.float64)
            affine_ = np.eye(sr + 1, dtype=np.float64)

        src = nib.io_orientation(affine_)
        if self.as_closest_canonical:
            spatial_ornt = src
        else:
            if self.axcodes is None:
                raise ValueError("Incompatible values: axcodes=None and as_closest_canonical=True.")
            if sr < len(self.axcodes):
                warnings.warn(
                    f"axcodes ('{self.axcodes}') length is smaller than the number of input spatial dimensions D={sr}.\n"
                    f"{self.__class__.__name__}: input spatial shape is {spatial_shape}, num. channels is {data_array.shape[0]},"
                    "please make sure the input is in the channel-first format."
                )
            dst = nib.orientations.axcodes2ornt(self.axcodes[:sr], labels=self.labels)
            if len(dst) < sr:
                raise ValueError(
                    f"axcodes must match data_array spatially, got axcodes={len(self.axcodes)}D data_array={sr}D"
                )
            spatial_ornt = nib.orientations.ornt_transform(src, dst)
        new_affine = affine_ @ nib.orientations.inv_ornt_aff(spatial_ornt, spatial_shape)

        # convert to MetaTensor if necessary
        data_array = convert_to_tensor(data_array, track_meta=get_track_meta())

        spatial_ornt[:, 0] += 1  # skip channel dim
        spatial_ornt = np.concatenate([np.array([[0, 1]]), spatial_ornt])
        axes = [ax for ax, flip in enumerate(spatial_ornt[:, 1]) if flip == -1]
        full_transpose = np.arange(len(data_array.shape))
        full_transpose[: len(spatial_ornt)] = np.argsort(spatial_ornt[:, 0])
        new_affine = to_affine_nd(affine_np, new_affine)
        new_affine, *_ = convert_data_type(new_affine, torch.Tensor, dtype=torch.float32, device=data_array.device)
        if not self.eager_mode:
            return self.lazy_call(data_array, new_affine, affine_np, full_transpose)
        if axes:
            data_array = torch.flip(data_array, dims=axes)
        if not np.all(full_transpose == np.arange(len(data_array.shape))):
            data_array = data_array.permute(full_transpose.tolist())

        if get_track_meta():
            self.update_meta(data_array, new_affine)
            self.push_transform(data_array, extra_info={"original_affine": affine_np})
        return data_array

    def update_meta(self, img, new_affine):
        img.affine = new_affine

    def inverse(self, data: torch.Tensor) -> torch.Tensor:
        transform = self.pop_transform(data)
        # Create inverse transform
        orig_affine = transform[TraceKeys.EXTRA_INFO]["original_affine"]
        orig_axcodes = nib.orientations.aff2axcodes(orig_affine)
        inverse_transform = Orientation(axcodes=orig_axcodes, as_closest_canonical=False, labels=self.labels)
        # Apply inverse
        with inverse_transform.trace_transform(False):
            data = inverse_transform(data)

        return data


class Flip(InvertibleTransform, LazyTransform):
    """
    Reverses the order of elements along the given spatial axis. Preserves shape.
    See `torch.flip` documentation for additional details:
    https://pytorch.org/docs/stable/generated/torch.flip.html

    Args:
        spatial_axis: spatial axes along which to flip over. Default is None.
            The default `axis=None` will flip over all of the axes of the input array.
            If axis is negative it counts from the last to the first axis.
            If axis is a tuple of ints, flipping is performed on all of the axes
            specified in the tuple.

    """

    backend = [TransformBackends.TORCH]

    def __init__(self, spatial_axis: Optional[Union[Sequence[int], int]] = None) -> None:
        self.spatial_axis = spatial_axis

    def update_meta(self, img, shape, axes):
        # shape and axes include the channel dim
        affine = img.affine
        mat = convert_to_dst_type(torch.eye(len(affine)), affine)[0]
        for axis in axes:
            sp = axis - 1
            mat[sp, sp], mat[sp, -1] = mat[sp, sp] * -1, shape[axis] - 1
        img.affine = affine @ mat

    def forward_image(self, img, axes) -> torch.Tensor:
        return torch.flip(img, axes)

    def lazy_call(self, img: torch.Tensor, axes) -> torch.Tensor:
        if get_track_meta() and isinstance(img, MetaTensor):
            img.evaluated = False
            spatial_chn_shape = [1, *convert_to_numpy(img.spatial_shape).tolist()]
            self.update_meta(img, spatial_chn_shape, axes)
            self.push_transform(img)
            img.spatial_shape = img.spatial_shape
        return img

    def __call__(self, img: torch.Tensor) -> torch.Tensor:
        """
        Args:
            img: channel first array, must have shape: (num_channels, H[, W, ..., ])
        """
        img = convert_to_tensor(img, track_meta=get_track_meta())
        axes = map_spatial_axes(img.ndim, self.spatial_axis)
        if not self.eager_mode:
            return self.lazy_call(img, axes)
        out = self.forward_image(img, axes)
        if get_track_meta():
            self.update_meta(out, out.shape, axes)
            self.push_transform(out)
        return out

    def inverse(self, data: torch.Tensor) -> torch.Tensor:
        self.pop_transform(data)
        flipper = Flip(spatial_axis=self.spatial_axis)
        with flipper.trace_transform(False):
            return flipper(data)


class Resize(InvertibleTransform, LazyTransform):
    """
    Resize the input image to given spatial size (with scaling, not cropping/padding).
    Implemented using :py:class:`torch.nn.functional.interpolate`.

    Args:
        spatial_size: expected shape of spatial dimensions after resize operation.
            if some components of the `spatial_size` are non-positive values, the transform will use the
            corresponding components of img size. For example, `spatial_size=(32, -1)` will be adapted
            to `(32, 64)` if the second spatial dimension size of img is `64`.
        size_mode: should be "all" or "longest", if "all", will use `spatial_size` for all the spatial dims,
            if "longest", rescale the image so that only the longest side is equal to specified `spatial_size`,
            which must be an int number in this case, keeping the aspect ratio of the initial image, refer to:
            https://albumentations.ai/docs/api_reference/augmentations/geometric/resize/
            #albumentations.augmentations.geometric.resize.LongestMaxSize.
        mode: {``"nearest"``, ``"nearest-exact"``, ``"linear"``, ``"bilinear"``, ``"bicubic"``, ``"trilinear"``, ``"area"``}
            The interpolation mode. Defaults to ``"area"``.
            See also: https://pytorch.org/docs/stable/generated/torch.nn.functional.interpolate.html
        align_corners: This only has an effect when mode is
            'linear', 'bilinear', 'bicubic' or 'trilinear'. Default: None.
            See also: https://pytorch.org/docs/stable/generated/torch.nn.functional.interpolate.html
        anti_aliasing: bool
            Whether to apply a Gaussian filter to smooth the image prior
            to downsampling. It is crucial to filter when downsampling
            the image to avoid aliasing artifacts. See also ``skimage.transform.resize``
        anti_aliasing_sigma: {float, tuple of floats}, optional
            Standard deviation for Gaussian filtering used when anti-aliasing.
            By default, this value is chosen as (s - 1) / 2 where s is the
            downsampling factor, where s > 1. For the up-size case, s < 1, no
            anti-aliasing is performed prior to rescaling.
    """

    backend = [TransformBackends.TORCH]

    def __init__(
        self,
        spatial_size: Union[Sequence[int], int],
        size_mode: str = "all",
        mode: str = InterpolateMode.AREA,
        align_corners: Optional[bool] = None,
        anti_aliasing: bool = False,
        anti_aliasing_sigma: Union[Sequence[float], float, None] = None,
    ) -> None:
        self.size_mode = look_up_option(size_mode, ["all", "longest"])
        self.spatial_size = spatial_size
        self.mode: InterpolateMode = look_up_option(mode, InterpolateMode)
        self.align_corners = align_corners
        self.anti_aliasing = anti_aliasing
        self.anti_aliasing_sigma = anti_aliasing_sigma

    def __call__(
        self,
        img: torch.Tensor,
        mode: Optional[str] = None,
        align_corners: Optional[bool] = None,
        anti_aliasing: Optional[bool] = None,
        anti_aliasing_sigma: Union[Sequence[float], float, None] = None,
    ) -> torch.Tensor:
        """
        Args:
            img: channel first array, must have shape: (num_channels, H[, W, ..., ]).
            mode: {``"nearest"``, ``"nearest-exact"``, ``"linear"``,
                ``"bilinear"``, ``"bicubic"``, ``"trilinear"``, ``"area"``}
                The interpolation mode. Defaults to ``self.mode``.
                See also: https://pytorch.org/docs/stable/generated/torch.nn.functional.interpolate.html
            align_corners: This only has an effect when mode is
                'linear', 'bilinear', 'bicubic' or 'trilinear'. Defaults to ``self.align_corners``.
                See also: https://pytorch.org/docs/stable/generated/torch.nn.functional.interpolate.html
            anti_aliasing: bool, optional
                Whether to apply a Gaussian filter to smooth the image prior
                to downsampling. It is crucial to filter when downsampling
                the image to avoid aliasing artifacts. See also ``skimage.transform.resize``
            anti_aliasing_sigma: {float, tuple of floats}, optional
                Standard deviation for Gaussian filtering used when anti-aliasing.
                By default, this value is chosen as (s - 1) / 2 where s is the
                downsampling factor, where s > 1. For the up-size case, s < 1, no
                anti-aliasing is performed prior to rescaling.

        Raises:
            ValueError: When ``self.spatial_size`` length is less than ``img`` spatial dimensions.

        """
        anti_aliasing = self.anti_aliasing if anti_aliasing is None else anti_aliasing
        anti_aliasing_sigma = self.anti_aliasing_sigma if anti_aliasing_sigma is None else anti_aliasing_sigma

        input_ndim = img.ndim - 1  # spatial ndim
        if self.size_mode == "all":
            output_ndim = len(ensure_tuple(self.spatial_size))
            if output_ndim > input_ndim:
                input_shape = ensure_tuple_size(img.shape, output_ndim + 1, 1)
                img = img.reshape(input_shape)
            elif output_ndim < input_ndim:
                raise ValueError(
                    "len(spatial_size) must be greater or equal to img spatial dimensions, "
                    f"got spatial_size={output_ndim} img={input_ndim}."
                )
            img_size = img.spatial_shape if isinstance(img, MetaTensor) and not img.evaluated else img.shape[1:]
            spatial_size_ = fall_back_tuple(self.spatial_size, img_size)
        else:  # for the "longest" mode
            img_size = img.spatial_shape if isinstance(img, MetaTensor) and not img.evaluated else img.shape[1:]
            if not isinstance(self.spatial_size, int):
                raise ValueError("spatial_size must be an int number if size_mode is 'longest'.")
            scale = self.spatial_size / max(img_size)
            spatial_size_ = tuple(int(round(s * scale)) for s in img_size)

        _mode = look_up_option(self.mode if mode is None else mode, InterpolateMode)
        _align_corners = self.align_corners if align_corners is None else align_corners
        img = convert_to_tensor(img, track_meta=get_track_meta())  # type: ignore
        if not self.eager_mode:
            if anti_aliasing:
                raise ValueError("anti-aliasing is not compatible with lazy evaluation.")
            return self.lazy_call(img, spatial_size_, _mode, _align_corners, input_ndim)
        original_sp_size = img.spatial_shape if isinstance(img, MetaTensor) and not img.evaluated else img.shape[1:]
        if tuple(convert_to_numpy(original_sp_size)) == spatial_size_:  # spatial shape is already the desired
            return self._post_process(img, original_sp_size, spatial_size_, _mode, _align_corners, input_ndim)
        img_ = convert_to_tensor(img, dtype=torch.float, track_meta=False)

        if anti_aliasing and any(x < y for x, y in zip(spatial_size_, img_.shape[1:])):
            factors = torch.div(torch.Tensor(list(img_.shape[1:])), torch.Tensor(spatial_size_))
            if anti_aliasing_sigma is None:
                # if sigma is not given, use the default sigma in skimage.transform.resize
                anti_aliasing_sigma = torch.maximum(torch.zeros(factors.shape), (factors - 1) / 2).tolist()
            else:
                # if sigma is given, use the given value for downsampling axis
                anti_aliasing_sigma = list(ensure_tuple_rep(anti_aliasing_sigma, len(spatial_size_)))
                for axis in range(len(spatial_size_)):
                    anti_aliasing_sigma[axis] = anti_aliasing_sigma[axis] * int(factors[axis] > 1)
            anti_aliasing_filter = GaussianSmooth(sigma=anti_aliasing_sigma)
            img_ = convert_to_tensor(anti_aliasing_filter(img_), track_meta=False)

        resized = torch.nn.functional.interpolate(
            input=img_.unsqueeze(0), size=spatial_size_, mode=_mode, align_corners=_align_corners
        )
        out, *_ = convert_to_dst_type(resized.squeeze(0), img)
        return self._post_process(out, original_sp_size, spatial_size_, _mode, _align_corners, input_ndim)

    def _post_process(self, img: torch.Tensor, orig_size, sp_size, mode, align_corners, ndim) -> torch.Tensor:
        if get_track_meta():
            self.update_meta(img, orig_size, sp_size)
            self.push_transform(
                img,
                orig_size=orig_size,
                extra_info={
                    "mode": mode,
                    "align_corners": align_corners if align_corners is not None else TraceKeys.NONE,
                    "new_dim": len(orig_size) - ndim,  # additional dims appended
                },
            )
        return img

    def lazy_call(self, img: torch.Tensor, sp_size, *args) -> torch.Tensor:
        if get_track_meta() and isinstance(img, MetaTensor):
            img.evaluated = False
            img = self._post_process(img, img.spatial_shape, sp_size, *args)
            img.spatial_shape = sp_size  # type: ignore
        return img

    def update_meta(self, img, spatial_size, new_spatial_size):
        affine = convert_to_tensor(img.affine, track_meta=False)
        img.affine = scale_affine(affine, spatial_size, new_spatial_size)

    def inverse(self, data: torch.Tensor) -> torch.Tensor:
        transform = self.pop_transform(data)
        return self.inverse_transform(data, transform)

    def inverse_transform(self, data: torch.Tensor, transform) -> torch.Tensor:
        orig_size = transform[TraceKeys.ORIG_SIZE]
        mode = transform[TraceKeys.EXTRA_INFO]["mode"]
        align_corners = transform[TraceKeys.EXTRA_INFO]["align_corners"]
        xform = Resize(
            spatial_size=orig_size, mode=mode, align_corners=None if align_corners == TraceKeys.NONE else align_corners
        )
        with xform.trace_transform(False):
            data = xform(data)
        for _ in range(transform[TraceKeys.EXTRA_INFO]["new_dim"]):
            data = data.squeeze(-1)  # remove the additional dims
        return data


class Rotate(InvertibleTransform, LazyTransform):
    """
    Rotates an input image by given angle using :py:class:`monai.networks.layers.AffineTransform`.

    Args:
        angle: Rotation angle(s) in radians. should a float for 2D, three floats for 3D.
        keep_size: If it is True, the output shape is kept the same as the input.
            If it is False, the output shape is adapted so that the
            input array is contained completely in the output. Default is True.
        mode: {``"bilinear"``, ``"nearest"``}
            Interpolation mode to calculate output values. Defaults to ``"bilinear"``.
            See also: https://pytorch.org/docs/stable/generated/torch.nn.functional.grid_sample.html
        padding_mode: {``"zeros"``, ``"border"``, ``"reflection"``}
            Padding mode for outside grid values. Defaults to ``"border"``.
            See also: https://pytorch.org/docs/stable/generated/torch.nn.functional.grid_sample.html
        align_corners: Defaults to False.
            See also: https://pytorch.org/docs/stable/generated/torch.nn.functional.grid_sample.html
        dtype: data type for resampling computation. Defaults to ``np.float32``.
            If None, use the data type of input data. To be compatible with other modules,
            the output data type is always ``np.float32``.
    """

    backend = [TransformBackends.TORCH]

    def __init__(
        self,
        angle: Union[Sequence[float], float],
        keep_size: bool = True,
        mode: str = GridSampleMode.BILINEAR,
        padding_mode: str = GridSamplePadMode.BORDER,
        align_corners: bool = False,
        dtype: Union[DtypeLike, torch.dtype] = np.float32,
    ) -> None:
        self.angle = angle
        self.keep_size = keep_size
        self.mode: str = look_up_option(mode, GridSampleMode)
        self.padding_mode: str = look_up_option(padding_mode, GridSamplePadMode)
        self.align_corners = align_corners
        self.dtype = dtype

    def __call__(
        self,
        img: torch.Tensor,
        mode: Optional[str] = None,
        padding_mode: Optional[str] = None,
        align_corners: Optional[bool] = None,
        dtype: Union[DtypeLike, torch.dtype] = None,
    ) -> torch.Tensor:
        """
        Args:
            img: channel first array, must have shape: [chns, H, W] or [chns, H, W, D].
            mode: {``"bilinear"``, ``"nearest"``}
                Interpolation mode to calculate output values. Defaults to ``self.mode``.
                See also: https://pytorch.org/docs/stable/generated/torch.nn.functional.grid_sample.html
            padding_mode: {``"zeros"``, ``"border"``, ``"reflection"``}
                Padding mode for outside grid values. Defaults to ``self.padding_mode``.
                See also: https://pytorch.org/docs/stable/generated/torch.nn.functional.grid_sample.html
                align_corners: Defaults to ``self.align_corners``.
                See also: https://pytorch.org/docs/stable/generated/torch.nn.functional.grid_sample.html
            align_corners: Defaults to ``self.align_corners``.
                See also: https://pytorch.org/docs/stable/generated/torch.nn.functional.grid_sample.html
            dtype: data type for resampling computation. Defaults to ``self.dtype``.
                If None, use the data type of input data. To be compatible with other modules,
                the output data type is always ``np.float32``.

        Raises:
            ValueError: When ``img`` spatially is not one of [2D, 3D].

        """
        img = convert_to_tensor(img, track_meta=get_track_meta())
        _dtype = get_equivalent_dtype(dtype or self.dtype or img.dtype, torch.Tensor)

        im_shape = np.asarray(img.spatial_shape if isinstance(img, MetaTensor) and not img.evaluated else img.shape[1:])
        input_ndim = len(im_shape)
        if input_ndim not in (2, 3):
            raise ValueError(f"Unsupported image dimension: {input_ndim}, available options are [2, 3].")
        _angle = ensure_tuple_rep(self.angle, 1 if input_ndim == 2 else 3)
        transform = create_rotate(input_ndim, _angle)
        shift = create_translate(input_ndim, ((im_shape - 1) / 2).tolist())
        if self.keep_size:
            output_shape = im_shape
        else:
            corners = np.asarray(np.meshgrid(*[(0, dim) for dim in im_shape], indexing="ij")).reshape(
                (len(im_shape), -1)
            )
            corners = transform[:-1, :-1] @ corners  # type: ignore
            output_shape = np.asarray(corners.ptp(axis=1) + 0.5, dtype=int)
        shift_1 = create_translate(input_ndim, (-(output_shape - 1) / 2).tolist())
        transform = shift @ transform @ shift_1

        img_t = img.to(_dtype)
        transform_t, *_ = convert_to_dst_type(transform, img_t)
        _mode = look_up_option(mode or self.mode, GridSampleMode)
        _padding_mode = look_up_option(padding_mode or self.padding_mode, GridSamplePadMode)
        _align_corners = self.align_corners if align_corners is None else align_corners
        if not self.eager_mode:
            return self.lazy_call(img, output_shape, transform_t, _mode, _padding_mode, _align_corners, _dtype)
        xform = AffineTransform(
            normalized=False,
            mode=_mode,
            padding_mode=_padding_mode,
            align_corners=_align_corners,
            reverse_indexing=True,
        )
        output: torch.Tensor = xform(img_t.unsqueeze(0), transform_t, spatial_size=output_shape).float().squeeze(0)
        out, *_ = convert_to_dst_type(output, dst=img, dtype=output.dtype)
        return self._post_process(out, im_shape, transform_t, _mode, _padding_mode, _align_corners, _dtype)

    def _post_process(
        self, img: torch.Tensor, orig_size, transform_t, mode, padding_mode, align_corners, dtype
    ) -> torch.Tensor:
        if get_track_meta():
            self.update_meta(img, transform_t)
            self.push_transform(
                img,
                orig_size=orig_size,
                extra_info={
                    "rot_mat": transform_t,
                    "mode": mode,
                    "padding_mode": padding_mode,
                    "align_corners": align_corners if align_corners is not None else TraceKeys.NONE,
                    "dtype": str(dtype)[6:],  # dtype as string; remove "torch": torch.float32 -> float32
                },
            )
        return img

    def lazy_call(self, img: torch.Tensor, output_shape, transform_t, *args) -> torch.Tensor:
        if get_track_meta() and isinstance(img, MetaTensor):
            img.evaluated = False
            img = self._post_process(img, img.spatial_shape, transform_t, *args)
            img.spatial_shape = output_shape  # type: ignore
        return img

    def update_meta(self, img, rotate_mat):
        affine = convert_to_tensor(img.affine, track_meta=False)
        mat = to_affine_nd(len(affine) - 1, rotate_mat)
        img.affine = affine @ convert_to_dst_type(mat, affine)[0]

    def inverse(self, data: torch.Tensor) -> torch.Tensor:
        transform = self.pop_transform(data)
        return self.inverse_transform(data, transform)

    def inverse_transform(self, data: torch.Tensor, transform) -> torch.Tensor:
        fwd_rot_mat = transform[TraceKeys.EXTRA_INFO]["rot_mat"]
        mode = transform[TraceKeys.EXTRA_INFO]["mode"]
        padding_mode = transform[TraceKeys.EXTRA_INFO]["padding_mode"]
        align_corners = transform[TraceKeys.EXTRA_INFO]["align_corners"]
        dtype = transform[TraceKeys.EXTRA_INFO]["dtype"]
        inv_rot_mat = linalg_inv(fwd_rot_mat)

        xform = AffineTransform(
            normalized=False,
            mode=mode,
            padding_mode=padding_mode,
            align_corners=False if align_corners == TraceKeys.NONE else align_corners,
            reverse_indexing=True,
        )
        img_t: torch.Tensor = convert_data_type(data, MetaTensor, dtype=dtype)[0]
        transform_t, *_ = convert_to_dst_type(inv_rot_mat, img_t)
        sp_size = transform[TraceKeys.ORIG_SIZE]
        out: torch.Tensor = xform(img_t.unsqueeze(0), transform_t, spatial_size=sp_size).float().squeeze(0)
        out = convert_to_dst_type(out, dst=data, dtype=out.dtype)[0]
        if isinstance(data, MetaTensor):
            self.update_meta(out, transform_t)
        return out


class Zoom(InvertibleTransform, LazyTransform):
    """
    Zooms an ND image using :py:class:`torch.nn.functional.interpolate`.
    For details, please see https://pytorch.org/docs/stable/generated/torch.nn.functional.interpolate.html.

    Different from :py:class:`monai.transforms.resize`, this transform takes scaling factors
    as input, and provides an option of preserving the input spatial size.

    Args:
        zoom: The zoom factor along the spatial axes.
            If a float, zoom is the same for each spatial axis.
            If a sequence, zoom should contain one value for each spatial axis.
        mode: {``"nearest"``, ``"nearest-exact"``, ``"linear"``, ``"bilinear"``, ``"bicubic"``, ``"trilinear"``, ``"area"``}
            The interpolation mode. Defaults to ``"area"``.
            See also: https://pytorch.org/docs/stable/generated/torch.nn.functional.interpolate.html
        padding_mode: available modes for numpy array:{``"constant"``, ``"edge"``, ``"linear_ramp"``, ``"maximum"``,
            ``"mean"``, ``"median"``, ``"minimum"``, ``"reflect"``, ``"symmetric"``, ``"wrap"``, ``"empty"``}
            available modes for PyTorch Tensor: {``"constant"``, ``"reflect"``, ``"replicate"``, ``"circular"``}.
            One of the listed string values or a user supplied function. Defaults to ``"edge"``.
            The mode to pad data after zooming.
            See also: https://numpy.org/doc/1.18/reference/generated/numpy.pad.html
            https://pytorch.org/docs/stable/generated/torch.nn.functional.pad.html
        align_corners: This only has an effect when mode is
            'linear', 'bilinear', 'bicubic' or 'trilinear'. Default: None.
            See also: https://pytorch.org/docs/stable/generated/torch.nn.functional.interpolate.html
        keep_size: Should keep original size (padding/slicing if needed), default is True.
        kwargs: other arguments for the `np.pad` or `torch.pad` function.
            note that `np.pad` treats channel dimension as the first dimension.

    """

    backend = [TransformBackends.TORCH]

    def __init__(
        self,
        zoom: Union[Sequence[float], float],
        mode: str = InterpolateMode.AREA,
        padding_mode: str = NumpyPadMode.EDGE,
        align_corners: Optional[bool] = None,
        keep_size: bool = True,
        **kwargs,
    ) -> None:
        self.zoom = zoom
        self.mode: InterpolateMode = InterpolateMode(mode)
        self.padding_mode = padding_mode
        self.align_corners = align_corners
        self.keep_size = keep_size
        self.kwargs = kwargs

    def __call__(
        self,
        img: torch.Tensor,
        mode: Optional[str] = None,
        padding_mode: Optional[str] = None,
        align_corners: Optional[bool] = None,
    ) -> torch.Tensor:
        """
        Args:
            img: channel first array, must have shape: (num_channels, H[, W, ..., ]).
            mode: {``"nearest"``, ``"nearest-exact"``, ``"linear"``,
                ``"bilinear"``, ``"bicubic"``, ``"trilinear"``, ``"area"``}
                The interpolation mode. Defaults to ``self.mode``.
                See also: https://pytorch.org/docs/stable/generated/torch.nn.functional.interpolate.html
            padding_mode: available modes for numpy array:{``"constant"``, ``"edge"``, ``"linear_ramp"``, ``"maximum"``,
                ``"mean"``, ``"median"``, ``"minimum"``, ``"reflect"``, ``"symmetric"``, ``"wrap"``, ``"empty"``}
                available modes for PyTorch Tensor: {``"constant"``, ``"reflect"``, ``"replicate"``, ``"circular"``}.
                One of the listed string values or a user supplied function. Defaults to ``"edge"``.
                The mode to pad data after zooming.
                See also: https://numpy.org/doc/1.18/reference/generated/numpy.pad.html
                https://pytorch.org/docs/stable/generated/torch.nn.functional.pad.html
            align_corners: This only has an effect when mode is
                'linear', 'bilinear', 'bicubic' or 'trilinear'. Defaults to ``self.align_corners``.
                See also: https://pytorch.org/docs/stable/generated/torch.nn.functional.interpolate.html

        """
        img = convert_to_tensor(img, track_meta=get_track_meta())
        img_t = img.to(torch.float32)

        _zoom = ensure_tuple_rep(self.zoom, img.ndim - 1)  # match the spatial image dim
        _mode = look_up_option(self.mode if mode is None else mode, InterpolateMode).value
        _align_corners = self.align_corners if align_corners is None else align_corners
        _padding_mode = padding_mode or self.padding_mode

        if not self.eager_mode and isinstance(img, MetaTensor):
            if self.keep_size:
                raise NotImplementedError("keep_size=True is currently not compatible with lazy evaluation")
            else:
                output_size = [int(math.floor(float(i) * z)) for i, z in zip(img.spatial_shape, _zoom)]
            return self.lazy_call(img, output_size, _mode, _align_corners)

        zoomed: NdarrayOrTensor = torch.nn.functional.interpolate(
            recompute_scale_factor=True,
            input=img_t.unsqueeze(0),
            scale_factor=list(_zoom),
            mode=_mode,
            align_corners=_align_corners,
        )
        zoomed = zoomed.squeeze(0)
        orig_size, z_size = img_t.shape, zoomed.shape

        out, *_ = convert_to_dst_type(zoomed, dst=img)
        if get_track_meta():
            self.update_meta(out, orig_size[1:], z_size[1:])
        do_pad_crop = self.keep_size and not np.allclose(orig_size, z_size)
        if do_pad_crop:
            _pad_crop = ResizeWithPadOrCrop(spatial_size=img_t.shape[1:], mode=_padding_mode)
            out = _pad_crop(out)
        if get_track_meta():
            padcrop_xform = self.pop_transform(out, check=False) if do_pad_crop else {}
            self.push_transform(
                out,
                orig_size=orig_size[1:],
                extra_info={
                    "mode": _mode,
                    "align_corners": _align_corners if _align_corners is not None else TraceKeys.NONE,
                    "do_padcrop": do_pad_crop,
                    "padcrop": padcrop_xform,
                },
            )
        return out

    def lazy_call(self, img: torch.Tensor, zoom_size, mode, align_corners) -> torch.Tensor:
        if get_track_meta() and isinstance(img, MetaTensor):
            img.evaluated = False
            self.update_meta(img, img.spatial_shape, zoom_size)
            self.push_transform(
                img,
                orig_size=img.spatial_shape,
                extra_info={
                    "mode": mode,
                    "align_corners": align_corners if align_corners is not None else TraceKeys.NONE,
                    "do_padcrop": False,
                    "padcrop": {},
                },
            )
            img.spatial_shape = zoom_size  # type: ignore
        return img

    def update_meta(self, img, spatial_size, new_spatial_size):
        affine = convert_to_tensor(img.affine, track_meta=False)
        img.affine = scale_affine(affine, spatial_size, new_spatial_size)

    def inverse(self, data: torch.Tensor) -> torch.Tensor:
        transform = self.pop_transform(data)
        return self.inverse_transform(data, transform)

    def inverse_transform(self, data: torch.Tensor, transform) -> torch.Tensor:
        if transform[TraceKeys.EXTRA_INFO]["do_padcrop"]:
            orig_size = transform[TraceKeys.ORIG_SIZE]
            pad_or_crop = ResizeWithPadOrCrop(spatial_size=orig_size, mode="edge")
            padcrop_xform = transform[TraceKeys.EXTRA_INFO]["padcrop"]
            padcrop_xform[TraceKeys.EXTRA_INFO]["pad_info"][TraceKeys.ID] = TraceKeys.NONE
            padcrop_xform[TraceKeys.EXTRA_INFO]["crop_info"][TraceKeys.ID] = TraceKeys.NONE
            # this uses inverse because spatial_size // 2 in the forward pass of center crop may cause issues
            data = pad_or_crop.inverse_transform(data, padcrop_xform)  # type: ignore
        # Create inverse transform
        mode = transform[TraceKeys.EXTRA_INFO]["mode"]
        align_corners = transform[TraceKeys.EXTRA_INFO]["align_corners"]
        inverse_transform = Resize(spatial_size=transform[TraceKeys.ORIG_SIZE])
        # Apply inverse
        with inverse_transform.trace_transform(False):
            out = inverse_transform(
                data, mode=mode, align_corners=None if align_corners == TraceKeys.NONE else align_corners
            )
        return out


class Rotate90(InvertibleTransform, LazyTransform):
    """
    Rotate an array by 90 degrees in the plane specified by `axes`.
    See `torch.rot90` for additional details:
    https://pytorch.org/docs/stable/generated/torch.rot90.html#torch-rot90.

    """

    backend = [TransformBackends.TORCH]

    def __init__(self, k: int = 1, spatial_axes: Tuple[int, int] = (0, 1)) -> None:
        """
        Args:
            k: number of times to rotate by 90 degrees.
            spatial_axes: 2 int numbers, defines the plane to rotate with 2 spatial axes.
                Default: (0, 1), this is the first two axis in spatial dimensions.
                If axis is negative it counts from the last to the first axis.
        """
        self.k = (4 + (k % 4)) % 4  # 0, 1, 2, 3
        spatial_axes_: Tuple[int, int] = ensure_tuple(spatial_axes)  # type: ignore
        if len(spatial_axes_) != 2:
            raise ValueError("spatial_axes must be 2 int numbers to indicate the axes to rotate 90 degrees.")
        self.spatial_axes = spatial_axes_

    def __call__(self, img: torch.Tensor) -> torch.Tensor:
        """
        Args:
            img: channel first array, must have shape: (num_channels, H[, W, ..., ]),
        """
        img = convert_to_tensor(img, track_meta=get_track_meta())
        axes = map_spatial_axes(img.ndim, self.spatial_axes)
        ori_shape = img.spatial_shape if isinstance(img, MetaTensor) and not img.evaluated else img.shape[1:]
        if not self.eager_mode:
            return self.lazy_call(img, axes, self.k)
        out: NdarrayOrTensor = torch.rot90(img, self.k, axes)
        out = convert_to_dst_type(out, img)[0]
        if get_track_meta():
            self.update_meta(out, ori_shape, out.shape[1:], axes, self.k)
            self.push_transform(out, extra_info={"axes": [d - 1 for d in axes], "k": self.k})  # compensate spatial dim
        return out

    def lazy_call(self, img: torch.Tensor, axes, k) -> torch.Tensor:
        if get_track_meta() and isinstance(img, MetaTensor):
            img.evaluated = False
            ori_shape = img.spatial_shape.cpu().tolist()
            output_shape = img.spatial_shape.cpu().tolist()
            if k in (1, 3):
                a_0, a_1 = axes[0] - 1, axes[1] - 1
                output_shape[a_0], output_shape[a_1] = ori_shape[a_1], ori_shape[a_0]
            self.update_meta(img, ori_shape, output_shape, axes, k)
            self.push_transform(img, extra_info={"axes": [d - 1 for d in axes], "k": k})
            img.spatial_shape = output_shape
        return img

    def update_meta(self, img, spatial_size, new_spatial_size, axes, k):
        affine = convert_data_type(img.affine, torch.Tensor)[0]
        r, sp_r = len(affine) - 1, len(spatial_size)
        mat = to_affine_nd(r, create_translate(sp_r, [-float(d - 1) / 2 for d in new_spatial_size]))
        s = -1.0 if int(axes[0]) - int(axes[1]) in (-1, 2) else 1.0
        if sp_r == 2:
            rot90 = to_affine_nd(r, create_rotate(sp_r, [s * np.pi / 2]))
        else:
            idx = {1, 2, 3} - set(axes)
            angle = [0, 0, 0]
            angle[idx.pop() - 1] = s * np.pi / 2
            rot90 = to_affine_nd(r, create_rotate(sp_r, angle))
        for _ in range(k):
            mat = rot90 @ mat
        mat = to_affine_nd(r, create_translate(sp_r, [float(d - 1) / 2 for d in spatial_size])) @ mat
        img.affine = affine @ convert_to_dst_type(mat, affine)[0]

    def inverse(self, data: torch.Tensor) -> torch.Tensor:
        transform = self.pop_transform(data)
        return self.inverse_transform(data, transform)

    def inverse_transform(self, data: torch.Tensor, transform) -> torch.Tensor:
        axes = transform[TraceKeys.EXTRA_INFO]["axes"]
        k = transform[TraceKeys.EXTRA_INFO]["k"]
        inv_k = 4 - k % 4
        xform = Rotate90(k=inv_k, spatial_axes=axes)
        with xform.trace_transform(False):
            return xform(data)


class RandRotate90(RandomizableTransform, InvertibleTransform, LazyTransform):
    """
    With probability `prob`, input arrays are rotated by 90 degrees
    in the plane specified by `spatial_axes`.
    """

    backend = Rotate90.backend

    def __init__(self, prob: float = 0.1, max_k: int = 3, spatial_axes: Tuple[int, int] = (0, 1)) -> None:
        """
        Args:
            prob: probability of rotating.
                (Default 0.1, with 10% probability it returns a rotated array)
            max_k: number of rotations will be sampled from `np.random.randint(max_k) + 1`, (Default 3).
            spatial_axes: 2 int numbers, defines the plane to rotate with 2 spatial axes.
                Default: (0, 1), this is the first two axis in spatial dimensions.
        """
        RandomizableTransform.__init__(self, prob)
        self.max_k = max_k
        self.spatial_axes = spatial_axes

        self._rand_k = 0

    def randomize(self, data: Optional[Any] = None) -> None:
        super().randomize(None)
        if not self._do_transform:
            return None
        self._rand_k = self.R.randint(self.max_k) + 1

    def __call__(self, img: torch.Tensor, randomize: bool = True) -> torch.Tensor:
        """
        Args:
            img: channel first array, must have shape: (num_channels, H[, W, ..., ]),
            randomize: whether to execute `randomize()` function first, default to True.
        """
        if randomize:
            self.randomize()

        if self._do_transform:
            xform = Rotate90(self._rand_k, self.spatial_axes)
            xform.set_eager_mode(self.eager_mode)
            out = xform(img)
        else:
            out = convert_to_tensor(img, track_meta=get_track_meta())

        if get_track_meta():
            maybe_rot90_info = self.pop_transform(out, check=False) if self._do_transform else {}
            self.push_transform(out, extra_info=maybe_rot90_info)
        return out

    def inverse(self, data: torch.Tensor) -> torch.Tensor:
        xform_info = self.pop_transform(data)
        if not xform_info[TraceKeys.DO_TRANSFORM]:
            return data
        rotate_xform = xform_info[TraceKeys.EXTRA_INFO]
        return Rotate90().inverse_transform(data, rotate_xform)


class RandRotate(RandomizableTransform, InvertibleTransform, LazyTransform):
    """
    Randomly rotate the input arrays.

    Args:
        range_x: Range of rotation angle in radians in the plane defined by the first and second axes.
            If single number, angle is uniformly sampled from (-range_x, range_x).
        range_y: Range of rotation angle in radians in the plane defined by the first and third axes.
            If single number, angle is uniformly sampled from (-range_y, range_y). only work for 3D data.
        range_z: Range of rotation angle in radians in the plane defined by the second and third axes.
            If single number, angle is uniformly sampled from (-range_z, range_z). only work for 3D data.
        prob: Probability of rotation.
        keep_size: If it is False, the output shape is adapted so that the
            input array is contained completely in the output.
            If it is True, the output shape is the same as the input. Default is True.
        mode: {``"bilinear"``, ``"nearest"``}
            Interpolation mode to calculate output values. Defaults to ``"bilinear"``.
            See also: https://pytorch.org/docs/stable/generated/torch.nn.functional.grid_sample.html
        padding_mode: {``"zeros"``, ``"border"``, ``"reflection"``}
            Padding mode for outside grid values. Defaults to ``"border"``.
            See also: https://pytorch.org/docs/stable/generated/torch.nn.functional.grid_sample.html
        align_corners: Defaults to False.
            See also: https://pytorch.org/docs/stable/generated/torch.nn.functional.grid_sample.html
        dtype: data type for resampling computation. Defaults to ``np.float32``.
            If None, use the data type of input data. To be compatible with other modules,
            the output data type is always ``np.float32``.
    """

    backend = Rotate.backend

    def __init__(
        self,
        range_x: Union[Tuple[float, float], float] = 0.0,
        range_y: Union[Tuple[float, float], float] = 0.0,
        range_z: Union[Tuple[float, float], float] = 0.0,
        prob: float = 0.1,
        keep_size: bool = True,
        mode: str = GridSampleMode.BILINEAR,
        padding_mode: str = GridSamplePadMode.BORDER,
        align_corners: bool = False,
        dtype: Union[DtypeLike, torch.dtype] = np.float32,
    ) -> None:
        RandomizableTransform.__init__(self, prob)
        self.range_x = ensure_tuple(range_x)
        if len(self.range_x) == 1:
            self.range_x = tuple(sorted([-self.range_x[0], self.range_x[0]]))
        self.range_y = ensure_tuple(range_y)
        if len(self.range_y) == 1:
            self.range_y = tuple(sorted([-self.range_y[0], self.range_y[0]]))
        self.range_z = ensure_tuple(range_z)
        if len(self.range_z) == 1:
            self.range_z = tuple(sorted([-self.range_z[0], self.range_z[0]]))

        self.keep_size = keep_size
        self.mode: str = look_up_option(mode, GridSampleMode)
        self.padding_mode: str = look_up_option(padding_mode, GridSamplePadMode)
        self.align_corners = align_corners
        self.dtype = dtype

        self.x = 0.0
        self.y = 0.0
        self.z = 0.0

    def randomize(self, data: Optional[Any] = None) -> None:
        super().randomize(None)
        if not self._do_transform:
            return None
        self.x = self.R.uniform(low=self.range_x[0], high=self.range_x[1])
        self.y = self.R.uniform(low=self.range_y[0], high=self.range_y[1])
        self.z = self.R.uniform(low=self.range_z[0], high=self.range_z[1])

    @deprecated_arg(name="get_matrix", since="0.9", msg_suffix="please use `img.meta` instead.")
    def __call__(
        self,
        img: torch.Tensor,
        mode: Optional[str] = None,
        padding_mode: Optional[str] = None,
        align_corners: Optional[bool] = None,
        dtype: Union[DtypeLike, torch.dtype] = None,
        randomize: bool = True,
        get_matrix: bool = False,
    ):
        """
        Args:
            img: channel first array, must have shape 2D: (nchannels, H, W), or 3D: (nchannels, H, W, D).
            mode: {``"bilinear"``, ``"nearest"``}
                Interpolation mode to calculate output values. Defaults to ``self.mode``.
                See also: https://pytorch.org/docs/stable/generated/torch.nn.functional.grid_sample.html
            padding_mode: {``"zeros"``, ``"border"``, ``"reflection"``}
                Padding mode for outside grid values. Defaults to ``self.padding_mode``.
                See also: https://pytorch.org/docs/stable/generated/torch.nn.functional.grid_sample.html
            align_corners: Defaults to ``self.align_corners``.
                See also: https://pytorch.org/docs/stable/generated/torch.nn.functional.grid_sample.html
            dtype: data type for resampling computation. Defaults to ``self.dtype``.
                If None, use the data type of input data. To be compatible with other modules,
                the output data type is always ``np.float32``.
            randomize: whether to execute `randomize()` function first, default to True.
        """
        if randomize:
            self.randomize()

        if self._do_transform:
            rotator = Rotate(
                angle=self.x if img.ndim == 3 else (self.x, self.y, self.z),
                keep_size=self.keep_size,
                mode=look_up_option(mode or self.mode, GridSampleMode),
                padding_mode=look_up_option(padding_mode or self.padding_mode, GridSamplePadMode),
                align_corners=self.align_corners if align_corners is None else align_corners,
                dtype=dtype or self.dtype or img.dtype,
            )
            rotator.set_eager_mode(self.eager_mode)
            out = rotator(img)
        else:
            out = convert_to_tensor(img, track_meta=get_track_meta())
        if get_track_meta():
            rot_info = self.pop_transform(out, check=False) if self._do_transform else {}
            self.push_transform(out, extra_info=rot_info)
        return out

    def inverse(self, data: torch.Tensor) -> torch.Tensor:
        xform_info = self.pop_transform(data)
        if not xform_info[TraceKeys.DO_TRANSFORM]:
            return data
        return Rotate(0).inverse_transform(data, xform_info[TraceKeys.EXTRA_INFO])


class RandFlip(RandomizableTransform, InvertibleTransform, LazyTransform):
    """
    Randomly flips the image along axes. Preserves shape.
    See numpy.flip for additional details.
    https://docs.scipy.org/doc/numpy/reference/generated/numpy.flip.html

    Args:
        prob: Probability of flipping.
        spatial_axis: Spatial axes along which to flip over. Default is None.
    """

    backend = Flip.backend

    def __init__(self, prob: float = 0.1, spatial_axis: Optional[Union[Sequence[int], int]] = None) -> None:
        RandomizableTransform.__init__(self, prob)
        self.flipper = Flip(spatial_axis=spatial_axis)

    def set_eager_mode(self, value):
        super().set_eager_mode(value)
        self.flipper.set_eager_mode(value)

    def __call__(self, img: torch.Tensor, randomize: bool = True) -> torch.Tensor:
        """
        Args:
            img: channel first array, must have shape: (num_channels, H[, W, ..., ]),
            randomize: whether to execute `randomize()` function first, default to True.
        """
        if randomize:
            self.randomize(None)
        out = self.flipper(img) if self._do_transform else img
        out = convert_to_tensor(out, track_meta=get_track_meta())
        if get_track_meta():
            xform_info = self.pop_transform(out, check=False) if self._do_transform else {}
            self.push_transform(out, extra_info=xform_info)
        return out

    def inverse(self, data: torch.Tensor) -> torch.Tensor:
        transform = self.pop_transform(data)
        if not transform[TraceKeys.DO_TRANSFORM]:
            return data
        data.applied_operations.append(transform[TraceKeys.EXTRA_INFO])  # type: ignore
        return self.flipper.inverse(data)


class RandAxisFlip(RandomizableTransform, InvertibleTransform, LazyTransform):
    """
    Randomly select a spatial axis and flip along it.
    See numpy.flip for additional details.
    https://docs.scipy.org/doc/numpy/reference/generated/numpy.flip.html

    Args:
        prob: Probability of flipping.

    """

    backend = Flip.backend

    def __init__(self, prob: float = 0.1) -> None:
        RandomizableTransform.__init__(self, prob)
        self._axis: Optional[int] = None
        self.flipper = Flip(spatial_axis=self._axis)

    def set_eager_mode(self, value):
        super().set_eager_mode(value)
        self.flipper.set_eager_mode(value)

    def randomize(self, data: NdarrayOrTensor) -> None:
        super().randomize(None)
        if not self._do_transform:
            return None
        self._axis = self.R.randint(data.ndim - 1)

    def __call__(self, img: torch.Tensor, randomize: bool = True) -> torch.Tensor:
        """
        Args:
            img: channel first array, must have shape: (num_channels, H[, W, ..., ])
            randomize: whether to execute `randomize()` function first, default to True.
        """
        if randomize:
            self.randomize(data=img)

        if self._do_transform:
            self.flipper.spatial_axis = self._axis
            out = self.flipper(img)
        else:
            out = convert_to_tensor(img, track_meta=get_track_meta())
        if get_track_meta():
            xform = self.pop_transform(out, check=False) if self._do_transform else {}
            xform["axes"] = self._axis
            self.push_transform(out, extra_info=xform)
        return out

    def inverse(self, data: torch.Tensor) -> torch.Tensor:
        transform = self.pop_transform(data)
        if not transform[TraceKeys.DO_TRANSFORM]:
            return data
        flipper = Flip(spatial_axis=transform[TraceKeys.EXTRA_INFO]["axes"])
        with flipper.trace_transform(False):
            return flipper(data)


class RandZoom(RandomizableTransform, InvertibleTransform, LazyTransform):
    """
    Randomly zooms input arrays with given probability within given zoom range.

    Args:
        prob: Probability of zooming.
        min_zoom: Min zoom factor. Can be float or sequence same size as image.
            If a float, select a random factor from `[min_zoom, max_zoom]` then apply to all spatial dims
            to keep the original spatial shape ratio.
            If a sequence, min_zoom should contain one value for each spatial axis.
            If 2 values provided for 3D data, use the first value for both H & W dims to keep the same zoom ratio.
        max_zoom: Max zoom factor. Can be float or sequence same size as image.
            If a float, select a random factor from `[min_zoom, max_zoom]` then apply to all spatial dims
            to keep the original spatial shape ratio.
            If a sequence, max_zoom should contain one value for each spatial axis.
            If 2 values provided for 3D data, use the first value for both H & W dims to keep the same zoom ratio.
        mode: {``"nearest"``, ``"nearest-exact"``, ``"linear"``, ``"bilinear"``, ``"bicubic"``, ``"trilinear"``, ``"area"``}
            The interpolation mode. Defaults to ``"area"``.
            See also: https://pytorch.org/docs/stable/generated/torch.nn.functional.interpolate.html
        padding_mode: available modes for numpy array:{``"constant"``, ``"edge"``, ``"linear_ramp"``, ``"maximum"``,
            ``"mean"``, ``"median"``, ``"minimum"``, ``"reflect"``, ``"symmetric"``, ``"wrap"``, ``"empty"``}
            available modes for PyTorch Tensor: {``"constant"``, ``"reflect"``, ``"replicate"``, ``"circular"``}.
            One of the listed string values or a user supplied function. Defaults to ``"constant"``.
            The mode to pad data after zooming.
            See also: https://numpy.org/doc/1.18/reference/generated/numpy.pad.html
            https://pytorch.org/docs/stable/generated/torch.nn.functional.pad.html
        align_corners: This only has an effect when mode is
            'linear', 'bilinear', 'bicubic' or 'trilinear'. Default: None.
            See also: https://pytorch.org/docs/stable/generated/torch.nn.functional.interpolate.html
        keep_size: Should keep original size (pad if needed), default is True.
        kwargs: other arguments for the `np.pad` or `torch.pad` function.
            note that `np.pad` treats channel dimension as the first dimension.

    """

    backend = Zoom.backend

    def __init__(
        self,
        prob: float = 0.1,
        min_zoom: Union[Sequence[float], float] = 0.9,
        max_zoom: Union[Sequence[float], float] = 1.1,
        mode: str = InterpolateMode.AREA,
        padding_mode: str = NumpyPadMode.EDGE,
        align_corners: Optional[bool] = None,
        keep_size: bool = True,
        **kwargs,
    ) -> None:
        RandomizableTransform.__init__(self, prob)
        self.min_zoom = ensure_tuple(min_zoom)
        self.max_zoom = ensure_tuple(max_zoom)
        if len(self.min_zoom) != len(self.max_zoom):
            raise AssertionError("min_zoom and max_zoom must have same length.")
        self.mode: InterpolateMode = look_up_option(mode, InterpolateMode)
        self.padding_mode = padding_mode
        self.align_corners = align_corners
        self.keep_size = keep_size
        self.kwargs = kwargs

        self._zoom: Sequence[float] = [1.0]

    def randomize(self, img: NdarrayOrTensor) -> None:
        super().randomize(None)
        if not self._do_transform:
            return None
        self._zoom = [self.R.uniform(l, h) for l, h in zip(self.min_zoom, self.max_zoom)]
        if len(self._zoom) == 1:
            # to keep the spatial shape ratio, use same random zoom factor for all dims
            self._zoom = ensure_tuple_rep(self._zoom[0], img.ndim - 1)
        elif len(self._zoom) == 2 and img.ndim > 3:
            # if 2 zoom factors provided for 3D data, use the first factor for H and W dims, second factor for D dim
            self._zoom = ensure_tuple_rep(self._zoom[0], img.ndim - 2) + ensure_tuple(self._zoom[-1])

    def __call__(
        self,
        img: torch.Tensor,
        mode: Optional[str] = None,
        padding_mode: Optional[str] = None,
        align_corners: Optional[bool] = None,
        randomize: bool = True,
    ) -> torch.Tensor:
        """
        Args:
            img: channel first array, must have shape 2D: (nchannels, H, W), or 3D: (nchannels, H, W, D).
            mode: {``"nearest"``, ``"nearest-exact"``, ``"linear"``, ``"bilinear"``, ``"bicubic"``, ``"trilinear"``,
                ``"area"``}, the interpolation mode. Defaults to ``self.mode``.
                See also: https://pytorch.org/docs/stable/generated/torch.nn.functional.interpolate.html
            padding_mode: available modes for numpy array:{``"constant"``, ``"edge"``, ``"linear_ramp"``, ``"maximum"``,
                ``"mean"``, ``"median"``, ``"minimum"``, ``"reflect"``, ``"symmetric"``, ``"wrap"``, ``"empty"``}
                available modes for PyTorch Tensor: {``"constant"``, ``"reflect"``, ``"replicate"``, ``"circular"``}.
                One of the listed string values or a user supplied function. Defaults to ``"constant"``.
                The mode to pad data after zooming.
                See also: https://numpy.org/doc/1.18/reference/generated/numpy.pad.html
                https://pytorch.org/docs/stable/generated/torch.nn.functional.pad.html
            align_corners: This only has an effect when mode is
                'linear', 'bilinear', 'bicubic' or 'trilinear'. Defaults to ``self.align_corners``.
                See also: https://pytorch.org/docs/stable/generated/torch.nn.functional.interpolate.html
            randomize: whether to execute `randomize()` function first, default to True.

        """
        # match the spatial image dim
        if randomize:
            self.randomize(img=img)

        if not self._do_transform:
            out = convert_to_tensor(img, track_meta=get_track_meta())
        else:
            xform = Zoom(
                self._zoom,
                keep_size=self.keep_size,
                mode=look_up_option(mode or self.mode, InterpolateMode),
                padding_mode=padding_mode or self.padding_mode,
                align_corners=self.align_corners if align_corners is None else align_corners,
                **self.kwargs,
            )
            xform.set_eager_mode(self.eager_mode)
            out = xform(img)
        if get_track_meta():
            z_info = self.pop_transform(out, check=False) if self._do_transform else {}
            self.push_transform(out, extra_info=z_info)
        return out  # type: ignore

    def inverse(self, data: torch.Tensor) -> torch.Tensor:
        xform_info = self.pop_transform(data)
        if not xform_info[TraceKeys.DO_TRANSFORM]:
            return data
        return Zoom(self._zoom).inverse_transform(data, xform_info[TraceKeys.EXTRA_INFO])


class AffineGrid(Transform, LazyTransform):
    """
    Affine transforms on the coordinates.

    Args:
        rotate_params: a rotation angle in radians, a scalar for 2D image, a tuple of 3 floats for 3D.
            Defaults to no rotation.
        shear_params: shearing factors for affine matrix, take a 3D affine as example::

            [
                [1.0, params[0], params[1], 0.0],
                [params[2], 1.0, params[3], 0.0],
                [params[4], params[5], 1.0, 0.0],
                [0.0, 0.0, 0.0, 1.0],
            ]

            a tuple of 2 floats for 2D, a tuple of 6 floats for 3D. Defaults to no shearing.
        translate_params: a tuple of 2 floats for 2D, a tuple of 3 floats for 3D. Translation is in
            pixel/voxel relative to the center of the input image. Defaults to no translation.
        scale_params: scale factor for every spatial dims. a tuple of 2 floats for 2D,
            a tuple of 3 floats for 3D. Defaults to `1.0`.
        dtype: data type for the grid computation. Defaults to ``np.float32``.
            If ``None``, use the data type of input data (if `grid` is provided).
        device: device on which the tensor will be allocated, if a new grid is generated.
        affine: If applied, ignore the params (`rotate_params`, etc.) and use the
            supplied matrix. Should be square with each side = num of image spatial dimensions + 1.

    .. deprecated:: 0.6.0
        ``as_tensor_output`` is deprecated.

    """

    backend = [TransformBackends.TORCH]

    @deprecated_arg(name="as_tensor_output", since="0.6")
    def __init__(
        self,
        rotate_params: Optional[Union[Sequence[float], float]] = None,
        shear_params: Optional[Union[Sequence[float], float]] = None,
        translate_params: Optional[Union[Sequence[float], float]] = None,
        scale_params: Optional[Union[Sequence[float], float]] = None,
        as_tensor_output: bool = True,
        device: Optional[torch.device] = None,
        dtype: DtypeLike = np.float32,
        affine: Optional[NdarrayOrTensor] = None,
    ) -> None:
        self.rotate_params = rotate_params
        self.shear_params = shear_params
        self.translate_params = translate_params
        self.scale_params = scale_params
        self.device = device
        self.dtype = dtype
        self.affine = affine

    def __call__(
        self, spatial_size: Optional[Sequence[int]] = None, grid: Optional[torch.Tensor] = None
    ) -> Tuple[Optional[torch.Tensor], torch.Tensor]:
        """
        The grid can be initialized with a `spatial_size` parameter, or provided directly as `grid`.
        Therefore, either `spatial_size` or `grid` must be provided.
        When initialising from `spatial_size`, the backend "torch" will be used.

        Args:
            spatial_size: output grid size.
            grid: grid to be transformed. Shape must be (3, H, W) for 2D or (4, H, W, D) for 3D.

        Raises:
            ValueError: When ``grid=None`` and ``spatial_size=None``. Incompatible values.

        """
        if self.eager_mode:
            if grid is None:  # create grid from spatial_size
                if spatial_size is None:
                    raise ValueError("Incompatible values: grid=None and spatial_size=None.")
                grid_ = create_grid(spatial_size, device=self.device, backend="torch", dtype=self.dtype)
            else:
                grid_ = grid
            _dtype = self.dtype or grid_.dtype
            grid_: torch.Tensor = convert_to_tensor(grid_, dtype=_dtype, track_meta=get_track_meta())  # type: ignore
            _device = grid_.device  # type: ignore
            spatial_dims = len(grid_.shape) - 1
        else:
            _device = self.device
            spatial_dims = len(spatial_size)  # type: ignore
        _b = TransformBackends.TORCH
        affine: NdarrayOrTensor
        if self.affine is None:
            affine = torch.eye(spatial_dims + 1, device=_device)
            if self.rotate_params:
                affine = affine @ create_rotate(spatial_dims, self.rotate_params, device=_device, backend=_b)
            if self.shear_params:
                affine = affine @ create_shear(spatial_dims, self.shear_params, device=_device, backend=_b)
            if self.translate_params:
                affine = affine @ create_translate(spatial_dims, self.translate_params, device=_device, backend=_b)
            if self.scale_params:
                affine = affine @ create_scale(spatial_dims, self.scale_params, device=_device, backend=_b)
        else:
            affine = self.affine
        if not self.eager_mode:
            return None, affine  # type: ignore

        affine = to_affine_nd(len(grid_) - 1, affine)
        affine = convert_to_tensor(affine, device=grid_.device, dtype=grid_.dtype, track_meta=False)  # type: ignore
        grid_ = (affine @ grid_.reshape((grid_.shape[0], -1))).reshape([-1] + list(grid_.shape[1:]))
        return grid_, affine  # type: ignore


class RandAffineGrid(Randomizable, Transform, LazyTransform):
    """
    Generate randomised affine grid.

    """

    backend = AffineGrid.backend

    @deprecated_arg(name="as_tensor_output", since="0.6")
    def __init__(
        self,
        rotate_range: RandRange = None,
        shear_range: RandRange = None,
        translate_range: RandRange = None,
        scale_range: RandRange = None,
        as_tensor_output: bool = True,
        device: Optional[torch.device] = None,
        dtype: DtypeLike = np.float32,
    ) -> None:
        """
        Args:
            rotate_range: angle range in radians. If element `i` is a pair of (min, max) values, then
                `uniform[-rotate_range[i][0], rotate_range[i][1])` will be used to generate the rotation parameter
                for the `i`th spatial dimension. If not, `uniform[-rotate_range[i], rotate_range[i])` will be used.
                This can be altered on a per-dimension basis. E.g., `((0,3), 1, ...)`: for dim0, rotation will be
                in range `[0, 3]`, and for dim1 `[-1, 1]` will be used. Setting a single value will use `[-x, x]`
                for dim0 and nothing for the remaining dimensions.
            shear_range: shear range with format matching `rotate_range`, it defines the range to randomly select
                shearing factors(a tuple of 2 floats for 2D, a tuple of 6 floats for 3D) for affine matrix,
                take a 3D affine as example::

                    [
                        [1.0, params[0], params[1], 0.0],
                        [params[2], 1.0, params[3], 0.0],
                        [params[4], params[5], 1.0, 0.0],
                        [0.0, 0.0, 0.0, 1.0],
                    ]

            translate_range: translate range with format matching `rotate_range`, it defines the range to randomly
                select voxels to translate for every spatial dims.
            scale_range: scaling range with format matching `rotate_range`. it defines the range to randomly select
                the scale factor to translate for every spatial dims. A value of 1.0 is added to the result.
                This allows 0 to correspond to no change (i.e., a scaling of 1.0).
            device: device to store the output grid data.
            dtype: data type for the grid computation. Defaults to ``np.float32``.
                If ``None``, use the data type of input data (if `grid` is provided).

        See also:
            - :py:meth:`monai.transforms.utils.create_rotate`
            - :py:meth:`monai.transforms.utils.create_shear`
            - :py:meth:`monai.transforms.utils.create_translate`
            - :py:meth:`monai.transforms.utils.create_scale`

        .. deprecated:: 0.6.0
            ``as_tensor_output`` is deprecated.

        """
        self.rotate_range = ensure_tuple(rotate_range)
        self.shear_range = ensure_tuple(shear_range)
        self.translate_range = ensure_tuple(translate_range)
        self.scale_range = ensure_tuple(scale_range)

        self.rotate_params: Optional[List[float]] = None
        self.shear_params: Optional[List[float]] = None
        self.translate_params: Optional[List[float]] = None
        self.scale_params: Optional[List[float]] = None

        self.device = device
        self.dtype = dtype
        self.affine: Optional[torch.Tensor] = torch.eye(4, dtype=torch.float64)

    def _get_rand_param(self, param_range, add_scalar: float = 0.0):
        out_param = []
        for f in param_range:
            if issequenceiterable(f):
                if len(f) != 2:
                    raise ValueError("If giving range as [min,max], should only have two elements per dim.")
                out_param.append(self.R.uniform(f[0], f[1]) + add_scalar)
            elif f is not None:
                out_param.append(self.R.uniform(-f, f) + add_scalar)
        return out_param

    def randomize(self, data: Optional[Any] = None) -> None:
        self.rotate_params = self._get_rand_param(self.rotate_range)
        self.shear_params = self._get_rand_param(self.shear_range)
        self.translate_params = self._get_rand_param(self.translate_range)
        self.scale_params = self._get_rand_param(self.scale_range, 1.0)

    def __call__(
        self,
        spatial_size: Optional[Sequence[int]] = None,
        grid: Optional[NdarrayOrTensor] = None,
        randomize: bool = True,
    ) -> torch.Tensor:
        """
        Args:
            spatial_size: output grid size.
            grid: grid to be transformed. Shape must be (3, H, W) for 2D or (4, H, W, D) for 3D.
            randomize: boolean as to whether the grid parameters governing the grid should be randomized.

        Returns:
            a 2D (3xHxW) or 3D (4xHxWxD) grid.
        """
        if randomize:
            self.randomize()
        affine_grid = AffineGrid(
            rotate_params=self.rotate_params,
            shear_params=self.shear_params,
            translate_params=self.translate_params,
            scale_params=self.scale_params,
            device=self.device,
            dtype=self.dtype,
        )
        affine_grid.set_eager_mode(self.eager_mode)
        if not self.eager_mode:  # return the affine only, don't construct the grid
            return affine_grid(spatial_size, grid)[1]  # type: ignore
        _grid: torch.Tensor
        _grid, self.affine = affine_grid(spatial_size, grid)
        return _grid

    def get_transformation_matrix(self) -> Optional[torch.Tensor]:
        """Get the most recently applied transformation matrix"""
        return self.affine


class RandDeformGrid(Randomizable, Transform):
    """
    Generate random deformation grid.
    """

    backend = [TransformBackends.TORCH]

    @deprecated_arg(name="as_tensor_output", since="0.8")
    def __init__(
        self,
        spacing: Union[Sequence[float], float],
        magnitude_range: Tuple[float, float],
        as_tensor_output: bool = True,
        device: Optional[torch.device] = None,
    ) -> None:
        """
        Args:
            spacing: spacing of the grid in 2D or 3D.
                e.g., spacing=(1, 1) indicates pixel-wise deformation in 2D,
                spacing=(1, 1, 1) indicates voxel-wise deformation in 3D,
                spacing=(2, 2) indicates deformation field defined on every other pixel in 2D.
            magnitude_range: the random offsets will be generated from
                `uniform[magnitude[0], magnitude[1])`.
            device: device to store the output grid data.
        """
        self.spacing = spacing
        self.magnitude = magnitude_range

        self.rand_mag = 1.0
        self.random_offset: np.ndarray
        self.device = device

    def randomize(self, grid_size: Sequence[int]) -> None:
        self.random_offset = self.R.normal(size=([len(grid_size)] + list(grid_size))).astype(np.float32, copy=False)
        self.rand_mag = self.R.uniform(self.magnitude[0], self.magnitude[1])

    def __call__(self, spatial_size: Sequence[int]) -> torch.Tensor:
        """
        Args:
            spatial_size: spatial size of the grid.
        """
        self.spacing = fall_back_tuple(self.spacing, (1.0,) * len(spatial_size))
        control_grid = create_control_grid(spatial_size, self.spacing, device=self.device, backend="torch")
        self.randomize(control_grid.shape[1:])
        _offset, *_ = convert_to_dst_type(self.rand_mag * self.random_offset, control_grid)
        control_grid[: len(spatial_size)] += _offset
        return control_grid  # type: ignore


class Resample(Transform):

    backend = [TransformBackends.TORCH, TransformBackends.NUMPY]

    @deprecated_arg(name="as_tensor_output", since="0.6")
    def __init__(
        self,
        mode: Union[str, int] = GridSampleMode.BILINEAR,
        padding_mode: str = GridSamplePadMode.BORDER,
        as_tensor_output: bool = True,
        norm_coords: bool = True,
        device: Optional[torch.device] = None,
        dtype: DtypeLike = np.float64,
    ) -> None:
        """
        computes output image using values from `img`, locations from `grid` using pytorch.
        supports spatially 2D or 3D (num_channels, H, W[, D]).

        Args:
            mode: {``"bilinear"``, ``"nearest"``} or spline interpolation order 0-5 (integers).
                Interpolation mode to calculate output values. Defaults to ``"bilinear"``.
                See also: https://pytorch.org/docs/stable/generated/torch.nn.functional.grid_sample.html
                When `USE_COMPILED` is `True`, this argument uses
                ``"nearest"``, ``"bilinear"``, ``"bicubic"`` to indicate 0, 1, 3 order interpolations.
                See also: https://docs.monai.io/en/stable/networks.html#grid-pull (experimental).
                When it's an integer, the numpy (cpu tensor)/cupy (cuda tensor) backends will be used
                and the value represents the order of the spline interpolation.
                See also: https://docs.scipy.org/doc/scipy/reference/generated/scipy.ndimage.map_coordinates.html
            padding_mode: {``"zeros"``, ``"border"``, ``"reflection"``}
                Padding mode for outside grid values. Defaults to ``"border"``.
                See also: https://pytorch.org/docs/stable/generated/torch.nn.functional.grid_sample.html
                When `USE_COMPILED` is `True`, this argument uses an integer to represent the padding mode.
                See also: https://docs.monai.io/en/stable/networks.html#grid-pull (experimental).
                When `mode` is an integer, using numpy/cupy backends, this argument accepts
                {'reflect', 'grid-mirror', 'constant', 'grid-constant', 'nearest', 'mirror', 'grid-wrap', 'wrap'}.
                See also: https://docs.scipy.org/doc/scipy/reference/generated/scipy.ndimage.map_coordinates.html
            norm_coords: whether to normalize the coordinates from `[-(size-1)/2, (size-1)/2]` to
                `[0, size - 1]` (for ``monai/csrc`` implementation) or
                `[-1, 1]` (for torch ``grid_sample`` implementation) to be compatible with the underlying
                resampling API.
            device: device on which the tensor will be allocated.
            dtype: data type for resampling computation. Defaults to ``np.float64`` for best precision.
                If ``None``, use the data type of input data. To be compatible with other modules,
                the output data type is always `float32`.

        .. deprecated:: 0.6.0
            ``as_tensor_output`` is deprecated.

        """
        self.mode = mode
        self.padding_mode = padding_mode
        self.norm_coords = norm_coords
        self.device = device
        self.dtype = dtype

    def __call__(
        self,
        img: torch.Tensor,
        grid: Optional[torch.Tensor] = None,
        mode: Union[str, int, None] = None,
        padding_mode: Optional[str] = None,
        dtype: DtypeLike = None,
    ) -> torch.Tensor:
        """
        Args:
            img: shape must be (num_channels, H, W[, D]).
            grid: shape must be (3, H, W) for 2D or (4, H, W, D) for 3D.
                if ``norm_coords`` is True, the grid values must be in `[-(size-1)/2, (size-1)/2]`.
                if ``USE_COMPILED=True`` and ``norm_coords=False``, grid values must be in `[0, size-1]`.
                if ``USE_COMPILED=False`` and ``norm_coords=False``, grid values must be in `[-1, 1]`.
            mode: {``"bilinear"``, ``"nearest"``} or spline interpolation order 0-5 (integers).
                Interpolation mode to calculate output values. Defaults to ``self.mode``.
                See also: https://pytorch.org/docs/stable/generated/torch.nn.functional.grid_sample.html
                When `USE_COMPILED` is `True`, this argument uses
                ``"nearest"``, ``"bilinear"``, ``"bicubic"`` to indicate 0, 1, 3 order interpolations.
                See also: https://docs.monai.io/en/stable/networks.html#grid-pull (experimental).
                When it's an integer, the numpy (cpu tensor)/cupy (cuda tensor) backends will be used
                and the value represents the order of the spline interpolation.
                See also: https://docs.scipy.org/doc/scipy/reference/generated/scipy.ndimage.map_coordinates.html
            padding_mode: {``"zeros"``, ``"border"``, ``"reflection"``}
                Padding mode for outside grid values. Defaults to ``self.padding_mode``.
                See also: https://pytorch.org/docs/stable/generated/torch.nn.functional.grid_sample.html
                When `USE_COMPILED` is `True`, this argument uses an integer to represent the padding mode.
                See also: https://docs.monai.io/en/stable/networks.html#grid-pull (experimental).
                When `mode` is an integer, using numpy/cupy backends, this argument accepts
                {'reflect', 'grid-mirror', 'constant', 'grid-constant', 'nearest', 'mirror', 'grid-wrap', 'wrap'}.
                See also: https://docs.scipy.org/doc/scipy/reference/generated/scipy.ndimage.map_coordinates.html
            dtype: data type for resampling computation. Defaults to ``self.dtype``.
                To be compatible with other modules, the output data type is always `float32`.

        See also:
            :py:const:`monai.config.USE_COMPILED`
        """
        img = convert_to_tensor(img, track_meta=get_track_meta())
        if grid is None:
            return img
        _device = img.device if isinstance(img, torch.Tensor) else self.device
        _dtype = dtype or self.dtype or img.dtype
        img_t, *_ = convert_data_type(img, torch.Tensor, dtype=_dtype, device=_device)
        grid_t, *_ = convert_to_dst_type(grid, img_t, dtype=grid.dtype, wrap_sequence=True)
        grid_t = grid_t.clone(memory_format=torch.contiguous_format)  # type: ignore
        if self.norm_coords:
            grid_t[-1] = where(grid_t[-1] != 0, grid_t[-1], 1.0)  # type: ignore
        sr = min(len(img_t.shape[1:]), 3)

        _interp_mode = self.mode if mode is None else mode
        _padding_mode = self.padding_mode if padding_mode is None else padding_mode
        if look_up_option(str(_interp_mode), SplineMode, default=None) is not None:
            self._backend = TransformBackends.NUMPY
        else:
            self._backend = TransformBackends.TORCH

        if USE_COMPILED or self._backend == TransformBackends.NUMPY:
            if self.norm_coords:
                for i, dim in enumerate(img_t.shape[1 : 1 + sr]):
                    grid_t[i] = (max(dim, 2) / 2.0 - 0.5 + grid_t[i]) / grid_t[-1:]
            grid_t = grid_t[:sr]
            if USE_COMPILED and self._backend == TransformBackends.TORCH:  # compiled is using torch backend param name
                grid_t = moveaxis(grid_t, 0, -1)  # type: ignore
                bound = 1 if _padding_mode == "reflection" else _padding_mode
                if _interp_mode == "bicubic":
                    interp = 3
                elif _interp_mode == "bilinear":
                    interp = 1
                else:
                    interp = GridSampleMode(_interp_mode)  # type: ignore
                out = grid_pull(
                    img_t.unsqueeze(0),
                    grid_t.unsqueeze(0).to(img_t),
                    bound=bound,
                    extrapolate=True,
                    interpolation=interp,
                )[0]
            elif self._backend == TransformBackends.NUMPY:
                is_cuda = img_t.is_cuda
                img_np = (convert_to_cupy if is_cuda else convert_to_numpy)(img_t, wrap_sequence=True)
                grid_np, *_ = convert_to_dst_type(grid_t, img_np, wrap_sequence=True)
                _map_coord = (cupy_ndi if is_cuda else np_ndi).map_coordinates
                out = (cupy if is_cuda else np).stack(
                    [
                        _map_coord(c, grid_np, order=int(_interp_mode), mode=look_up_option(_padding_mode, NdimageMode))
                        for c in img_np
                    ]
                )
                out = convert_to_dst_type(out, img_t)[0]
        else:
            if self.norm_coords:
                for i, dim in enumerate(img_t.shape[1 : 1 + sr]):
                    grid_t[i] = 2.0 / (max(2, dim) - 1.0) * grid_t[i] / grid_t[-1:]
            index_ordering: List[int] = list(range(sr - 1, -1, -1))
            grid_t = moveaxis(grid_t[index_ordering], 0, -1)  # type: ignore
            out = torch.nn.functional.grid_sample(
                img_t.unsqueeze(0),
                grid_t.unsqueeze(0).to(img_t),
                mode=GridSampleMode(_interp_mode),
                padding_mode=GridSamplePadMode(_padding_mode),
                align_corners=True,
            )[0]
        out_val, *_ = convert_to_dst_type(out, dst=img, dtype=np.float32)
        return out_val


class Affine(InvertibleTransform, LazyTransform):
    """
    Transform ``img`` given the affine parameters.
    A tutorial is available: https://github.com/Project-MONAI/tutorials/blob/0.6.0/modules/transforms_demo_2d.ipynb.

    """

    backend = list(set(AffineGrid.backend) & set(Resample.backend))

    @deprecated_arg(name="as_tensor_output", since="0.6")
    @deprecated_arg(name="norm_coords", since="0.8")
    def __init__(
        self,
        rotate_params: Optional[Union[Sequence[float], float]] = None,
        shear_params: Optional[Union[Sequence[float], float]] = None,
        translate_params: Optional[Union[Sequence[float], float]] = None,
        scale_params: Optional[Union[Sequence[float], float]] = None,
        affine: Optional[NdarrayOrTensor] = None,
        spatial_size: Optional[Union[Sequence[int], int]] = None,
        mode: Union[str, int] = GridSampleMode.BILINEAR,
        padding_mode: str = GridSamplePadMode.REFLECTION,
        normalized: bool = False,
        norm_coords: bool = True,
        as_tensor_output: bool = True,
        device: Optional[torch.device] = None,
        dtype: DtypeLike = np.float32,
        image_only: bool = False,
    ) -> None:
        """
        The affine transformations are applied in rotate, shear, translate, scale order.

        Args:
            rotate_params: a rotation angle in radians, a scalar for 2D image, a tuple of 3 floats for 3D.
                Defaults to no rotation.
            shear_params: shearing factors for affine matrix, take a 3D affine as example::

                [
                    [1.0, params[0], params[1], 0.0],
                    [params[2], 1.0, params[3], 0.0],
                    [params[4], params[5], 1.0, 0.0],
                    [0.0, 0.0, 0.0, 1.0],
                ]

                a tuple of 2 floats for 2D, a tuple of 6 floats for 3D. Defaults to no shearing.
            translate_params: a tuple of 2 floats for 2D, a tuple of 3 floats for 3D. Translation is in
                pixel/voxel relative to the center of the input image. Defaults to no translation.
            scale_params: scale factor for every spatial dims. a tuple of 2 floats for 2D,
                a tuple of 3 floats for 3D. Defaults to `1.0`.
            affine: If applied, ignore the params (`rotate_params`, etc.) and use the
                supplied matrix. Should be square with each side = num of image spatial
                dimensions + 1.
            spatial_size: output image spatial size.
                if `spatial_size` and `self.spatial_size` are not defined, or smaller than 1,
                the transform will use the spatial size of `img`.
                if some components of the `spatial_size` are non-positive values, the transform will use the
                corresponding components of img size. For example, `spatial_size=(32, -1)` will be adapted
                to `(32, 64)` if the second spatial dimension size of img is `64`.
            mode: {``"bilinear"``, ``"nearest"``} or spline interpolation order 0-5 (integers).
                Interpolation mode to calculate output values. Defaults to ``"bilinear"``.
                See also: https://pytorch.org/docs/stable/generated/torch.nn.functional.grid_sample.html
                When it's an integer, the numpy (cpu tensor)/cupy (cuda tensor) backends will be used
                and the value represents the order of the spline interpolation.
                See also: https://docs.scipy.org/doc/scipy/reference/generated/scipy.ndimage.map_coordinates.html
            padding_mode: {``"zeros"``, ``"border"``, ``"reflection"``}
                Padding mode for outside grid values. Defaults to ``"reflection"``.
                See also: https://pytorch.org/docs/stable/generated/torch.nn.functional.grid_sample.html
                When `mode` is an integer, using numpy/cupy backends, this argument accepts
                {'reflect', 'grid-mirror', 'constant', 'grid-constant', 'nearest', 'mirror', 'grid-wrap', 'wrap'}.
                See also: https://docs.scipy.org/doc/scipy/reference/generated/scipy.ndimage.map_coordinates.html
            normalized: indicating whether the provided `affine` is defined to include a normalization
                transform converting the coordinates from `[-(size-1)/2, (size-1)/2]` (defined in ``create_grid``) to
                `[0, size - 1]` or `[-1, 1]` in order to be compatible with the underlying resampling API.
                If `normalized=False`, additional coordinate normalization will be applied before resampling.
                See also: :py:func:`monai.networks.utils.normalize_transform`.
            device: device on which the tensor will be allocated.
            dtype: data type for resampling computation. Defaults to ``np.float32``.
                If ``None``, use the data type of input data. To be compatible with other modules,
                the output data type is always `float32`.
            image_only: if True return only the image volume, otherwise return (image, affine).

        .. deprecated:: 0.6.0
            ``as_tensor_output`` is deprecated.
        .. deprecated:: 0.8.1
            ``norm_coords`` is deprecated, please use ``normalized`` instead
            (the new flag is a negation, i.e., ``norm_coords == not normalized``).

        """
        self.affine_grid = AffineGrid(
            rotate_params=rotate_params,
            shear_params=shear_params,
            translate_params=translate_params,
            scale_params=scale_params,
            affine=affine,
            dtype=dtype,
            device=device,
        )
        self.image_only = image_only
        self.norm_coord = not normalized
        self.resampler = Resample(norm_coords=self.norm_coord, device=device, dtype=dtype)
        self.spatial_size = spatial_size
        self.mode = mode
        self.padding_mode: str = padding_mode

    def set_eager_mode(self, value):
        super().set_eager_mode(value)
        self.affine_grid.set_eager_mode(value)

    def __call__(
        self,
        img: torch.Tensor,
        spatial_size: Optional[Union[Sequence[int], int]] = None,
        mode: Union[str, int, None] = None,
        padding_mode: Optional[str] = None,
    ) -> Union[torch.Tensor, Tuple[torch.Tensor, NdarrayOrTensor]]:
        """
        Args:
            img: shape must be (num_channels, H, W[, D]),
            spatial_size: output image spatial size.
                if `spatial_size` and `self.spatial_size` are not defined, or smaller than 1,
                the transform will use the spatial size of `img`.
                if `img` has two spatial dimensions, `spatial_size` should have 2 elements [h, w].
                if `img` has three spatial dimensions, `spatial_size` should have 3 elements [h, w, d].
            mode: {``"bilinear"``, ``"nearest"``} or spline interpolation order 0-5 (integers).
                Interpolation mode to calculate output values. Defaults to ``self.mode``.
                See also: https://pytorch.org/docs/stable/generated/torch.nn.functional.grid_sample.html
                When it's an integer, the numpy (cpu tensor)/cupy (cuda tensor) backends will be used
                and the value represents the order of the spline interpolation.
                See also: https://docs.scipy.org/doc/scipy/reference/generated/scipy.ndimage.map_coordinates.html
            padding_mode: {``"zeros"``, ``"border"``, ``"reflection"``}
                Padding mode for outside grid values. Defaults to ``self.padding_mode``.
                See also: https://pytorch.org/docs/stable/generated/torch.nn.functional.grid_sample.html
                When `mode` is an integer, using numpy/cupy backends, this argument accepts
                {'reflect', 'grid-mirror', 'constant', 'grid-constant', 'nearest', 'mirror', 'grid-wrap', 'wrap'}.
                See also: https://docs.scipy.org/doc/scipy/reference/generated/scipy.ndimage.map_coordinates.html
        """
        img = convert_to_tensor(img, track_meta=get_track_meta())
        img_size = img.shape[1:]
        sp_size = fall_back_tuple(self.spatial_size if spatial_size is None else spatial_size, img_size)
<<<<<<< HEAD
        _mode = mode or self.mode
        _padding_mode = padding_mode or self.padding_mode
        if not self.eager_mode:
            _, affine = self.affine_grid(spatial_size=sp_size)
            return self.lazy_call(img, affine, sp_size, _mode, _padding_mode)
=======
        _mode = mode if mode is not None else self.mode
        _padding_mode = padding_mode if padding_mode is not None else self.padding_mode
>>>>>>> 009af550
        grid, affine = self.affine_grid(spatial_size=sp_size)
        out = self.resampler(img, grid=grid, mode=_mode, padding_mode=_padding_mode)
        if not isinstance(out, MetaTensor):
            return out if self.image_only else (out, affine)
        if get_track_meta():
            out.meta = img.meta  # type: ignore
            self.update_meta(out, affine, img_size, sp_size)
            self.push_transform(
                out, orig_size=img_size, extra_info={"affine": affine, "mode": _mode, "padding_mode": _padding_mode}
            )
        return out if self.image_only else (out, affine)

    @classmethod
    def compute_w_affine(cls, affine, mat, img_size, sp_size):
        r = len(affine) - 1
        mat = to_affine_nd(r, mat)
        shift_1 = create_translate(r, [float(d - 1) / 2 for d in img_size[:r]])
        shift_2 = create_translate(r, [-float(d - 1) / 2 for d in sp_size[:r]])
        mat = shift_1 @ convert_data_type(mat, np.ndarray)[0] @ shift_2
        return affine @ convert_to_dst_type(mat, affine)[0]

    def update_meta(self, img, mat, img_size, sp_size):
        affine = convert_data_type(img.affine, torch.Tensor)[0]
        img.affine = Affine.compute_w_affine(affine, mat, img_size, sp_size)

    def lazy_call(self, img: torch.Tensor, affine, output_size, mode, padding_mode) -> torch.Tensor:
        if get_track_meta() and isinstance(img, MetaTensor):
            img.evaluated = False
            orig_size = img.spatial_shape
            self.update_meta(img, affine, orig_size, output_size)
            self.push_transform(
                img, orig_size=orig_size, extra_info={"affine": affine, "mode": mode, "padding_mode": padding_mode}
            )
            img.spatial_shape = output_size
        return img

    def inverse(self, data: torch.Tensor) -> torch.Tensor:
        transform = self.pop_transform(data)
        orig_size = transform[TraceKeys.ORIG_SIZE]
        # Create inverse transform
        fwd_affine = transform[TraceKeys.EXTRA_INFO]["affine"]
        mode = transform[TraceKeys.EXTRA_INFO]["mode"]
        padding_mode = transform[TraceKeys.EXTRA_INFO]["padding_mode"]
        inv_affine = linalg_inv(fwd_affine)
        inv_affine = convert_to_dst_type(inv_affine, data, dtype=inv_affine.dtype)[0]

        affine_grid = AffineGrid(affine=inv_affine)
        grid, _ = affine_grid(orig_size)
        # Apply inverse transform
        out = self.resampler(data, grid, mode, padding_mode)
        if not isinstance(out, MetaTensor):
            out = MetaTensor(out)
        out.meta = data.meta  # type: ignore
        self.update_meta(out, inv_affine, data.shape[1:], orig_size)
        return out  # type: ignore


class RandAffine(RandomizableTransform, InvertibleTransform, LazyTransform):
    """
    Random affine transform.
    A tutorial is available: https://github.com/Project-MONAI/tutorials/blob/0.6.0/modules/transforms_demo_2d.ipynb.

    """

    backend = Affine.backend

    @deprecated_arg(name="as_tensor_output", since="0.6")
    def __init__(
        self,
        prob: float = 0.1,
        rotate_range: RandRange = None,
        shear_range: RandRange = None,
        translate_range: RandRange = None,
        scale_range: RandRange = None,
        spatial_size: Optional[Union[Sequence[int], int]] = None,
        mode: Union[str, int] = GridSampleMode.BILINEAR,
        padding_mode: str = GridSamplePadMode.REFLECTION,
        cache_grid: bool = False,
        as_tensor_output: bool = True,
        device: Optional[torch.device] = None,
    ) -> None:
        """
        Args:
            prob: probability of returning a randomized affine grid.
                defaults to 0.1, with 10% chance returns a randomized grid.
            rotate_range: angle range in radians. If element `i` is a pair of (min, max) values, then
                `uniform[-rotate_range[i][0], rotate_range[i][1])` will be used to generate the rotation parameter
                for the `i`th spatial dimension. If not, `uniform[-rotate_range[i], rotate_range[i])` will be used.
                This can be altered on a per-dimension basis. E.g., `((0,3), 1, ...)`: for dim0, rotation will be
                in range `[0, 3]`, and for dim1 `[-1, 1]` will be used. Setting a single value will use `[-x, x]`
                for dim0 and nothing for the remaining dimensions.
            shear_range: shear range with format matching `rotate_range`, it defines the range to randomly select
                shearing factors(a tuple of 2 floats for 2D, a tuple of 6 floats for 3D) for affine matrix,
                take a 3D affine as example::

                    [
                        [1.0, params[0], params[1], 0.0],
                        [params[2], 1.0, params[3], 0.0],
                        [params[4], params[5], 1.0, 0.0],
                        [0.0, 0.0, 0.0, 1.0],
                    ]

            translate_range: translate range with format matching `rotate_range`, it defines the range to randomly
                select pixel/voxel to translate for every spatial dims.
            scale_range: scaling range with format matching `rotate_range`. it defines the range to randomly select
                the scale factor to translate for every spatial dims. A value of 1.0 is added to the result.
                This allows 0 to correspond to no change (i.e., a scaling of 1.0).
            spatial_size: output image spatial size.
                if `spatial_size` and `self.spatial_size` are not defined, or smaller than 1,
                the transform will use the spatial size of `img`.
                if some components of the `spatial_size` are non-positive values, the transform will use the
                corresponding components of img size. For example, `spatial_size=(32, -1)` will be adapted
                to `(32, 64)` if the second spatial dimension size of img is `64`.
            mode: {``"bilinear"``, ``"nearest"``} or spline interpolation order 0-5 (integers).
                Interpolation mode to calculate output values. Defaults to ``bilinear``.
                See also: https://pytorch.org/docs/stable/generated/torch.nn.functional.grid_sample.html
                When it's an integer, the numpy (cpu tensor)/cupy (cuda tensor) backends will be used
                and the value represents the order of the spline interpolation.
                See also: https://docs.scipy.org/doc/scipy/reference/generated/scipy.ndimage.map_coordinates.html
            padding_mode: {``"zeros"``, ``"border"``, ``"reflection"``}
                Padding mode for outside grid values. Defaults to ``reflection``.
                See also: https://pytorch.org/docs/stable/generated/torch.nn.functional.grid_sample.html
                When `mode` is an integer, using numpy/cupy backends, this argument accepts
                {'reflect', 'grid-mirror', 'constant', 'grid-constant', 'nearest', 'mirror', 'grid-wrap', 'wrap'}.
                See also: https://docs.scipy.org/doc/scipy/reference/generated/scipy.ndimage.map_coordinates.html
            cache_grid: whether to cache the identity sampling grid.
                If the spatial size is not dynamically defined by input image, enabling this option could
                accelerate the transform.
            device: device on which the tensor will be allocated.

        See also:
            - :py:class:`RandAffineGrid` for the random affine parameters configurations.
            - :py:class:`Affine` for the affine transformation parameters configurations.

        .. deprecated:: 0.6.0
            ``as_tensor_output`` is deprecated.

        """
        RandomizableTransform.__init__(self, prob)

        self.rand_affine_grid = RandAffineGrid(
            rotate_range=rotate_range,
            shear_range=shear_range,
            translate_range=translate_range,
            scale_range=scale_range,
            device=device,
        )
        self.resampler = Resample(device=device)

        self.spatial_size = spatial_size
        self.cache_grid = cache_grid
        self._cached_grid = self._init_identity_cache()
        self.mode = mode
        self.padding_mode: str = padding_mode

    def set_eager_mode(self, value):
        super().set_eager_mode(value)
        self.rand_affine_grid.set_eager_mode(value)

    def _init_identity_cache(self):
        """
        Create cache of the identity grid if cache_grid=True and spatial_size is known.
        """
        if not self.eager_mode:
            return None
        if self.spatial_size is None:
            if self.cache_grid:
                warnings.warn(
                    "cache_grid=True is not compatible with the dynamic spatial_size, please specify 'spatial_size'."
                )
            return None
        _sp_size = ensure_tuple(self.spatial_size)
        _ndim = len(_sp_size)
        if _sp_size != fall_back_tuple(_sp_size, [1] * _ndim) or _sp_size != fall_back_tuple(_sp_size, [2] * _ndim):
            # dynamic shape because it falls back to different outcomes
            if self.cache_grid:
                warnings.warn(
                    "cache_grid=True is not compatible with the dynamic spatial_size "
                    f"'spatial_size={self.spatial_size}', please specify 'spatial_size'."
                )
            return None
        return create_grid(spatial_size=_sp_size, device=self.rand_affine_grid.device, backend="torch")

    def get_identity_grid(self, spatial_size: Sequence[int]):
        """
        Return a cached or new identity grid depends on the availability.

        Args:
            spatial_size: non-dynamic spatial size
        """
        if not self.eager_mode:
            return None
        ndim = len(spatial_size)
        if spatial_size != fall_back_tuple(spatial_size, [1] * ndim) or spatial_size != fall_back_tuple(
            spatial_size, [2] * ndim
        ):
            raise RuntimeError(f"spatial_size should not be dynamic, got {spatial_size}.")
        return (
            create_grid(spatial_size=spatial_size, device=self.rand_affine_grid.device, backend="torch")
            if self._cached_grid is None
            else self._cached_grid
        )

    def set_random_state(
        self, seed: Optional[int] = None, state: Optional[np.random.RandomState] = None
    ) -> "RandAffine":
        self.rand_affine_grid.set_random_state(seed, state)
        super().set_random_state(seed, state)
        return self

    def randomize(self, data: Optional[Any] = None) -> None:
        super().randomize(None)
        if not self._do_transform:
            return None
        self.rand_affine_grid.randomize()

    def __call__(
        self,
        img: torch.Tensor,
        spatial_size: Optional[Union[Sequence[int], int]] = None,
        mode: Union[str, int, None] = None,
        padding_mode: Optional[str] = None,
        randomize: bool = True,
        grid=None,
    ) -> torch.Tensor:
        """
        Args:
            img: shape must be (num_channels, H, W[, D]),
            spatial_size: output image spatial size.
                if `spatial_size` and `self.spatial_size` are not defined, or smaller than 1,
                the transform will use the spatial size of `img`.
                if `img` has two spatial dimensions, `spatial_size` should have 2 elements [h, w].
                if `img` has three spatial dimensions, `spatial_size` should have 3 elements [h, w, d].
            mode: {``"bilinear"``, ``"nearest"``} or spline interpolation order 0-5 (integers).
                Interpolation mode to calculate output values. Defaults to ``self.mode``.
                See also: https://pytorch.org/docs/stable/generated/torch.nn.functional.grid_sample.html
                When it's an integer, the numpy (cpu tensor)/cupy (cuda tensor) backends will be used
                and the value represents the order of the spline interpolation.
                See also: https://docs.scipy.org/doc/scipy/reference/generated/scipy.ndimage.map_coordinates.html
            padding_mode: {``"zeros"``, ``"border"``, ``"reflection"``}
                Padding mode for outside grid values. Defaults to ``self.padding_mode``.
                See also: https://pytorch.org/docs/stable/generated/torch.nn.functional.grid_sample.html
                When `mode` is an integer, using numpy/cupy backends, this argument accepts
                {'reflect', 'grid-mirror', 'constant', 'grid-constant', 'nearest', 'mirror', 'grid-wrap', 'wrap'}.
                See also: https://docs.scipy.org/doc/scipy/reference/generated/scipy.ndimage.map_coordinates.html
            randomize: whether to execute `randomize()` function first, default to True.
            grid: precomputed grid to be used (mainly to accelerate `RandAffined`).

        """
        if randomize:
            self.randomize()
        # if not doing transform and spatial size doesn't change, nothing to do
        # except convert to float and device
        sp_size = fall_back_tuple(self.spatial_size if spatial_size is None else spatial_size, img.shape[1:])
        do_resampling = self._do_transform or (sp_size != ensure_tuple(img.shape[1:]))
        _mode = mode if mode is not None else self.mode
        _padding_mode = padding_mode if padding_mode is not None else self.padding_mode
        img = convert_to_tensor(img, track_meta=get_track_meta())
        if not self.eager_mode:
            if self._do_transform:
                affine = self.rand_affine_grid(sp_size, grid=grid, randomize=randomize)
            else:
                affine = convert_to_dst_type(torch.eye(len(sp_size) + 1), img, dtype=self.rand_affine_grid.dtype)[0]
            return self.lazy_call(img, affine, sp_size, _mode, _padding_mode, do_resampling)
        if not do_resampling:
            out: torch.Tensor = convert_data_type(img, dtype=torch.float32, device=self.resampler.device)[0]
        else:
            if grid is None:
                grid = self.get_identity_grid(sp_size)
                if self._do_transform:
                    grid = self.rand_affine_grid(grid=grid, randomize=randomize)
            out = self.resampler(img=img, grid=grid, mode=_mode, padding_mode=_padding_mode)
        mat = self.rand_affine_grid.get_transformation_matrix()
        out = convert_to_tensor(out, track_meta=get_track_meta())
        if get_track_meta():
            self.push_transform(
                out,
                orig_size=img.shape[1:],
                extra_info={
                    "affine": mat,
                    "mode": _mode,
                    "padding_mode": _padding_mode,
                    "do_resampling": do_resampling,
                },
            )
            self.update_meta(out, mat, img.shape[1:], sp_size)
        return out

    def update_meta(self, img, mat, img_size, sp_size):
        affine = convert_data_type(img.affine, torch.Tensor)[0]
        img.affine = Affine.compute_w_affine(affine, mat, img_size, sp_size)

    def lazy_call(self, img: torch.Tensor, affine, output_size, mode, padding_mode, do_resampling) -> torch.Tensor:
        if get_track_meta() and isinstance(img, MetaTensor):
            img.evaluated = False
            orig_size = img.spatial_shape
            self.update_meta(img, affine, orig_size, output_size)
            self.push_transform(
                img,
                orig_size=orig_size,
                extra_info={
                    "affine": affine,
                    "mode": mode,
                    "padding_mode": padding_mode,
                    "do_resampling": do_resampling,
                },
            )
            img.spatial_shape = output_size
        return img

    def inverse(self, data: torch.Tensor) -> torch.Tensor:
        transform = self.pop_transform(data)
        # if transform was not performed nothing to do.
        if not transform[TraceKeys.EXTRA_INFO]["do_resampling"]:
            return data
        orig_size = transform[TraceKeys.ORIG_SIZE]
        orig_size = fall_back_tuple(orig_size, data.shape[1:])
        # Create inverse transform
        fwd_affine = transform[TraceKeys.EXTRA_INFO]["affine"]
        mode = transform[TraceKeys.EXTRA_INFO]["mode"]
        padding_mode = transform[TraceKeys.EXTRA_INFO]["padding_mode"]
        inv_affine = linalg_inv(fwd_affine)
        inv_affine = convert_to_dst_type(inv_affine, data, dtype=inv_affine.dtype)[0]
        affine_grid = AffineGrid(affine=inv_affine)
        grid, _ = affine_grid(orig_size)

        # Apply inverse transform
        out = self.resampler(data, grid, mode, padding_mode)
        if not isinstance(out, MetaTensor):
            out = MetaTensor(out)
        out.meta = data.meta  # type: ignore
        self.update_meta(out, inv_affine, data.shape[1:], orig_size)
        return out  # type: ignore


class Rand2DElastic(RandomizableTransform):
    """
    Random elastic deformation and affine in 2D.
    A tutorial is available: https://github.com/Project-MONAI/tutorials/blob/0.6.0/modules/transforms_demo_2d.ipynb.

    """

    backend = Resample.backend

    @deprecated_arg(name="as_tensor_output", since="0.6")
    def __init__(
        self,
        spacing: Union[Tuple[float, float], float],
        magnitude_range: Tuple[float, float],
        prob: float = 0.1,
        rotate_range: RandRange = None,
        shear_range: RandRange = None,
        translate_range: RandRange = None,
        scale_range: RandRange = None,
        spatial_size: Optional[Union[Tuple[int, int], int]] = None,
        mode: Union[str, int] = GridSampleMode.BILINEAR,
        padding_mode: str = GridSamplePadMode.REFLECTION,
        as_tensor_output: bool = False,
        device: Optional[torch.device] = None,
    ) -> None:
        """
        Args:
            spacing : distance in between the control points.
            magnitude_range: the random offsets will be generated from ``uniform[magnitude[0], magnitude[1])``.
            prob: probability of returning a randomized elastic transform.
                defaults to 0.1, with 10% chance returns a randomized elastic transform,
                otherwise returns a ``spatial_size`` centered area extracted from the input image.
            rotate_range: angle range in radians. If element `i` is a pair of (min, max) values, then
                `uniform[-rotate_range[i][0], rotate_range[i][1])` will be used to generate the rotation parameter
                for the `i`th spatial dimension. If not, `uniform[-rotate_range[i], rotate_range[i])` will be used.
                This can be altered on a per-dimension basis. E.g., `((0,3), 1, ...)`: for dim0, rotation will be
                in range `[0, 3]`, and for dim1 `[-1, 1]` will be used. Setting a single value will use `[-x, x]`
                for dim0 and nothing for the remaining dimensions.
            shear_range: shear range with format matching `rotate_range`, it defines the range to randomly select
                shearing factors(a tuple of 2 floats for 2D) for affine matrix, take a 2D affine as example::

                    [
                        [1.0, params[0], 0.0],
                        [params[1], 1.0, 0.0],
                        [0.0, 0.0, 1.0],
                    ]

            translate_range: translate range with format matching `rotate_range`, it defines the range to randomly
                select pixel to translate for every spatial dims.
            scale_range: scaling range with format matching `rotate_range`. it defines the range to randomly select
                the scale factor to translate for every spatial dims. A value of 1.0 is added to the result.
                This allows 0 to correspond to no change (i.e., a scaling of 1.0).
            spatial_size: specifying output image spatial size [h, w].
                if `spatial_size` and `self.spatial_size` are not defined, or smaller than 1,
                the transform will use the spatial size of `img`.
                if some components of the `spatial_size` are non-positive values, the transform will use the
                corresponding components of img size. For example, `spatial_size=(32, -1)` will be adapted
                to `(32, 64)` if the second spatial dimension size of img is `64`.
            mode: {``"bilinear"``, ``"nearest"``} or spline interpolation order 0-5 (integers).
                Interpolation mode to calculate output values. Defaults to ``"bilinear"``.
                See also: https://pytorch.org/docs/stable/generated/torch.nn.functional.grid_sample.html
                When it's an integer, the numpy (cpu tensor)/cupy (cuda tensor) backends will be used
                and the value represents the order of the spline interpolation.
                See also: https://docs.scipy.org/doc/scipy/reference/generated/scipy.ndimage.map_coordinates.html
            padding_mode: {``"zeros"``, ``"border"``, ``"reflection"``}
                Padding mode for outside grid values. Defaults to ``"reflection"``.
                See also: https://pytorch.org/docs/stable/generated/torch.nn.functional.grid_sample.html
                When `mode` is an integer, using numpy/cupy backends, this argument accepts
                {'reflect', 'grid-mirror', 'constant', 'grid-constant', 'nearest', 'mirror', 'grid-wrap', 'wrap'}.
                See also: https://docs.scipy.org/doc/scipy/reference/generated/scipy.ndimage.map_coordinates.html
            device: device on which the tensor will be allocated.

        See also:
            - :py:class:`RandAffineGrid` for the random affine parameters configurations.
            - :py:class:`Affine` for the affine transformation parameters configurations.

        .. deprecated:: 0.6.0
            ``as_tensor_output`` is deprecated.

        """
        RandomizableTransform.__init__(self, prob)
        self.deform_grid = RandDeformGrid(spacing=spacing, magnitude_range=magnitude_range, device=device)
        self.rand_affine_grid = RandAffineGrid(
            rotate_range=rotate_range,
            shear_range=shear_range,
            translate_range=translate_range,
            scale_range=scale_range,
            device=device,
        )
        self.resampler = Resample(device=device)

        self.device = device
        self.spatial_size = spatial_size
        self.mode = mode
        self.padding_mode: str = padding_mode

    def set_random_state(
        self, seed: Optional[int] = None, state: Optional[np.random.RandomState] = None
    ) -> "Rand2DElastic":
        self.deform_grid.set_random_state(seed, state)
        self.rand_affine_grid.set_random_state(seed, state)
        super().set_random_state(seed, state)
        return self

    def randomize(self, spatial_size: Sequence[int]) -> None:
        super().randomize(None)
        if not self._do_transform:
            return None
        self.deform_grid.randomize(spatial_size)
        self.rand_affine_grid.randomize()

    def __call__(
        self,
        img: torch.Tensor,
        spatial_size: Optional[Union[Tuple[int, int], int]] = None,
        mode: Union[str, int, None] = None,
        padding_mode: Optional[str] = None,
        randomize: bool = True,
    ) -> torch.Tensor:
        """
        Args:
            img: shape must be (num_channels, H, W),
            spatial_size: specifying output image spatial size [h, w].
                if `spatial_size` and `self.spatial_size` are not defined, or smaller than 1,
                the transform will use the spatial size of `img`.
            mode: {``"bilinear"``, ``"nearest"``} or spline interpolation order 0-5 (integers).
                Interpolation mode to calculate output values. Defaults to ``self.mode``.
                See also: https://pytorch.org/docs/stable/generated/torch.nn.functional.grid_sample.html
                When it's an integer, the numpy (cpu tensor)/cupy (cuda tensor) backends will be used
                and the value represents the order of the spline interpolation.
                See also: https://docs.scipy.org/doc/scipy/reference/generated/scipy.ndimage.map_coordinates.html
            padding_mode: {``"zeros"``, ``"border"``, ``"reflection"``}
                Padding mode for outside grid values. Defaults to ``self.padding_mode``.
                See also: https://pytorch.org/docs/stable/generated/torch.nn.functional.grid_sample.html
                When `mode` is an integer, using numpy/cupy backends, this argument accepts
                {'reflect', 'grid-mirror', 'constant', 'grid-constant', 'nearest', 'mirror', 'grid-wrap', 'wrap'}.
                See also: https://docs.scipy.org/doc/scipy/reference/generated/scipy.ndimage.map_coordinates.html
            randomize: whether to execute `randomize()` function first, default to True.
        """
        sp_size = fall_back_tuple(self.spatial_size if spatial_size is None else spatial_size, img.shape[1:])
        if randomize:
            self.randomize(spatial_size=sp_size)

        if self._do_transform:
            grid = self.deform_grid(spatial_size=sp_size)
            grid = self.rand_affine_grid(grid=grid)
            grid = torch.nn.functional.interpolate(
                recompute_scale_factor=True,
                input=grid.unsqueeze(0),
                scale_factor=list(ensure_tuple(self.deform_grid.spacing)),
                mode=InterpolateMode.BICUBIC.value,
                align_corners=False,
            )
            grid = CenterSpatialCrop(roi_size=sp_size)(grid[0])
        else:
            _device = img.device if isinstance(img, torch.Tensor) else self.device
            grid = create_grid(spatial_size=sp_size, device=_device, backend="torch")
        out: torch.Tensor = self.resampler(
            img,
            grid,
            mode=mode if mode is not None else self.mode,
            padding_mode=padding_mode if padding_mode is not None else self.padding_mode,
        )
        return out


class Rand3DElastic(RandomizableTransform):
    """
    Random elastic deformation and affine in 3D.
    A tutorial is available: https://github.com/Project-MONAI/tutorials/blob/0.6.0/modules/transforms_demo_2d.ipynb.

    """

    backend = Resample.backend

    @deprecated_arg(name="as_tensor_output", since="0.6")
    def __init__(
        self,
        sigma_range: Tuple[float, float],
        magnitude_range: Tuple[float, float],
        prob: float = 0.1,
        rotate_range: RandRange = None,
        shear_range: RandRange = None,
        translate_range: RandRange = None,
        scale_range: RandRange = None,
        spatial_size: Optional[Union[Tuple[int, int, int], int]] = None,
        mode: Union[str, int] = GridSampleMode.BILINEAR,
        padding_mode: str = GridSamplePadMode.REFLECTION,
        as_tensor_output: bool = False,
        device: Optional[torch.device] = None,
    ) -> None:
        """
        Args:
            sigma_range: a Gaussian kernel with standard deviation sampled from
                ``uniform[sigma_range[0], sigma_range[1])`` will be used to smooth the random offset grid.
            magnitude_range: the random offsets on the grid will be generated from
                ``uniform[magnitude[0], magnitude[1])``.
            prob: probability of returning a randomized elastic transform.
                defaults to 0.1, with 10% chance returns a randomized elastic transform,
                otherwise returns a ``spatial_size`` centered area extracted from the input image.
            rotate_range: angle range in radians. If element `i` is a pair of (min, max) values, then
                `uniform[-rotate_range[i][0], rotate_range[i][1])` will be used to generate the rotation parameter
                for the `i`th spatial dimension. If not, `uniform[-rotate_range[i], rotate_range[i])` will be used.
                This can be altered on a per-dimension basis. E.g., `((0,3), 1, ...)`: for dim0, rotation will be
                in range `[0, 3]`, and for dim1 `[-1, 1]` will be used. Setting a single value will use `[-x, x]`
                for dim0 and nothing for the remaining dimensions.
            shear_range: shear range with format matching `rotate_range`, it defines the range to randomly select
                shearing factors(a tuple of 6 floats for 3D) for affine matrix, take a 3D affine as example::

                    [
                        [1.0, params[0], params[1], 0.0],
                        [params[2], 1.0, params[3], 0.0],
                        [params[4], params[5], 1.0, 0.0],
                        [0.0, 0.0, 0.0, 1.0],
                    ]

            translate_range: translate range with format matching `rotate_range`, it defines the range to randomly
                select voxel to translate for every spatial dims.
            scale_range: scaling range with format matching `rotate_range`. it defines the range to randomly select
                the scale factor to translate for every spatial dims. A value of 1.0 is added to the result.
                This allows 0 to correspond to no change (i.e., a scaling of 1.0).
            spatial_size: specifying output image spatial size [h, w, d].
                if `spatial_size` and `self.spatial_size` are not defined, or smaller than 1,
                the transform will use the spatial size of `img`.
                if some components of the `spatial_size` are non-positive values, the transform will use the
                corresponding components of img size. For example, `spatial_size=(32, 32, -1)` will be adapted
                to `(32, 32, 64)` if the third spatial dimension size of img is `64`.
            mode: {``"bilinear"``, ``"nearest"``} or spline interpolation order 0-5 (integers).
                Interpolation mode to calculate output values. Defaults to ``"bilinear"``.
                See also: https://pytorch.org/docs/stable/generated/torch.nn.functional.grid_sample.html
                When it's an integer, the numpy (cpu tensor)/cupy (cuda tensor) backends will be used
                and the value represents the order of the spline interpolation.
                See also: https://docs.scipy.org/doc/scipy/reference/generated/scipy.ndimage.map_coordinates.html
            padding_mode: {``"zeros"``, ``"border"``, ``"reflection"``}
                Padding mode for outside grid values. Defaults to ``"reflection"``.
                See also: https://pytorch.org/docs/stable/generated/torch.nn.functional.grid_sample.html
                When `mode` is an integer, using numpy/cupy backends, this argument accepts
                {'reflect', 'grid-mirror', 'constant', 'grid-constant', 'nearest', 'mirror', 'grid-wrap', 'wrap'}.
                See also: https://docs.scipy.org/doc/scipy/reference/generated/scipy.ndimage.map_coordinates.html
            device: device on which the tensor will be allocated.

        See also:
            - :py:class:`RandAffineGrid` for the random affine parameters configurations.
            - :py:class:`Affine` for the affine transformation parameters configurations.

        .. deprecated:: 0.6.0
            ``as_tensor_output`` is deprecated.

        """
        RandomizableTransform.__init__(self, prob)
        self.rand_affine_grid = RandAffineGrid(
            rotate_range=rotate_range,
            shear_range=shear_range,
            translate_range=translate_range,
            scale_range=scale_range,
            device=device,
        )
        self.resampler = Resample(device=device)

        self.sigma_range = sigma_range
        self.magnitude_range = magnitude_range
        self.spatial_size = spatial_size
        self.mode = mode
        self.padding_mode: str = padding_mode
        self.device = device

        self.rand_offset: np.ndarray
        self.magnitude = 1.0
        self.sigma = 1.0

    def set_random_state(
        self, seed: Optional[int] = None, state: Optional[np.random.RandomState] = None
    ) -> "Rand3DElastic":
        self.rand_affine_grid.set_random_state(seed, state)
        super().set_random_state(seed, state)
        return self

    def randomize(self, grid_size: Sequence[int]) -> None:
        super().randomize(None)
        if not self._do_transform:
            return None
        self.rand_offset = self.R.uniform(-1.0, 1.0, [3] + list(grid_size)).astype(np.float32, copy=False)
        self.magnitude = self.R.uniform(self.magnitude_range[0], self.magnitude_range[1])
        self.sigma = self.R.uniform(self.sigma_range[0], self.sigma_range[1])
        self.rand_affine_grid.randomize()

    def __call__(
        self,
        img: torch.Tensor,
        spatial_size: Optional[Union[Tuple[int, int, int], int]] = None,
        mode: Union[str, int, None] = None,
        padding_mode: Optional[str] = None,
        randomize: bool = True,
    ) -> torch.Tensor:
        """
        Args:
            img: shape must be (num_channels, H, W, D),
            spatial_size: specifying spatial 3D output image spatial size [h, w, d].
                if `spatial_size` and `self.spatial_size` are not defined, or smaller than 1,
                the transform will use the spatial size of `img`.
            mode: {``"bilinear"``, ``"nearest"``} or spline interpolation order 0-5 (integers).
                Interpolation mode to calculate output values. Defaults to ``self.mode``.
                See also: https://pytorch.org/docs/stable/generated/torch.nn.functional.grid_sample.html
                When it's an integer, the numpy (cpu tensor)/cupy (cuda tensor) backends will be used
                and the value represents the order of the spline interpolation.
                See also: https://docs.scipy.org/doc/scipy/reference/generated/scipy.ndimage.map_coordinates.html
            padding_mode: {``"zeros"``, ``"border"``, ``"reflection"``}
                Padding mode for outside grid values. Defaults to ``self.padding_mode``.
                See also: https://pytorch.org/docs/stable/generated/torch.nn.functional.grid_sample.html
                When `mode` is an integer, using numpy/cupy backends, this argument accepts
                {'reflect', 'grid-mirror', 'constant', 'grid-constant', 'nearest', 'mirror', 'grid-wrap', 'wrap'}.
                See also: https://docs.scipy.org/doc/scipy/reference/generated/scipy.ndimage.map_coordinates.html
            randomize: whether to execute `randomize()` function first, default to True.
        """
        sp_size = fall_back_tuple(self.spatial_size if spatial_size is None else spatial_size, img.shape[1:])
        if randomize:
            self.randomize(grid_size=sp_size)

        _device = img.device if isinstance(img, torch.Tensor) else self.device
        grid = create_grid(spatial_size=sp_size, device=_device, backend="torch")
        if self._do_transform:
            if self.rand_offset is None:
                raise RuntimeError("rand_offset is not initialized.")
            gaussian = GaussianFilter(3, self.sigma, 3.0).to(device=_device)
            offset = torch.as_tensor(self.rand_offset, device=_device).unsqueeze(0)
            grid[:3] += gaussian(offset)[0] * self.magnitude
            grid = self.rand_affine_grid(grid=grid)
        out: torch.Tensor = self.resampler(
            img,
            grid,
            mode=mode if mode is not None else self.mode,
            padding_mode=padding_mode if padding_mode is not None else self.padding_mode,
        )
        return out


class GridDistortion(Transform):

    backend = [TransformBackends.TORCH]

    def __init__(
        self,
        num_cells: Union[Tuple[int], int],
        distort_steps: Sequence[Sequence[float]],
        mode: Union[str, int] = GridSampleMode.BILINEAR,
        padding_mode: str = GridSamplePadMode.BORDER,
        device: Optional[torch.device] = None,
    ) -> None:
        """
        Grid distortion transform. Refer to:
        https://github.com/albumentations-team/albumentations/blob/master/albumentations/augmentations/transforms.py

        Args:
            num_cells: number of grid cells on each dimension.
            distort_steps: This argument is a list of tuples, where each tuple contains the distort steps of the
                corresponding dimensions (in the order of H, W[, D]). The length of each tuple equals to `num_cells + 1`.
                Each value in the tuple represents the distort step of the related cell.
            mode: {``"bilinear"``, ``"nearest"``} or spline interpolation order 0-5 (integers).
                Interpolation mode to calculate output values. Defaults to ``"bilinear"``.
                See also: https://pytorch.org/docs/stable/generated/torch.nn.functional.grid_sample.html
                When it's an integer, the numpy (cpu tensor)/cupy (cuda tensor) backends will be used
                and the value represents the order of the spline interpolation.
                See also: https://docs.scipy.org/doc/scipy/reference/generated/scipy.ndimage.map_coordinates.html
            padding_mode: {``"zeros"``, ``"border"``, ``"reflection"``}
                Padding mode for outside grid values. Defaults to ``"border"``.
                See also: https://pytorch.org/docs/stable/generated/torch.nn.functional.grid_sample.html
                When `mode` is an integer, using numpy/cupy backends, this argument accepts
                {'reflect', 'grid-mirror', 'constant', 'grid-constant', 'nearest', 'mirror', 'grid-wrap', 'wrap'}.
                See also: https://docs.scipy.org/doc/scipy/reference/generated/scipy.ndimage.map_coordinates.html
            device: device on which the tensor will be allocated.

        """
        self.resampler = Resample(mode=mode, padding_mode=padding_mode, device=device)
        self.num_cells = num_cells
        self.distort_steps = distort_steps
        self.device = device

    def __call__(
        self,
        img: torch.Tensor,
        distort_steps: Optional[Sequence[Sequence]] = None,
        mode: Optional[str] = None,
        padding_mode: Optional[str] = None,
    ) -> torch.Tensor:
        """
        Args:
            img: shape must be (num_channels, H, W[, D]).
            distort_steps: This argument is a list of tuples, where each tuple contains the distort steps of the
                corresponding dimensions (in the order of H, W[, D]). The length of each tuple equals to `num_cells + 1`.
                Each value in the tuple represents the distort step of the related cell.
            mode: {``"bilinear"``, ``"nearest"``} or spline interpolation order 0-5 (integers).
                Interpolation mode to calculate output values. Defaults to ``self.mode``.
                See also: https://pytorch.org/docs/stable/generated/torch.nn.functional.grid_sample.html
                When it's an integer, the numpy (cpu tensor)/cupy (cuda tensor) backends will be used
                and the value represents the order of the spline interpolation.
                See also: https://docs.scipy.org/doc/scipy/reference/generated/scipy.ndimage.map_coordinates.html
            padding_mode: {``"zeros"``, ``"border"``, ``"reflection"``}
                Padding mode for outside grid values. Defaults to ``self.padding_mode``.
                See also: https://pytorch.org/docs/stable/generated/torch.nn.functional.grid_sample.html
                When `mode` is an integer, using numpy/cupy backends, this argument accepts
                {'reflect', 'grid-mirror', 'constant', 'grid-constant', 'nearest', 'mirror', 'grid-wrap', 'wrap'}.
                See also: https://docs.scipy.org/doc/scipy/reference/generated/scipy.ndimage.map_coordinates.html

        """
        distort_steps = self.distort_steps if distort_steps is None else distort_steps
        if len(img.shape) != len(distort_steps) + 1:
            raise ValueError("the spatial size of `img` does not match with the length of `distort_steps`")

        all_ranges = []
        num_cells = ensure_tuple_rep(self.num_cells, len(img.shape) - 1)
        for dim_idx, dim_size in enumerate(img.shape[1:]):
            dim_distort_steps = distort_steps[dim_idx]
            ranges = torch.zeros(dim_size, dtype=torch.float32)
            cell_size = dim_size // num_cells[dim_idx]
            prev = 0
            for idx in range(num_cells[dim_idx] + 1):
                start = int(idx * cell_size)
                end = start + cell_size
                if end > dim_size:
                    end = dim_size
                    cur = dim_size
                else:
                    cur = prev + cell_size * dim_distort_steps[idx]
                ranges[start:end] = torch.linspace(prev, cur, end - start)
                prev = cur
            ranges = ranges - (dim_size - 1.0) / 2.0
            all_ranges.append(ranges)

        coords = meshgrid_ij(*all_ranges)
        grid = torch.stack([*coords, torch.ones_like(coords[0])])

        return self.resampler(img, grid=grid, mode=mode, padding_mode=padding_mode)  # type: ignore


class RandGridDistortion(RandomizableTransform):

    backend = [TransformBackends.TORCH]

    def __init__(
        self,
        num_cells: Union[Tuple[int], int] = 5,
        prob: float = 0.1,
        distort_limit: Union[Tuple[float, float], float] = (-0.03, 0.03),
        mode: Union[str, int] = GridSampleMode.BILINEAR,
        padding_mode: str = GridSamplePadMode.BORDER,
        device: Optional[torch.device] = None,
    ) -> None:
        """
        Random grid distortion transform. Refer to:
        https://github.com/albumentations-team/albumentations/blob/master/albumentations/augmentations/transforms.py

        Args:
            num_cells: number of grid cells on each dimension.
            prob: probability of returning a randomized grid distortion transform. Defaults to 0.1.
            distort_limit: range to randomly distort.
                If single number, distort_limit is picked from (-distort_limit, distort_limit).
                Defaults to (-0.03, 0.03).
            mode: {``"bilinear"``, ``"nearest"``} or spline interpolation order 0-5 (integers).
                Interpolation mode to calculate output values. Defaults to ``"bilinear"``.
                See also: https://pytorch.org/docs/stable/generated/torch.nn.functional.grid_sample.html
                When it's an integer, the numpy (cpu tensor)/cupy (cuda tensor) backends will be used
                and the value represents the order of the spline interpolation.
                See also: https://docs.scipy.org/doc/scipy/reference/generated/scipy.ndimage.map_coordinates.html
            padding_mode: {``"zeros"``, ``"border"``, ``"reflection"``}
                Padding mode for outside grid values. Defaults to ``"border"``.
                See also: https://pytorch.org/docs/stable/generated/torch.nn.functional.grid_sample.html
                When `mode` is an integer, using numpy/cupy backends, this argument accepts
                {'reflect', 'grid-mirror', 'constant', 'grid-constant', 'nearest', 'mirror', 'grid-wrap', 'wrap'}.
                See also: https://docs.scipy.org/doc/scipy/reference/generated/scipy.ndimage.map_coordinates.html
            device: device on which the tensor will be allocated.

        """
        RandomizableTransform.__init__(self, prob)
        self.num_cells = num_cells
        if isinstance(distort_limit, (int, float)):
            self.distort_limit = (min(-distort_limit, distort_limit), max(-distort_limit, distort_limit))
        else:
            self.distort_limit = (min(distort_limit), max(distort_limit))
        self.distort_steps: Sequence[Sequence[float]] = ((1.0,),)
        self.grid_distortion = GridDistortion(
            num_cells=num_cells, distort_steps=self.distort_steps, mode=mode, padding_mode=padding_mode, device=device
        )

    def randomize(self, spatial_shape: Sequence[int]) -> None:
        super().randomize(None)
        if not self._do_transform:
            return
        self.distort_steps = tuple(
            tuple(1.0 + self.R.uniform(low=self.distort_limit[0], high=self.distort_limit[1], size=n_cells + 1))
            for n_cells in ensure_tuple_rep(self.num_cells, len(spatial_shape))
        )

    def __call__(
        self, img: torch.Tensor, mode: Optional[str] = None, padding_mode: Optional[str] = None, randomize: bool = True
    ) -> torch.Tensor:
        """
        Args:
            img: shape must be (num_channels, H, W[, D]).
            mode: {``"bilinear"``, ``"nearest"``} or spline interpolation order 0-5 (integers).
                Interpolation mode to calculate output values. Defaults to ``self.mode``.
                See also: https://pytorch.org/docs/stable/generated/torch.nn.functional.grid_sample.html
                When it's an integer, the numpy (cpu tensor)/cupy (cuda tensor) backends will be used
                and the value represents the order of the spline interpolation.
                See also: https://docs.scipy.org/doc/scipy/reference/generated/scipy.ndimage.map_coordinates.html
            padding_mode: {``"zeros"``, ``"border"``, ``"reflection"``}
                Padding mode for outside grid values. Defaults to ``self.padding_mode``.
                See also: https://pytorch.org/docs/stable/generated/torch.nn.functional.grid_sample.html
                When `mode` is an integer, using numpy/cupy backends, this argument accepts
                {'reflect', 'grid-mirror', 'constant', 'grid-constant', 'nearest', 'mirror', 'grid-wrap', 'wrap'}.
                See also: https://docs.scipy.org/doc/scipy/reference/generated/scipy.ndimage.map_coordinates.html
            randomize: whether to shuffle the random factors using `randomize()`, default to True.
        """
        if randomize:
            self.randomize(img.shape[1:])
        if not self._do_transform:
            return convert_to_tensor(img, track_meta=get_track_meta())  # type: ignore
        return self.grid_distortion(img, distort_steps=self.distort_steps, mode=mode, padding_mode=padding_mode)


class GridSplit(Transform):
    """
    Split the image into patches based on the provided grid in 2D.

    Args:
        grid: a tuple define the shape of the grid upon which the image is split. Defaults to (2, 2)
        size: a tuple or an integer that defines the output patch sizes.
            If it's an integer, the value will be repeated for each dimension.
            The default is None, where the patch size will be inferred from the grid shape.

    Example:
        Given an image (torch.Tensor or numpy.ndarray) with size of (3, 10, 10) and a grid of (2, 2),
        it will return a Tensor or array with the size of (4, 3, 5, 5).
        Here, if the `size` is provided, the returned shape will be (4, 3, size, size)

    Note: This transform currently support only image with two spatial dimensions.
    """

    backend = [TransformBackends.TORCH, TransformBackends.NUMPY]

    def __init__(self, grid: Tuple[int, int] = (2, 2), size: Optional[Union[int, Tuple[int, int]]] = None):
        # Grid size
        self.grid = grid

        # Patch size
        self.size = None if size is None else ensure_tuple_rep(size, len(self.grid))

    def __call__(
        self, image: NdarrayOrTensor, size: Optional[Union[int, Tuple[int, int], np.ndarray]] = None
    ) -> List[NdarrayOrTensor]:
        input_size = self.size if size is None else ensure_tuple_rep(size, len(self.grid))

        if self.grid == (1, 1) and input_size is None:
            return [image]

        split_size, steps = self._get_params(image.shape[1:], input_size)
        patches: List[NdarrayOrTensor]
        as_strided_func: Callable
        if isinstance(image, torch.Tensor):
            as_strided_func = torch.as_strided
            c_stride, x_stride, y_stride = image.stride()  # type: ignore
        elif isinstance(image, np.ndarray):
            as_strided_func = np.lib.stride_tricks.as_strided
            c_stride, x_stride, y_stride = image.strides
        else:
            raise ValueError(f"Input type [{type(image)}] is not supported.")

        x_step, y_step = steps
        n_channels = image.shape[0]
        strided_image = as_strided_func(
            image,
            (*self.grid, n_channels, split_size[0], split_size[1]),
            (x_stride * x_step, y_stride * y_step, c_stride, x_stride, y_stride),
        )
        # Flatten the first two dimensions
        strided_image = strided_image.reshape(-1, *strided_image.shape[2:])
        # Make a list of contiguous patches
        if isinstance(image, torch.Tensor):
            patches = [p.contiguous() for p in strided_image]
        elif isinstance(image, np.ndarray):
            patches = [np.ascontiguousarray(p) for p in strided_image]

        return patches

    def _get_params(
        self, image_size: Union[Sequence[int], np.ndarray], size: Optional[Union[Sequence[int], np.ndarray]] = None
    ):
        """
        Calculate the size and step required for splitting the image
        Args:
            The size of the input image
        """
        if size is None:
            # infer each sub-image size from the image size and the grid
            size = tuple(image_size[i] // self.grid[i] for i in range(len(self.grid)))

        if any(size[i] > image_size[i] for i in range(len(self.grid))):
            raise ValueError(f"The image size ({image_size})is smaller than the requested split size ({size})")

        steps = tuple(
            (image_size[i] - size[i]) // (self.grid[i] - 1) if self.grid[i] > 1 else image_size[i]
            for i in range(len(self.grid))
        )

        return size, steps


class GridPatch(Transform):
    """
    Extract all the patches sweeping the entire image in a row-major sliding-window manner with possible overlaps.
    It can sort the patches and return all or a subset of them.

    Args:
        patch_size: size of patches to generate slices for, 0 or None selects whole dimension
        offset: offset of starting position in the array, default is 0 for each dimension.
        num_patches: number of patches to return. Defaults to None, which returns all the available patches.
            If the required patches are more than the available patches, padding will be applied.
        overlap: the amount of overlap of neighboring patches in each dimension (a value between 0.0 and 1.0).
            If only one float number is given, it will be applied to all dimensions. Defaults to 0.0.
        sort_fn: when `num_patches` is provided, it determines if keep patches with highest values (`"max"`),
            lowest values (`"min"`), or in their default order (`None`). Default to None.
        threshold: a value to keep only the patches whose sum of intensities are less than the threshold.
            Defaults to no filtering.
        pad_mode: refer to NumpyPadMode and PytorchPadMode. If None, no padding will be applied. Defaults to ``"constant"``.
        pad_kwargs: other arguments for the `np.pad` or `torch.pad` function.

    """

    backend = [TransformBackends.TORCH, TransformBackends.NUMPY]

    def __init__(
        self,
        patch_size: Sequence[int],
        offset: Optional[Sequence[int]] = None,
        num_patches: Optional[int] = None,
        overlap: Union[Sequence[float], float] = 0.0,
        sort_fn: Optional[str] = None,
        threshold: Optional[float] = None,
        pad_mode: str = PytorchPadMode.CONSTANT,
        **pad_kwargs,
    ):
        self.patch_size = ensure_tuple(patch_size)
        self.offset = ensure_tuple(offset) if offset else (0,) * len(self.patch_size)
        self.pad_mode: Optional[NumpyPadMode] = convert_pad_mode(dst=np.zeros(1), mode=pad_mode) if pad_mode else None
        self.pad_kwargs = pad_kwargs
        self.overlap = overlap
        self.num_patches = num_patches
        self.sort_fn = sort_fn.lower() if sort_fn else None
        self.threshold = threshold

    def filter_threshold(self, image_np: np.ndarray, locations: np.ndarray):
        """
        Filter the patches and their locations according to a threshold
        Args:
            image_np: a numpy.ndarray representing a stack of patches
            locations: a numpy.ndarray representing the stack of location of each patch
        """
        if self.threshold is not None:
            n_dims = len(image_np.shape)
            idx = np.argwhere(image_np.sum(axis=tuple(range(1, n_dims))) < self.threshold).reshape(-1)
            image_np = image_np[idx]
            locations = locations[idx]
        return image_np, locations

    def filter_count(self, image_np: np.ndarray, locations: np.ndarray):
        """
        Sort the patches based on the sum of their intensity, and just keep `self.num_patches` of them.
        Args:
            image_np: a numpy.ndarray representing a stack of patches
            locations: a numpy.ndarray representing the stack of location of each patch
        """
        if self.sort_fn is None:
            image_np = image_np[: self.num_patches]
            locations = locations[: self.num_patches]
        elif self.num_patches is not None:
            n_dims = len(image_np.shape)
            if self.sort_fn == GridPatchSort.MIN:
                idx = np.argsort(image_np.sum(axis=tuple(range(1, n_dims))))
            elif self.sort_fn == GridPatchSort.MAX:
                idx = np.argsort(-image_np.sum(axis=tuple(range(1, n_dims))))
            else:
                raise ValueError(f'`sort_fn` should be either "min", "max" or None! {self.sort_fn} provided!')
            idx = idx[: self.num_patches]
            image_np = image_np[idx]
            locations = locations[idx]
        return image_np, locations

    def __call__(self, array: NdarrayOrTensor):
        # create the patch iterator which sweeps the image row-by-row
        array_np, *_ = convert_data_type(array, np.ndarray)
        patch_iterator = iter_patch(
            array_np,
            patch_size=(None,) + self.patch_size,  # expand to have the channel dim
            start_pos=(0,) + self.offset,  # expand to have the channel dim
            overlap=self.overlap,
            copy_back=False,
            mode=self.pad_mode,
            **self.pad_kwargs,
        )
        patches = list(zip(*patch_iterator))
        patched_image = np.array(patches[0])
        locations = np.array(patches[1])[:, 1:, 0]  # only keep the starting location

        # Filter patches
        if self.num_patches:
            patched_image, locations = self.filter_count(patched_image, locations)
        elif self.threshold:
            patched_image, locations = self.filter_threshold(patched_image, locations)

        # Convert to original data type
        output = list(
            zip(
                convert_to_dst_type(src=patched_image, dst=array)[0],
                convert_to_dst_type(src=locations, dst=array, dtype=int)[0],
            )
        )

        # Pad the patch list to have the requested number of patches
        if self.num_patches and len(output) < self.num_patches:
            patch = convert_to_dst_type(
                src=np.full((array.shape[0], *self.patch_size), self.pad_kwargs.get("constant_values", 0)), dst=array
            )[0]
            start_location = convert_to_dst_type(src=np.zeros(len(self.patch_size)), dst=array)[0]
            output += [(patch, start_location)] * (self.num_patches - len(output))

        return output


class RandGridPatch(GridPatch, RandomizableTransform):
    """
    Extract all the patches sweeping the entire image in a row-major sliding-window manner with possible overlaps,
    and with random offset for the minimal corner of the image, (0,0) for 2D and (0,0,0) for 3D.
    It can sort the patches and return all or a subset of them.

    Args:
        patch_size: size of patches to generate slices for, 0 or None selects whole dimension
        min_offset: the minimum range of offset to be selected randomly. Defaults to 0.
        max_offset: the maximum range of offset to be selected randomly.
            Defaults to image size modulo patch size.
        num_patches: number of patches to return. Defaults to None, which returns all the available patches.
        overlap: the amount of overlap of neighboring patches in each dimension (a value between 0.0 and 1.0).
            If only one float number is given, it will be applied to all dimensions. Defaults to 0.0.
        sort_fn: when `num_patches` is provided, it determines if keep patches with highest values (`"max"`),
            lowest values (`"min"`), or in their default order (`None`). Default to None.
        threshold: a value to keep only the patches whose sum of intensities are less than the threshold.
            Defaults to no filtering.
        pad_mode: refer to NumpyPadMode and PytorchPadMode. If None, no padding will be applied. Defaults to ``"constant"``.
        pad_kwargs: other arguments for the `np.pad` or `torch.pad` function.

    """

    backend = [TransformBackends.TORCH, TransformBackends.NUMPY]

    def __init__(
        self,
        patch_size: Sequence[int],
        min_offset: Optional[Union[Sequence[int], int]] = None,
        max_offset: Optional[Union[Sequence[int], int]] = None,
        num_patches: Optional[int] = None,
        overlap: Union[Sequence[float], float] = 0.0,
        sort_fn: Optional[str] = None,
        threshold: Optional[float] = None,
        pad_mode: str = PytorchPadMode.CONSTANT,
        **pad_kwargs,
    ):
        super().__init__(
            patch_size=patch_size,
            offset=(),
            num_patches=num_patches,
            overlap=overlap,
            sort_fn=sort_fn,
            threshold=threshold,
            pad_mode=pad_mode,
            **pad_kwargs,
        )
        self.min_offset = min_offset
        self.max_offset = max_offset

    def randomize(self, array):
        if self.min_offset is None:
            min_offset = (0,) * len(self.patch_size)
        else:
            min_offset = ensure_tuple_rep(self.min_offset, len(self.patch_size))
        if self.max_offset is None:
            max_offset = tuple(s % p for s, p in zip(array.shape[1:], self.patch_size))
        else:
            max_offset = ensure_tuple_rep(self.max_offset, len(self.patch_size))

        self.offset = tuple(self.R.randint(low=low, high=high + 1) for low, high in zip(min_offset, max_offset))

    def __call__(self, array: NdarrayOrTensor, randomize: bool = True):
        if randomize:
            self.randomize(array)
        return super().__call__(array)<|MERGE_RESOLUTION|>--- conflicted
+++ resolved
@@ -67,12 +67,7 @@
 from monai.utils.enums import GridPatchSort, PytorchPadMode, TraceKeys, TransformBackends
 from monai.utils.misc import ImageMetaKey as Key
 from monai.utils.module import look_up_option
-from monai.utils.type_conversion import (
-    convert_data_type,
-    convert_to_numpy,
-    get_equivalent_dtype,
-    get_torch_dtype_from_string,
-)
+from monai.utils.type_conversion import convert_data_type, get_equivalent_dtype, get_torch_dtype_from_string
 
 nib, has_nib = optional_import("nibabel")
 cupy, _ = optional_import("cupy")
@@ -2389,16 +2384,8 @@
         img = convert_to_tensor(img, track_meta=get_track_meta())
         img_size = img.shape[1:]
         sp_size = fall_back_tuple(self.spatial_size if spatial_size is None else spatial_size, img_size)
-<<<<<<< HEAD
-        _mode = mode or self.mode
-        _padding_mode = padding_mode or self.padding_mode
-        if not self.eager_mode:
-            _, affine = self.affine_grid(spatial_size=sp_size)
-            return self.lazy_call(img, affine, sp_size, _mode, _padding_mode)
-=======
         _mode = mode if mode is not None else self.mode
         _padding_mode = padding_mode if padding_mode is not None else self.padding_mode
->>>>>>> 009af550
         grid, affine = self.affine_grid(spatial_size=sp_size)
         out = self.resampler(img, grid=grid, mode=_mode, padding_mode=_padding_mode)
         if not isinstance(out, MetaTensor):
