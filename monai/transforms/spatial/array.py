# Copyright (c) MONAI Consortium
# Licensed under the Apache License, Version 2.0 (the "License");
# you may not use this file except in compliance with the License.
# You may obtain a copy of the License at
#     http://www.apache.org/licenses/LICENSE-2.0
# Unless required by applicable law or agreed to in writing, software
# distributed under the License is distributed on an "AS IS" BASIS,
# WITHOUT WARRANTIES OR CONDITIONS OF ANY KIND, either express or implied.
# See the License for the specific language governing permissions and
# limitations under the License.
"""
A collection of "vanilla" transforms for spatial operations
https://github.com/Project-MONAI/MONAI/wiki/MONAI_Design
"""
import warnings
from typing import Any, Callable, List, Optional, Sequence, Tuple, Union

import numpy as np
import torch

from monai.config import USE_COMPILED, DtypeLike
from monai.config.type_definitions import NdarrayOrTensor
from monai.data.utils import compute_shape_offset, reorient_spatial_axes, to_affine_nd, zoom_affine
from monai.networks.layers import AffineTransform, GaussianFilter, grid_pull
from monai.networks.utils import meshgrid_ij, normalize_transform
from monai.transforms.croppad.array import CenterSpatialCrop, Pad
from monai.transforms.transform import Randomizable, RandomizableTransform, ThreadUnsafe, Transform
from monai.transforms.utils import (
    create_control_grid,
    create_grid,
    create_rotate,
    create_scale,
    create_shear,
    create_translate,
    map_spatial_axes,
)
from monai.utils import (
    GridSampleMode,
    GridSamplePadMode,
    InterpolateMode,
    NumpyPadMode,
    PytorchPadMode,
    ensure_tuple,
    ensure_tuple_rep,
    ensure_tuple_size,
    fall_back_tuple,
    issequenceiterable,
    optional_import,
)
from monai.utils.deprecate_utils import deprecated_arg
from monai.utils.enums import TransformBackends
from monai.utils.module import look_up_option
from monai.utils.type_conversion import convert_data_type, convert_to_dst_type

AFFINE_TOL = 1e-3

nib, has_nib = optional_import("nibabel")

__all__ = [
    "SpatialResample",
    "Spacing",
    "Orientation",
    "Flip",
    "GridDistortion",
    "Resize",
    "Rotate",
    "Zoom",
    "Rotate90",
    "RandRotate90",
    "RandRotate",
    "RandFlip",
    "RandGridDistortion",
    "RandAxisFlip",
    "RandZoom",
    "AffineGrid",
    "RandAffineGrid",
    "RandDeformGrid",
    "Resample",
    "Affine",
    "RandAffine",
    "Rand2DElastic",
    "Rand3DElastic",
]

RandRange = Optional[Union[Sequence[Union[Tuple[float, float], float]], float]]


class SpatialResample(Transform):
    """
    Resample input image from the orientation/spacing defined by ``src`` affine into the ones specified by `dst`.
    """

    backend = [TransformBackends.TORCH]

    def __init__(
        self,
        mode: Union[GridSampleMode, str] = GridSampleMode.BILINEAR,
        padding_mode: Union[GridSamplePadMode, str] = GridSamplePadMode.BORDER,
        align_corners: bool = False,
        dtype: DtypeLike = np.float64,
    ):
        """
        Args:
            mode: {``"bilinear"``, ``"nearest"``}
                Interpolation mode to calculate output values. Defaults to ``"bilinear"``.
                See also: https://pytorch.org/docs/stable/nn.functional.html#grid-sample
                When `USE_COMPILED` is `True`, this argument uses
                ``"nearest"``, ``"bilinear"``, ``"bicubic"`` to indicate 0, 1, 3 order interpolations.
                See also: https://docs.monai.io/en/stable/networks.html#grid-pull
            padding_mode: {``"zeros"``, ``"border"``, ``"reflection"``}
                Padding mode for outside grid values. Defaults to ``"border"``.
                See also: https://pytorch.org/docs/stable/nn.functional.html#grid-sample
            align_corners: Geometrically, we consider the pixels of the input as squares rather than points.
                See also: https://pytorch.org/docs/stable/nn.functional.html#grid-sample
            dtype: data type for resampling computation. Defaults to ``np.float64`` for best precision.
                If ``None``, use the data type of input data. To be compatible with other modules,
                the output data type is always ``np.float32``.
        """
        self.mode = mode
        self.padding_mode = padding_mode
        self.align_corners = align_corners
        self.dtype = dtype

    def __call__(
        self,
        img: NdarrayOrTensor,
        src: Optional[NdarrayOrTensor] = None,
        dst: Optional[NdarrayOrTensor] = None,
        spatial_size: Optional[Union[Sequence[int], int]] = None,
        mode: Union[GridSampleMode, str, None] = GridSampleMode.BILINEAR,
        padding_mode: Union[GridSamplePadMode, str, None] = GridSamplePadMode.BORDER,
        align_corners: Optional[bool] = False,
        dtype: DtypeLike = np.float64,
    ) -> Tuple[NdarrayOrTensor, NdarrayOrTensor]:
        """
        Args:
            img: input image to be resampled. It currently supports channel-first arrays with
                at most three spatial dimensions.
            src: source affine matrix. Defaults to ``None``, which means the identity matrix.
                the shape should be `(r+1, r+1)` where `r` is the spatial rank of ``img``.
            dst: destination affine matrix. Defaults to ``None``, which means the same as `src`.
                the shape should be `(r+1, r+1)` where `r` is the spatial rank of ``img``.
                when `dst` is None, the input will be returned without resampling, but the data type
                will be `float32`.
            spatial_size: output image spatial size.
                if `spatial_size` and `self.spatial_size` are not defined,
                the transform will compute a spatial size automatically containing the previous field of view.
                if `spatial_size` is ``-1`` are the transform will use the corresponding input img size.
            mode: {``"bilinear"``, ``"nearest"``}
                Interpolation mode to calculate output values. Defaults to ``"bilinear"``.
                See also: https://pytorch.org/docs/stable/nn.functional.html#grid-sample
                When `USE_COMPILED` is `True`, this argument uses
                ``"nearest"``, ``"bilinear"``, ``"bicubic"`` to indicate 0, 1, 3 order interpolations.
                See also: https://docs.monai.io/en/stable/networks.html#grid-pull
            padding_mode: {``"zeros"``, ``"border"``, ``"reflection"``}
                Padding mode for outside grid values. Defaults to ``"border"``.
                See also: https://pytorch.org/docs/stable/nn.functional.html#grid-sample
            align_corners: Geometrically, we consider the pixels of the input as squares rather than points.
                See also: https://pytorch.org/docs/stable/nn.functional.html#grid-sample
            dtype: data type for resampling computation. Defaults to ``np.float64`` for best precision.
                If ``None``, use the data type of input data. To be compatible with other modules,
                the output data type is always `float32`.

        When both ``monai.config.USE_COMPILED`` and ``align_corners`` are set to ``True``,
        MONAI's resampling implementation will be used.
        """
        spatial_rank = min(len(img.shape) - 1, 3)
        if src is None:
            src = np.eye(4, dtype=np.float64)
        src = to_affine_nd(spatial_rank, src)
        dst = to_affine_nd(spatial_rank, dst) if dst is not None else src
        dst, *_ = convert_to_dst_type(dst, dst, dtype=torch.float32)

        if np.allclose(src, dst, atol=AFFINE_TOL):
            # no significant change, return original image
            output_data, *_ = convert_to_dst_type(img, img, dtype=torch.float32)
            return output_data, dst

        if has_nib and isinstance(img, np.ndarray):
            spatial_ornt, dst_r = reorient_spatial_axes(img.shape[1 : spatial_rank + 1], src, dst)
            if np.allclose(dst_r, dst, atol=AFFINE_TOL):
                # simple reorientation achieves the desired affine
                spatial_ornt[:, 0] += 1
                spatial_ornt = np.concatenate([np.array([[0, 1]]), spatial_ornt])
                img_ = nib.orientations.apply_orientation(img, spatial_ornt)
                output_data, *_ = convert_to_dst_type(img_, img, dtype=torch.float32)
                return output_data, dst

        xform = np.linalg.inv(src) @ dst
        xform = to_affine_nd(spatial_rank, xform)
        # no resampling if it's identity transform
        if np.allclose(xform, np.diag(np.ones(len(xform))), atol=AFFINE_TOL):
            output_data, *_ = convert_to_dst_type(img, img, dtype=torch.float32)
            return output_data, dst

        _dtype = dtype or self.dtype or img.dtype
        spatial_size = ensure_tuple(spatial_size)
        in_spatial_size = list(img.shape[1 : spatial_rank + 1])
        if spatial_size[0] == -1:  # if the spatial_size == -1
            spatial_size = in_spatial_size
        elif spatial_size[0] is None:
            spatial_size, _ = compute_shape_offset(in_spatial_size, src, dst)  # type: ignore
        spatial_size = spatial_size[:spatial_rank]
        chns, additional_dims = img.shape[0], img.shape[spatial_rank + 1 :]  # beyond three spatial dims
        # resample
        img_ = convert_data_type(img, torch.Tensor, dtype=_dtype)[0]  # type: ignore
        xform = convert_to_dst_type(xform, img_)[0]  # type: ignore
        align_corners = self.align_corners if align_corners is None else align_corners
        mode = look_up_option(mode or self.mode, GridSampleMode)
        padding_mode = look_up_option(padding_mode or self.padding_mode, GridSamplePadMode)
        if additional_dims:
            xform_shape = [-1] + in_spatial_size
            img_ = img_.reshape(xform_shape)
        if align_corners:
            _t_r = torch.diag(torch.ones(len(xform), dtype=xform.dtype, device=xform.device))  # type: ignore
            for idx, d_dst in enumerate(spatial_size[:spatial_rank]):
                _t_r[idx, -1] = (max(d_dst, 2) - 1.0) / 2.0
            xform = xform @ _t_r
            if not USE_COMPILED:
                _t_l = normalize_transform(in_spatial_size, xform.device, xform.dtype, align_corners=True)  # type: ignore
                xform = _t_l @ xform
            affine_xform = Affine(
                affine=xform, spatial_size=spatial_size, norm_coords=False, image_only=True, dtype=_dtype
            )
            output_data = affine_xform(img_, mode=mode, padding_mode=padding_mode)
        else:
            affine_xform = AffineTransform(
                normalized=False,
                mode=mode,  # type: ignore
                padding_mode=padding_mode,  # type: ignore
                align_corners=align_corners,
                reverse_indexing=True,
            )
            output_data = affine_xform(img_.unsqueeze(0), theta=xform, spatial_size=spatial_size).squeeze(0)
        if additional_dims:
            full_shape = (chns, *spatial_size, *additional_dims)
            output_data = output_data.reshape(full_shape)
        # output dtype float
        output_data, *_ = convert_to_dst_type(output_data, img, dtype=torch.float32)
        return output_data, dst


class Spacing(Transform):
    """
    Resample input image into the specified `pixdim`.
    """

    backend = SpatialResample.backend

    def __init__(
        self,
        pixdim: Union[Sequence[float], float],
        diagonal: bool = False,
        mode: Union[GridSampleMode, str] = GridSampleMode.BILINEAR,
        padding_mode: Union[GridSamplePadMode, str] = GridSamplePadMode.BORDER,
        align_corners: bool = False,
        dtype: DtypeLike = np.float64,
        image_only: bool = False,
    ) -> None:
        """
        Args:
            pixdim: output voxel spacing. if providing a single number, will use it for the first dimension.
                items of the pixdim sequence map to the spatial dimensions of input image, if length
                of pixdim sequence is longer than image spatial dimensions, will ignore the longer part,
                if shorter, will pad with `1.0`.
                if the components of the `pixdim` are non-positive values, the transform will use the
                corresponding components of the original pixdim, which is computed from the `affine`
                matrix of input image.
            diagonal: whether to resample the input to have a diagonal affine matrix.
                If True, the input data is resampled to the following affine::

                    np.diag((pixdim_0, pixdim_1, ..., pixdim_n, 1))

                This effectively resets the volume to the world coordinate system (RAS+ in nibabel).
                The original orientation, rotation, shearing are not preserved.

                If False, this transform preserves the axes orientation, orthogonal rotation and
                translation components from the original affine. This option will not flip/swap axes
                of the original data.
            mode: {``"bilinear"``, ``"nearest"``}
                Interpolation mode to calculate output values. Defaults to ``"bilinear"``.
<<<<<<< HEAD
                See also: https://pytorch.org/docs/stable/nn.functional.html#grid-sample
                When `USE_COMPILED` is `True`, this argument uses
                ``"nearest"``, ``"bilinear"``, ``"bicubic"`` to indicate 0, 1, 3 order interpolations.
                See also: https://docs.monai.io/en/stable/networks.html#grid-pull
=======
                See also: https://pytorch.org/docs/stable/generated/torch.nn.functional.grid_sample.html
>>>>>>> 0ac197f6
            padding_mode: {``"zeros"``, ``"border"``, ``"reflection"``}
                Padding mode for outside grid values. Defaults to ``"border"``.
                See also: https://pytorch.org/docs/stable/generated/torch.nn.functional.grid_sample.html
            align_corners: Geometrically, we consider the pixels of the input as squares rather than points.
                See also: https://pytorch.org/docs/stable/generated/torch.nn.functional.grid_sample.html
            dtype: data type for resampling computation. Defaults to ``np.float64`` for best precision.
                If None, use the data type of input data. To be compatible with other modules,
                the output data type is always ``np.float32``.
            image_only: return just the image or the image, the old affine and new affine. Default is `False`.

        """
        self.pixdim = np.array(ensure_tuple(pixdim), dtype=np.float64)
        self.diagonal = diagonal
        self.image_only = image_only

        self.sp_resample = SpatialResample(
            mode=look_up_option(mode, GridSampleMode),
            padding_mode=look_up_option(padding_mode, GridSamplePadMode),
            align_corners=align_corners,
            dtype=dtype,
        )

    def __call__(
        self,
        data_array: NdarrayOrTensor,
        affine: Optional[NdarrayOrTensor] = None,
        mode: Optional[Union[GridSampleMode, str]] = None,
        padding_mode: Optional[Union[GridSamplePadMode, str]] = None,
        align_corners: Optional[bool] = None,
        dtype: DtypeLike = None,
        output_spatial_shape: Optional[Union[Sequence[int], int]] = None,
    ) -> Union[NdarrayOrTensor, Tuple[NdarrayOrTensor, NdarrayOrTensor, NdarrayOrTensor]]:
        """
        Args:
            data_array: in shape (num_channels, H[, W, ...]).
            affine (matrix): (N+1)x(N+1) original affine matrix for spatially ND `data_array`. Defaults to identity.
            mode: {``"bilinear"``, ``"nearest"``}
                Interpolation mode to calculate output values. Defaults to ``self.mode``.
<<<<<<< HEAD
                See also: https://pytorch.org/docs/stable/nn.functional.html#grid-sample
                When `USE_COMPILED` is `True`, this argument uses
                ``"nearest"``, ``"bilinear"``, ``"bicubic"`` to indicate 0, 1, 3 order interpolations.
                See also: https://docs.monai.io/en/stable/networks.html#grid-pull
=======
                See also: https://pytorch.org/docs/stable/generated/torch.nn.functional.grid_sample.html
>>>>>>> 0ac197f6
            padding_mode: {``"zeros"``, ``"border"``, ``"reflection"``}
                Padding mode for outside grid values. Defaults to ``self.padding_mode``.
                See also: https://pytorch.org/docs/stable/generated/torch.nn.functional.grid_sample.html
            align_corners: Geometrically, we consider the pixels of the input as squares rather than points.
                See also: https://pytorch.org/docs/stable/generated/torch.nn.functional.grid_sample.html
            dtype: data type for resampling computation. Defaults to ``self.dtype``.
                If None, use the data type of input data. To be compatible with other modules,
                the output data type is always ``np.float32``.
            output_spatial_shape: specify the shape of the output data_array. This is typically useful for
                the inverse of `Spacingd` where sometimes we could not compute the exact shape due to the quantization
                error with the affine.

        Raises:
            ValueError: When ``data_array`` has no spatial dimensions.
            ValueError: When ``pixdim`` is nonpositive.

        Returns:
            data_array (resampled into `self.pixdim`), original affine, current affine.

        """
        sr = int(data_array.ndim - 1)
        if sr <= 0:
            raise ValueError("data_array must have at least one spatial dimension.")
        if affine is None:
            # default to identity
            affine_np = affine = np.eye(sr + 1, dtype=np.float64)
            affine_ = np.eye(sr + 1, dtype=np.float64)
        else:
            affine_np, *_ = convert_data_type(affine, np.ndarray)  # type: ignore
            affine_ = to_affine_nd(sr, affine_np)

        out_d = self.pixdim[:sr]
        if out_d.size < sr:
            out_d = np.append(out_d, [1.0] * (sr - out_d.size))

        # compute output affine, shape and offset
        new_affine = zoom_affine(affine_, out_d, diagonal=self.diagonal)
        output_shape, offset = compute_shape_offset(data_array.shape[1:], affine_, new_affine)
        new_affine[:sr, -1] = offset[:sr]
        output_data, new_affine = self.sp_resample(
            data_array,
            src=affine,
            dst=new_affine,
            spatial_size=list(output_shape) if output_spatial_shape is None else output_spatial_shape,
            mode=mode,
            padding_mode=padding_mode,
            align_corners=align_corners,
            dtype=dtype,
        )
        new_affine = to_affine_nd(affine_np, new_affine)  # type: ignore
        new_affine, *_ = convert_to_dst_type(src=new_affine, dst=affine, dtype=torch.float32)

        if self.image_only:
            return output_data
        return output_data, affine, new_affine


class Orientation(Transform):
    """
    Change the input image's orientation into the specified based on `axcodes`.
    """

    backend = [TransformBackends.NUMPY, TransformBackends.TORCH]

    def __init__(
        self,
        axcodes: Optional[str] = None,
        as_closest_canonical: bool = False,
        labels: Optional[Sequence[Tuple[str, str]]] = tuple(zip("LPI", "RAS")),
        image_only: bool = False,
    ) -> None:
        """
        Args:
            axcodes: N elements sequence for spatial ND input's orientation.
                e.g. axcodes='RAS' represents 3D orientation:
                (Left, Right), (Posterior, Anterior), (Inferior, Superior).
                default orientation labels options are: 'L' and 'R' for the first dimension,
                'P' and 'A' for the second, 'I' and 'S' for the third.
            as_closest_canonical: if True, load the image as closest to canonical axis format.
            labels: optional, None or sequence of (2,) sequences
                (2,) sequences are labels for (beginning, end) of output axis.
                Defaults to ``(('L', 'R'), ('P', 'A'), ('I', 'S'))``.
            image_only: if True return only the image volume, otherwise return (image, affine, new_affine).

        Raises:
            ValueError: When ``axcodes=None`` and ``as_closest_canonical=True``. Incompatible values.

        See Also: `nibabel.orientations.ornt2axcodes`.

        """
        if axcodes is None and not as_closest_canonical:
            raise ValueError("Incompatible values: axcodes=None and as_closest_canonical=True.")
        if axcodes is not None and as_closest_canonical:
            warnings.warn("using as_closest_canonical=True, axcodes ignored.")
        self.axcodes = axcodes
        self.as_closest_canonical = as_closest_canonical
        self.labels = labels
        self.image_only = image_only

    def __call__(
        self, data_array: NdarrayOrTensor, affine: Optional[NdarrayOrTensor] = None
    ) -> Union[NdarrayOrTensor, Tuple[NdarrayOrTensor, NdarrayOrTensor, NdarrayOrTensor]]:
        """
        original orientation of `data_array` is defined by `affine`.

        Args:
            data_array: in shape (num_channels, H[, W, ...]).
            affine (matrix): (N+1)x(N+1) original affine matrix for spatially ND `data_array`. Defaults to identity.

        Raises:
            ValueError: When ``data_array`` has no spatial dimensions.
            ValueError: When ``axcodes`` spatiality differs from ``data_array``.

        Returns:
            data_array [reoriented in `self.axcodes`] if `self.image_only`, else
            (data_array [reoriented in `self.axcodes`], original axcodes, current axcodes).

        """
        spatial_shape = data_array.shape[1:]
        sr = len(spatial_shape)
        if sr <= 0:
            raise ValueError("data_array must have at least one spatial dimension.")
        if affine is None:
            # default to identity
            affine_np = affine = np.eye(sr + 1, dtype=np.float64)
            affine_ = np.eye(sr + 1, dtype=np.float64)
        else:
            affine_np, *_ = convert_data_type(affine, np.ndarray)  # type: ignore
            affine_ = to_affine_nd(sr, affine_np)

        src = nib.io_orientation(affine_)
        if self.as_closest_canonical:
            spatial_ornt = src
        else:
            if self.axcodes is None:
                raise ValueError("Incompatible values: axcodes=None and as_closest_canonical=True.")
            dst = nib.orientations.axcodes2ornt(self.axcodes[:sr], labels=self.labels)
            if len(dst) < sr:
                raise ValueError(
                    f"axcodes must match data_array spatially, got axcodes={len(self.axcodes)}D data_array={sr}D"
                )
            spatial_ornt = nib.orientations.ornt_transform(src, dst)
        new_affine = affine_ @ nib.orientations.inv_ornt_aff(spatial_ornt, spatial_shape)
        _is_tensor = isinstance(data_array, torch.Tensor)
        spatial_ornt[:, 0] += 1  # skip channel dim
        spatial_ornt = np.concatenate([np.array([[0, 1]]), spatial_ornt])
        axes = [ax for ax, flip in enumerate(spatial_ornt[:, 1]) if flip == -1]
        if axes:
            data_array = (
                torch.flip(data_array, dims=axes) if _is_tensor else np.flip(data_array, axis=axes)  # type: ignore
            )
        full_transpose = np.arange(len(data_array.shape))
        full_transpose[: len(spatial_ornt)] = np.argsort(spatial_ornt[:, 0])
        if not np.all(full_transpose == np.arange(len(data_array.shape))):
            if _is_tensor:
                data_array = data_array.permute(full_transpose.tolist())  # type: ignore
            else:
                data_array = data_array.transpose(full_transpose)  # type: ignore
        out, *_ = convert_to_dst_type(src=data_array, dst=data_array)  # type: ignore
        new_affine = to_affine_nd(affine_np, new_affine)
        new_affine, *_ = convert_to_dst_type(src=new_affine, dst=affine, dtype=torch.float32)

        if self.image_only:
            return out
        return out, affine, new_affine


class Flip(Transform):
    """
    Reverses the order of elements along the given spatial axis. Preserves shape.
    Uses ``np.flip`` in practice. See numpy.flip for additional details:
    https://docs.scipy.org/doc/numpy/reference/generated/numpy.flip.html.

    Args:
        spatial_axis: spatial axes along which to flip over. Default is None.
            The default `axis=None` will flip over all of the axes of the input array.
            If axis is negative it counts from the last to the first axis.
            If axis is a tuple of ints, flipping is performed on all of the axes
            specified in the tuple.

    """

    backend = [TransformBackends.TORCH, TransformBackends.NUMPY]

    def __init__(self, spatial_axis: Optional[Union[Sequence[int], int]] = None) -> None:
        self.spatial_axis = spatial_axis

    def __call__(self, img: NdarrayOrTensor) -> NdarrayOrTensor:
        """
        Args:
            img: channel first array, must have shape: (num_channels, H[, W, ..., ]),
        """
        if isinstance(img, np.ndarray):
            return np.ascontiguousarray(np.flip(img, map_spatial_axes(img.ndim, self.spatial_axis)))
        return torch.flip(img, map_spatial_axes(img.ndim, self.spatial_axis))


class Resize(Transform):
    """
    Resize the input image to given spatial size (with scaling, not cropping/padding).
    Implemented using :py:class:`torch.nn.functional.interpolate`.

    Args:
        spatial_size: expected shape of spatial dimensions after resize operation.
            if some components of the `spatial_size` are non-positive values, the transform will use the
            corresponding components of img size. For example, `spatial_size=(32, -1)` will be adapted
            to `(32, 64)` if the second spatial dimension size of img is `64`.
        size_mode: should be "all" or "longest", if "all", will use `spatial_size` for all the spatial dims,
            if "longest", rescale the image so that only the longest side is equal to specified `spatial_size`,
            which must be an int number in this case, keeping the aspect ratio of the initial image, refer to:
            https://albumentations.ai/docs/api_reference/augmentations/geometric/resize/
            #albumentations.augmentations.geometric.resize.LongestMaxSize.
        mode: {``"nearest"``, ``"linear"``, ``"bilinear"``, ``"bicubic"``, ``"trilinear"``, ``"area"``}
            The interpolation mode. Defaults to ``"area"``.
            See also: https://pytorch.org/docs/stable/generated/torch.nn.functional.interpolate.html
        align_corners: This only has an effect when mode is
            'linear', 'bilinear', 'bicubic' or 'trilinear'. Default: None.
            See also: https://pytorch.org/docs/stable/generated/torch.nn.functional.interpolate.html
    """

    backend = [TransformBackends.TORCH]

    def __init__(
        self,
        spatial_size: Union[Sequence[int], int],
        size_mode: str = "all",
        mode: Union[InterpolateMode, str] = InterpolateMode.AREA,
        align_corners: Optional[bool] = None,
    ) -> None:
        self.size_mode = look_up_option(size_mode, ["all", "longest"])
        self.spatial_size = spatial_size
        self.mode: InterpolateMode = look_up_option(mode, InterpolateMode)
        self.align_corners = align_corners

    def __call__(
        self,
        img: NdarrayOrTensor,
        mode: Optional[Union[InterpolateMode, str]] = None,
        align_corners: Optional[bool] = None,
    ) -> NdarrayOrTensor:
        """
        Args:
            img: channel first array, must have shape: (num_channels, H[, W, ..., ]).
            mode: {``"nearest"``, ``"linear"``, ``"bilinear"``, ``"bicubic"``, ``"trilinear"``, ``"area"``}
                The interpolation mode. Defaults to ``self.mode``.
                See also: https://pytorch.org/docs/stable/generated/torch.nn.functional.interpolate.html
            align_corners: This only has an effect when mode is
                'linear', 'bilinear', 'bicubic' or 'trilinear'. Defaults to ``self.align_corners``.
                See also: https://pytorch.org/docs/stable/generated/torch.nn.functional.interpolate.html

        Raises:
            ValueError: When ``self.spatial_size`` length is less than ``img`` spatial dimensions.

        """
        img_, *_ = convert_data_type(img, torch.Tensor, dtype=torch.float)  # type: ignore
        if self.size_mode == "all":
            input_ndim = img_.ndim - 1  # spatial ndim
            output_ndim = len(ensure_tuple(self.spatial_size))
            if output_ndim > input_ndim:
                input_shape = ensure_tuple_size(img_.shape, output_ndim + 1, 1)
                img_ = img_.reshape(input_shape)
            elif output_ndim < input_ndim:
                raise ValueError(
                    "len(spatial_size) must be greater or equal to img spatial dimensions, "
                    f"got spatial_size={output_ndim} img={input_ndim}."
                )
            spatial_size_ = fall_back_tuple(self.spatial_size, img_.shape[1:])
        else:  # for the "longest" mode
            img_size = img_.shape[1:]
            if not isinstance(self.spatial_size, int):
                raise ValueError("spatial_size must be an int number if size_mode is 'longest'.")
            scale = self.spatial_size / max(img_size)
            spatial_size_ = tuple(int(round(s * scale)) for s in img_size)
        resized = torch.nn.functional.interpolate(  # type: ignore
            input=img_.unsqueeze(0),  # type: ignore
            size=spatial_size_,
            mode=look_up_option(self.mode if mode is None else mode, InterpolateMode).value,
            align_corners=self.align_corners if align_corners is None else align_corners,
        )
        out, *_ = convert_to_dst_type(resized.squeeze(0), img)
        return out


class Rotate(Transform, ThreadUnsafe):
    """
    Rotates an input image by given angle using :py:class:`monai.networks.layers.AffineTransform`.

    Args:
        angle: Rotation angle(s) in radians. should a float for 2D, three floats for 3D.
        keep_size: If it is True, the output shape is kept the same as the input.
            If it is False, the output shape is adapted so that the
            input array is contained completely in the output. Default is True.
        mode: {``"bilinear"``, ``"nearest"``}
            Interpolation mode to calculate output values. Defaults to ``"bilinear"``.
            See also: https://pytorch.org/docs/stable/generated/torch.nn.functional.grid_sample.html
        padding_mode: {``"zeros"``, ``"border"``, ``"reflection"``}
            Padding mode for outside grid values. Defaults to ``"border"``.
            See also: https://pytorch.org/docs/stable/generated/torch.nn.functional.grid_sample.html
        align_corners: Defaults to False.
            See also: https://pytorch.org/docs/stable/generated/torch.nn.functional.grid_sample.html
        dtype: data type for resampling computation. Defaults to ``np.float64`` for best precision.
            If None, use the data type of input data. To be compatible with other modules,
            the output data type is always ``np.float32``.
    """

    backend = [TransformBackends.TORCH]

    def __init__(
        self,
        angle: Union[Sequence[float], float],
        keep_size: bool = True,
        mode: Union[GridSampleMode, str] = GridSampleMode.BILINEAR,
        padding_mode: Union[GridSamplePadMode, str] = GridSamplePadMode.BORDER,
        align_corners: bool = False,
        dtype: Union[DtypeLike, torch.dtype] = np.float64,
    ) -> None:
        self.angle = angle
        self.keep_size = keep_size
        self.mode: GridSampleMode = look_up_option(mode, GridSampleMode)
        self.padding_mode: GridSamplePadMode = look_up_option(padding_mode, GridSamplePadMode)
        self.align_corners = align_corners
        self.dtype = dtype
        self._rotation_matrix: Optional[NdarrayOrTensor] = None

    def __call__(
        self,
        img: NdarrayOrTensor,
        mode: Optional[Union[GridSampleMode, str]] = None,
        padding_mode: Optional[Union[GridSamplePadMode, str]] = None,
        align_corners: Optional[bool] = None,
        dtype: Union[DtypeLike, torch.dtype] = None,
    ) -> NdarrayOrTensor:
        """
        Args:
            img: channel first array, must have shape: [chns, H, W] or [chns, H, W, D].
            mode: {``"bilinear"``, ``"nearest"``}
                Interpolation mode to calculate output values. Defaults to ``self.mode``.
                See also: https://pytorch.org/docs/stable/generated/torch.nn.functional.grid_sample.html
            padding_mode: {``"zeros"``, ``"border"``, ``"reflection"``}
                Padding mode for outside grid values. Defaults to ``self.padding_mode``.
                See also: https://pytorch.org/docs/stable/generated/torch.nn.functional.grid_sample.html
                align_corners: Defaults to ``self.align_corners``.
                See also: https://pytorch.org/docs/stable/generated/torch.nn.functional.grid_sample.html
            align_corners: Defaults to ``self.align_corners``.
                See also: https://pytorch.org/docs/stable/generated/torch.nn.functional.grid_sample.html
            dtype: data type for resampling computation. Defaults to ``self.dtype``.
                If None, use the data type of input data. To be compatible with other modules,
                the output data type is always ``np.float32``.

        Raises:
            ValueError: When ``img`` spatially is not one of [2D, 3D].

        """
        _dtype = dtype or self.dtype or img.dtype

        img_t: torch.Tensor
        img_t, *_ = convert_data_type(img, torch.Tensor, dtype=_dtype)  # type: ignore

        im_shape = np.asarray(img_t.shape[1:])  # spatial dimensions
        input_ndim = len(im_shape)
        if input_ndim not in (2, 3):
            raise ValueError(f"Unsupported img dimension: {input_ndim}, available options are [2, 3].")
        _angle = ensure_tuple_rep(self.angle, 1 if input_ndim == 2 else 3)
        transform = create_rotate(input_ndim, _angle)
        shift = create_translate(input_ndim, ((im_shape - 1) / 2).tolist())
        if self.keep_size:
            output_shape = im_shape
        else:
            corners = np.asarray(np.meshgrid(*[(0, dim) for dim in im_shape], indexing="ij")).reshape(
                (len(im_shape), -1)
            )
            corners = transform[:-1, :-1] @ corners  # type: ignore
            output_shape = np.asarray(corners.ptp(axis=1) + 0.5, dtype=int)
        shift_1 = create_translate(input_ndim, (-(output_shape - 1) / 2).tolist())
        transform = shift @ transform @ shift_1

        transform_t: torch.Tensor
        transform_t, *_ = convert_to_dst_type(transform, img_t)  # type: ignore

        xform = AffineTransform(
            normalized=False,
            mode=look_up_option(mode or self.mode, GridSampleMode),
            padding_mode=look_up_option(padding_mode or self.padding_mode, GridSamplePadMode),
            align_corners=self.align_corners if align_corners is None else align_corners,
            reverse_indexing=True,
        )
        output: torch.Tensor = xform(img_t.unsqueeze(0), transform_t, spatial_size=output_shape).float().squeeze(0)
        self._rotation_matrix = transform
        out: NdarrayOrTensor
        out, *_ = convert_to_dst_type(output, dst=img, dtype=output.dtype)
        return out

    def get_rotation_matrix(self) -> Optional[NdarrayOrTensor]:
        """
        Get the most recently applied rotation matrix
        This is not thread-safe.
        """
        return self._rotation_matrix


class Zoom(Transform):
    """
    Zooms an ND image using :py:class:`torch.nn.functional.interpolate`.
    For details, please see https://pytorch.org/docs/stable/generated/torch.nn.functional.interpolate.html.

    Different from :py:class:`monai.transforms.resize`, this transform takes scaling factors
    as input, and provides an option of preserving the input spatial size.

    Args:
        zoom: The zoom factor along the spatial axes.
            If a float, zoom is the same for each spatial axis.
            If a sequence, zoom should contain one value for each spatial axis.
        mode: {``"nearest"``, ``"linear"``, ``"bilinear"``, ``"bicubic"``, ``"trilinear"``, ``"area"``}
            The interpolation mode. Defaults to ``"area"``.
            See also: https://pytorch.org/docs/stable/generated/torch.nn.functional.interpolate.html
        padding_mode: available modes for numpy array:{``"constant"``, ``"edge"``, ``"linear_ramp"``, ``"maximum"``,
            ``"mean"``, ``"median"``, ``"minimum"``, ``"reflect"``, ``"symmetric"``, ``"wrap"``, ``"empty"``}
            available modes for PyTorch Tensor: {``"constant"``, ``"reflect"``, ``"replicate"``, ``"circular"``}.
            One of the listed string values or a user supplied function. Defaults to ``"constant"``.
            The mode to pad data after zooming.
            See also: https://numpy.org/doc/1.18/reference/generated/numpy.pad.html
            https://pytorch.org/docs/stable/generated/torch.nn.functional.pad.html
        align_corners: This only has an effect when mode is
            'linear', 'bilinear', 'bicubic' or 'trilinear'. Default: None.
            See also: https://pytorch.org/docs/stable/generated/torch.nn.functional.interpolate.html
        keep_size: Should keep original size (padding/slicing if needed), default is True.
        kwargs: other arguments for the `np.pad` or `torch.pad` function.
            note that `np.pad` treats channel dimension as the first dimension.

    """

    backend = [TransformBackends.TORCH]

    def __init__(
        self,
        zoom: Union[Sequence[float], float],
        mode: Union[InterpolateMode, str] = InterpolateMode.AREA,
        padding_mode: Union[NumpyPadMode, PytorchPadMode, str] = NumpyPadMode.EDGE,
        align_corners: Optional[bool] = None,
        keep_size: bool = True,
        **kwargs,
    ) -> None:
        self.zoom = zoom
        self.mode: InterpolateMode = InterpolateMode(mode)
        self.padding_mode = padding_mode
        self.align_corners = align_corners
        self.keep_size = keep_size
        self.kwargs = kwargs

    def __call__(
        self,
        img: NdarrayOrTensor,
        mode: Optional[Union[InterpolateMode, str]] = None,
        padding_mode: Optional[Union[NumpyPadMode, PytorchPadMode, str]] = None,
        align_corners: Optional[bool] = None,
    ) -> NdarrayOrTensor:
        """
        Args:
            img: channel first array, must have shape: (num_channels, H[, W, ..., ]).
            mode: {``"nearest"``, ``"linear"``, ``"bilinear"``, ``"bicubic"``, ``"trilinear"``, ``"area"``}
                The interpolation mode. Defaults to ``self.mode``.
                See also: https://pytorch.org/docs/stable/generated/torch.nn.functional.interpolate.html
            padding_mode: available modes for numpy array:{``"constant"``, ``"edge"``, ``"linear_ramp"``, ``"maximum"``,
                ``"mean"``, ``"median"``, ``"minimum"``, ``"reflect"``, ``"symmetric"``, ``"wrap"``, ``"empty"``}
                available modes for PyTorch Tensor: {``"constant"``, ``"reflect"``, ``"replicate"``, ``"circular"``}.
                One of the listed string values or a user supplied function. Defaults to ``"constant"``.
                The mode to pad data after zooming.
                See also: https://numpy.org/doc/1.18/reference/generated/numpy.pad.html
                https://pytorch.org/docs/stable/generated/torch.nn.functional.pad.html
            align_corners: This only has an effect when mode is
                'linear', 'bilinear', 'bicubic' or 'trilinear'. Defaults to ``self.align_corners``.
                See also: https://pytorch.org/docs/stable/generated/torch.nn.functional.interpolate.html

        """
        img_t: torch.Tensor
        img_t, *_ = convert_data_type(img, torch.Tensor, dtype=torch.float32)  # type: ignore

        _zoom = ensure_tuple_rep(self.zoom, img.ndim - 1)  # match the spatial image dim
        zoomed: NdarrayOrTensor = torch.nn.functional.interpolate(  # type: ignore
            recompute_scale_factor=True,
            input=img_t.unsqueeze(0),
            scale_factor=list(_zoom),
            mode=look_up_option(self.mode if mode is None else mode, InterpolateMode).value,
            align_corners=self.align_corners if align_corners is None else align_corners,
        )
        zoomed = zoomed.squeeze(0)

        if self.keep_size and not np.allclose(img_t.shape, zoomed.shape):

            pad_vec = [(0, 0)] * len(img_t.shape)
            slice_vec = [slice(None)] * len(img_t.shape)
            for idx, (od, zd) in enumerate(zip(img_t.shape, zoomed.shape)):
                diff = od - zd
                half = abs(diff) // 2
                if diff > 0:  # need padding
                    pad_vec[idx] = (half, diff - half)
                elif diff < 0:  # need slicing
                    slice_vec[idx] = slice(half, half + od)

            padder = Pad(pad_vec, padding_mode or self.padding_mode)
            zoomed = padder(zoomed)
            zoomed = zoomed[tuple(slice_vec)]

        out, *_ = convert_to_dst_type(zoomed, dst=img)
        return out


class Rotate90(Transform):
    """
    Rotate an array by 90 degrees in the plane specified by `axes`.
    See np.rot90 for additional details:
    https://numpy.org/doc/stable/reference/generated/numpy.rot90.html.

    """

    backend = [TransformBackends.TORCH, TransformBackends.NUMPY]

    def __init__(self, k: int = 1, spatial_axes: Tuple[int, int] = (0, 1)) -> None:
        """
        Args:
            k: number of times to rotate by 90 degrees.
            spatial_axes: 2 int numbers, defines the plane to rotate with 2 spatial axes.
                Default: (0, 1), this is the first two axis in spatial dimensions.
                If axis is negative it counts from the last to the first axis.
        """
        self.k = k
        spatial_axes_: Tuple[int, int] = ensure_tuple(spatial_axes)  # type: ignore
        if len(spatial_axes_) != 2:
            raise ValueError("spatial_axes must be 2 int numbers to indicate the axes to rotate 90 degrees.")
        self.spatial_axes = spatial_axes_

    def __call__(self, img: NdarrayOrTensor) -> NdarrayOrTensor:
        """
        Args:
            img: channel first array, must have shape: (num_channels, H[, W, ..., ]),
        """
        rot90: Callable = torch.rot90 if isinstance(img, torch.Tensor) else np.rot90  # type: ignore
        out: NdarrayOrTensor = rot90(img, self.k, map_spatial_axes(img.ndim, self.spatial_axes))
        out, *_ = convert_data_type(out, dtype=img.dtype)
        return out


class RandRotate90(RandomizableTransform):
    """
    With probability `prob`, input arrays are rotated by 90 degrees
    in the plane specified by `spatial_axes`.
    """

    backend = Rotate90.backend

    def __init__(self, prob: float = 0.1, max_k: int = 3, spatial_axes: Tuple[int, int] = (0, 1)) -> None:
        """
        Args:
            prob: probability of rotating.
                (Default 0.1, with 10% probability it returns a rotated array)
            max_k: number of rotations will be sampled from `np.random.randint(max_k) + 1`, (Default 3).
            spatial_axes: 2 int numbers, defines the plane to rotate with 2 spatial axes.
                Default: (0, 1), this is the first two axis in spatial dimensions.
        """
        RandomizableTransform.__init__(self, prob)
        self.max_k = max_k
        self.spatial_axes = spatial_axes

        self._rand_k = 0

    def randomize(self, data: Optional[Any] = None) -> None:
        super().randomize(None)
        if not self._do_transform:
            return None
        self._rand_k = self.R.randint(self.max_k) + 1

    def __call__(self, img: NdarrayOrTensor, randomize: bool = True) -> NdarrayOrTensor:
        """
        Args:
            img: channel first array, must have shape: (num_channels, H[, W, ..., ]),
            randomize: whether to execute `randomize()` function first, default to True.
        """
        if randomize:
            self.randomize()

        if not self._do_transform:
            return img

        return Rotate90(self._rand_k, self.spatial_axes)(img)


class RandRotate(RandomizableTransform):
    """
    Randomly rotate the input arrays.

    Args:
        range_x: Range of rotation angle in radians in the plane defined by the first and second axes.
            If single number, angle is uniformly sampled from (-range_x, range_x).
        range_y: Range of rotation angle in radians in the plane defined by the first and third axes.
            If single number, angle is uniformly sampled from (-range_y, range_y).
        range_z: Range of rotation angle in radians in the plane defined by the second and third axes.
            If single number, angle is uniformly sampled from (-range_z, range_z).
        prob: Probability of rotation.
        keep_size: If it is False, the output shape is adapted so that the
            input array is contained completely in the output.
            If it is True, the output shape is the same as the input. Default is True.
        mode: {``"bilinear"``, ``"nearest"``}
            Interpolation mode to calculate output values. Defaults to ``"bilinear"``.
            See also: https://pytorch.org/docs/stable/generated/torch.nn.functional.grid_sample.html
        padding_mode: {``"zeros"``, ``"border"``, ``"reflection"``}
            Padding mode for outside grid values. Defaults to ``"border"``.
            See also: https://pytorch.org/docs/stable/generated/torch.nn.functional.grid_sample.html
        align_corners: Defaults to False.
            See also: https://pytorch.org/docs/stable/generated/torch.nn.functional.grid_sample.html
        dtype: data type for resampling computation. Defaults to ``np.float64`` for best precision.
            If None, use the data type of input data. To be compatible with other modules,
            the output data type is always ``np.float32``.
    """

    backend = Rotate.backend

    def __init__(
        self,
        range_x: Union[Tuple[float, float], float] = 0.0,
        range_y: Union[Tuple[float, float], float] = 0.0,
        range_z: Union[Tuple[float, float], float] = 0.0,
        prob: float = 0.1,
        keep_size: bool = True,
        mode: Union[GridSampleMode, str] = GridSampleMode.BILINEAR,
        padding_mode: Union[GridSamplePadMode, str] = GridSamplePadMode.BORDER,
        align_corners: bool = False,
        dtype: Union[DtypeLike, torch.dtype] = np.float64,
    ) -> None:
        RandomizableTransform.__init__(self, prob)
        self.range_x = ensure_tuple(range_x)
        if len(self.range_x) == 1:
            self.range_x = tuple(sorted([-self.range_x[0], self.range_x[0]]))
        self.range_y = ensure_tuple(range_y)
        if len(self.range_y) == 1:
            self.range_y = tuple(sorted([-self.range_y[0], self.range_y[0]]))
        self.range_z = ensure_tuple(range_z)
        if len(self.range_z) == 1:
            self.range_z = tuple(sorted([-self.range_z[0], self.range_z[0]]))

        self.keep_size = keep_size
        self.mode: GridSampleMode = look_up_option(mode, GridSampleMode)
        self.padding_mode: GridSamplePadMode = look_up_option(padding_mode, GridSamplePadMode)
        self.align_corners = align_corners
        self.dtype = dtype

        self.x = 0.0
        self.y = 0.0
        self.z = 0.0

    def randomize(self, data: Optional[Any] = None) -> None:
        super().randomize(None)
        if not self._do_transform:
            return None
        self.x = self.R.uniform(low=self.range_x[0], high=self.range_x[1])
        self.y = self.R.uniform(low=self.range_y[0], high=self.range_y[1])
        self.z = self.R.uniform(low=self.range_z[0], high=self.range_z[1])

    def __call__(
        self,
        img: NdarrayOrTensor,
        mode: Optional[Union[GridSampleMode, str]] = None,
        padding_mode: Optional[Union[GridSamplePadMode, str]] = None,
        align_corners: Optional[bool] = None,
        dtype: Union[DtypeLike, torch.dtype] = None,
        randomize: bool = True,
        get_matrix: bool = False,
    ):
        """
        Args:
            img: channel first array, must have shape 2D: (nchannels, H, W), or 3D: (nchannels, H, W, D).
            mode: {``"bilinear"``, ``"nearest"``}
                Interpolation mode to calculate output values. Defaults to ``self.mode``.
                See also: https://pytorch.org/docs/stable/generated/torch.nn.functional.grid_sample.html
            padding_mode: {``"zeros"``, ``"border"``, ``"reflection"``}
                Padding mode for outside grid values. Defaults to ``self.padding_mode``.
                See also: https://pytorch.org/docs/stable/generated/torch.nn.functional.grid_sample.html
            align_corners: Defaults to ``self.align_corners``.
                See also: https://pytorch.org/docs/stable/generated/torch.nn.functional.grid_sample.html
            dtype: data type for resampling computation. Defaults to ``self.dtype``.
                If None, use the data type of input data. To be compatible with other modules,
                the output data type is always ``np.float32``.
            randomize: whether to execute `randomize()` function first, default to True.
            get_matrix: whether to return the rotated image and rotate matrix together, default to False.
        """
        if randomize:
            self.randomize()

        if not self._do_transform:
            return img

        rotator = Rotate(
            angle=self.x if img.ndim == 3 else (self.x, self.y, self.z),
            keep_size=self.keep_size,
            mode=look_up_option(mode or self.mode, GridSampleMode),
            padding_mode=look_up_option(padding_mode or self.padding_mode, GridSamplePadMode),
            align_corners=self.align_corners if align_corners is None else align_corners,
            dtype=dtype or self.dtype or img.dtype,
        )
        img = rotator(img)
        return (img, rotator.get_rotation_matrix()) if get_matrix else img


class RandFlip(RandomizableTransform):
    """
    Randomly flips the image along axes. Preserves shape.
    See numpy.flip for additional details.
    https://docs.scipy.org/doc/numpy/reference/generated/numpy.flip.html

    Args:
        prob: Probability of flipping.
        spatial_axis: Spatial axes along which to flip over. Default is None.
    """

    backend = Flip.backend

    def __init__(self, prob: float = 0.1, spatial_axis: Optional[Union[Sequence[int], int]] = None) -> None:
        RandomizableTransform.__init__(self, prob)
        self.flipper = Flip(spatial_axis=spatial_axis)

    def __call__(self, img: NdarrayOrTensor, randomize: bool = True) -> NdarrayOrTensor:
        """
        Args:
            img: channel first array, must have shape: (num_channels, H[, W, ..., ]),
            randomize: whether to execute `randomize()` function first, default to True.
        """
        if randomize:
            self.randomize(None)

        if not self._do_transform:
            return img

        return self.flipper(img)


class RandAxisFlip(RandomizableTransform):
    """
    Randomly select a spatial axis and flip along it.
    See numpy.flip for additional details.
    https://docs.scipy.org/doc/numpy/reference/generated/numpy.flip.html

    Args:
        prob: Probability of flipping.

    """

    backend = Flip.backend

    def __init__(self, prob: float = 0.1) -> None:
        RandomizableTransform.__init__(self, prob)
        self._axis: Optional[int] = None

    def randomize(self, data: NdarrayOrTensor) -> None:
        super().randomize(None)
        if not self._do_transform:
            return None
        self._axis = self.R.randint(data.ndim - 1)

    def __call__(self, img: NdarrayOrTensor, randomize: bool = True) -> NdarrayOrTensor:
        """
        Args:
            img: channel first array, must have shape: (num_channels, H[, W, ..., ]),
            randomize: whether to execute `randomize()` function first, default to True.
        """
        if randomize:
            self.randomize(data=img)

        if not self._do_transform:
            return img

        return Flip(spatial_axis=self._axis)(img)


class RandZoom(RandomizableTransform):
    """
    Randomly zooms input arrays with given probability within given zoom range.

    Args:
        prob: Probability of zooming.
        min_zoom: Min zoom factor. Can be float or sequence same size as image.
            If a float, select a random factor from `[min_zoom, max_zoom]` then apply to all spatial dims
            to keep the original spatial shape ratio.
            If a sequence, min_zoom should contain one value for each spatial axis.
            If 2 values provided for 3D data, use the first value for both H & W dims to keep the same zoom ratio.
        max_zoom: Max zoom factor. Can be float or sequence same size as image.
            If a float, select a random factor from `[min_zoom, max_zoom]` then apply to all spatial dims
            to keep the original spatial shape ratio.
            If a sequence, max_zoom should contain one value for each spatial axis.
            If 2 values provided for 3D data, use the first value for both H & W dims to keep the same zoom ratio.
        mode: {``"nearest"``, ``"linear"``, ``"bilinear"``, ``"bicubic"``, ``"trilinear"``, ``"area"``}
            The interpolation mode. Defaults to ``"area"``.
            See also: https://pytorch.org/docs/stable/generated/torch.nn.functional.interpolate.html
        padding_mode: available modes for numpy array:{``"constant"``, ``"edge"``, ``"linear_ramp"``, ``"maximum"``,
            ``"mean"``, ``"median"``, ``"minimum"``, ``"reflect"``, ``"symmetric"``, ``"wrap"``, ``"empty"``}
            available modes for PyTorch Tensor: {``"constant"``, ``"reflect"``, ``"replicate"``, ``"circular"``}.
            One of the listed string values or a user supplied function. Defaults to ``"constant"``.
            The mode to pad data after zooming.
            See also: https://numpy.org/doc/1.18/reference/generated/numpy.pad.html
            https://pytorch.org/docs/stable/generated/torch.nn.functional.pad.html
        align_corners: This only has an effect when mode is
            'linear', 'bilinear', 'bicubic' or 'trilinear'. Default: None.
            See also: https://pytorch.org/docs/stable/generated/torch.nn.functional.interpolate.html
        keep_size: Should keep original size (pad if needed), default is True.
        kwargs: other arguments for the `np.pad` or `torch.pad` function.
            note that `np.pad` treats channel dimension as the first dimension.

    """

    backend = Zoom.backend

    def __init__(
        self,
        prob: float = 0.1,
        min_zoom: Union[Sequence[float], float] = 0.9,
        max_zoom: Union[Sequence[float], float] = 1.1,
        mode: Union[InterpolateMode, str] = InterpolateMode.AREA,
        padding_mode: Union[NumpyPadMode, PytorchPadMode, str] = NumpyPadMode.EDGE,
        align_corners: Optional[bool] = None,
        keep_size: bool = True,
        **kwargs,
    ) -> None:
        RandomizableTransform.__init__(self, prob)
        self.min_zoom = ensure_tuple(min_zoom)
        self.max_zoom = ensure_tuple(max_zoom)
        if len(self.min_zoom) != len(self.max_zoom):
            raise AssertionError("min_zoom and max_zoom must have same length.")
        self.mode: InterpolateMode = look_up_option(mode, InterpolateMode)
        self.padding_mode = padding_mode
        self.align_corners = align_corners
        self.keep_size = keep_size
        self.kwargs = kwargs

        self._zoom: Sequence[float] = [1.0]

    def randomize(self, img: NdarrayOrTensor) -> None:
        super().randomize(None)
        if not self._do_transform:
            return None
        self._zoom = [self.R.uniform(l, h) for l, h in zip(self.min_zoom, self.max_zoom)]
        if len(self._zoom) == 1:
            # to keep the spatial shape ratio, use same random zoom factor for all dims
            self._zoom = ensure_tuple_rep(self._zoom[0], img.ndim - 1)
        elif len(self._zoom) == 2 and img.ndim > 3:
            # if 2 zoom factors provided for 3D data, use the first factor for H and W dims, second factor for D dim
            self._zoom = ensure_tuple_rep(self._zoom[0], img.ndim - 2) + ensure_tuple(self._zoom[-1])

    def __call__(
        self,
        img: NdarrayOrTensor,
        mode: Optional[Union[InterpolateMode, str]] = None,
        padding_mode: Optional[Union[NumpyPadMode, PytorchPadMode, str]] = None,
        align_corners: Optional[bool] = None,
        randomize: bool = True,
    ) -> NdarrayOrTensor:
        """
        Args:
            img: channel first array, must have shape 2D: (nchannels, H, W), or 3D: (nchannels, H, W, D).
            mode: {``"nearest"``, ``"linear"``, ``"bilinear"``, ``"bicubic"``, ``"trilinear"``, ``"area"``}
                The interpolation mode. Defaults to ``self.mode``.
                See also: https://pytorch.org/docs/stable/generated/torch.nn.functional.interpolate.html
            padding_mode: available modes for numpy array:{``"constant"``, ``"edge"``, ``"linear_ramp"``, ``"maximum"``,
                ``"mean"``, ``"median"``, ``"minimum"``, ``"reflect"``, ``"symmetric"``, ``"wrap"``, ``"empty"``}
                available modes for PyTorch Tensor: {``"constant"``, ``"reflect"``, ``"replicate"``, ``"circular"``}.
                One of the listed string values or a user supplied function. Defaults to ``"constant"``.
                The mode to pad data after zooming.
                See also: https://numpy.org/doc/1.18/reference/generated/numpy.pad.html
                https://pytorch.org/docs/stable/generated/torch.nn.functional.pad.html
            align_corners: This only has an effect when mode is
                'linear', 'bilinear', 'bicubic' or 'trilinear'. Defaults to ``self.align_corners``.
                See also: https://pytorch.org/docs/stable/generated/torch.nn.functional.interpolate.html
            randomize: whether to execute `randomize()` function first, default to True.

        """
        # match the spatial image dim
        if randomize:
            self.randomize(img=img)

        if not self._do_transform:
            return img

        return Zoom(
            self._zoom,
            keep_size=self.keep_size,
            mode=look_up_option(mode or self.mode, InterpolateMode),
            padding_mode=padding_mode or self.padding_mode,
            align_corners=align_corners or self.align_corners,
            **self.kwargs,
        )(img)


class AffineGrid(Transform):
    """
    Affine transforms on the coordinates.

    Args:
        rotate_params: a rotation angle in radians, a scalar for 2D image, a tuple of 3 floats for 3D.
            Defaults to no rotation.
        shear_params: shearing factors for affine matrix, take a 3D affine as example::

            [
                [1.0, params[0], params[1], 0.0],
                [params[2], 1.0, params[3], 0.0],
                [params[4], params[5], 1.0, 0.0],
                [0.0, 0.0, 0.0, 1.0],
            ]

            a tuple of 2 floats for 2D, a tuple of 6 floats for 3D. Defaults to no shearing.
        translate_params: a tuple of 2 floats for 2D, a tuple of 3 floats for 3D. Translation is in
            pixel/voxel relative to the center of the input image. Defaults to no translation.
        scale_params: scale factor for every spatial dims. a tuple of 2 floats for 2D,
            a tuple of 3 floats for 3D. Defaults to `1.0`.
        dtype: data type for the grid computation. Defaults to ``np.float32``.
            If ``None``, use the data type of input data (if `grid` is provided).
        device: device on which the tensor will be allocated, if a new grid is generated.
        affine: If applied, ignore the params (`rotate_params`, etc.) and use the
            supplied matrix. Should be square with each side = num of image spatial
            dimensions + 1.

    .. deprecated:: 0.6.0
        ``as_tensor_output`` is deprecated.

    """

    backend = [TransformBackends.TORCH, TransformBackends.NUMPY]

    @deprecated_arg(name="as_tensor_output", since="0.6")
    def __init__(
        self,
        rotate_params: Optional[Union[Sequence[float], float]] = None,
        shear_params: Optional[Union[Sequence[float], float]] = None,
        translate_params: Optional[Union[Sequence[float], float]] = None,
        scale_params: Optional[Union[Sequence[float], float]] = None,
        as_tensor_output: bool = True,
        device: Optional[torch.device] = None,
        dtype: DtypeLike = np.float32,
        affine: Optional[NdarrayOrTensor] = None,
    ) -> None:
        self.rotate_params = rotate_params
        self.shear_params = shear_params
        self.translate_params = translate_params
        self.scale_params = scale_params
        self.device = device
        self.dtype = dtype
        self.affine = affine

    def __call__(
        self, spatial_size: Optional[Sequence[int]] = None, grid: Optional[NdarrayOrTensor] = None
    ) -> Tuple[NdarrayOrTensor, NdarrayOrTensor]:
        """
        The grid can be initialized with a `spatial_size` parameter, or provided directly as `grid`.
        Therefore, either `spatial_size` or `grid` must be provided.
        When initialising from `spatial_size`, the backend "torch" will be used.

        Args:
            spatial_size: output grid size.
            grid: grid to be transformed. Shape must be (3, H, W) for 2D or (4, H, W, D) for 3D.

        Raises:
            ValueError: When ``grid=None`` and ``spatial_size=None``. Incompatible values.

        """
        if grid is None:
            if spatial_size is not None:
                grid = create_grid(spatial_size, device=self.device, backend="torch", dtype=self.dtype)
            else:
                raise ValueError("Incompatible values: grid=None and spatial_size=None.")

        _b = TransformBackends.TORCH if isinstance(grid, torch.Tensor) else TransformBackends.NUMPY
        _device = grid.device if isinstance(grid, torch.Tensor) else self.device
        affine: NdarrayOrTensor
        if self.affine is None:
            spatial_dims = len(grid.shape) - 1
            affine = (
                torch.eye(spatial_dims + 1, device=_device)
                if _b == TransformBackends.TORCH
                else np.eye(spatial_dims + 1)
            )
            if self.rotate_params:
                affine = affine @ create_rotate(spatial_dims, self.rotate_params, device=_device, backend=_b)
            if self.shear_params:
                affine = affine @ create_shear(spatial_dims, self.shear_params, device=_device, backend=_b)
            if self.translate_params:
                affine = affine @ create_translate(spatial_dims, self.translate_params, device=_device, backend=_b)
            if self.scale_params:
                affine = affine @ create_scale(spatial_dims, self.scale_params, device=_device, backend=_b)
        else:
            affine = self.affine

        grid, *_ = convert_data_type(grid, torch.Tensor, device=_device, dtype=self.dtype)
        affine, *_ = convert_to_dst_type(affine, grid)

        grid = (affine @ grid.reshape((grid.shape[0], -1))).reshape([-1] + list(grid.shape[1:]))
        return grid, affine


class RandAffineGrid(Randomizable, Transform):
    """
    Generate randomised affine grid.

    """

    backend = AffineGrid.backend

    @deprecated_arg(name="as_tensor_output", since="0.6")
    def __init__(
        self,
        rotate_range: RandRange = None,
        shear_range: RandRange = None,
        translate_range: RandRange = None,
        scale_range: RandRange = None,
        as_tensor_output: bool = True,
        device: Optional[torch.device] = None,
    ) -> None:
        """
        Args:
            rotate_range: angle range in radians. If element `i` is a pair of (min, max) values, then
                `uniform[-rotate_range[i][0], rotate_range[i][1])` will be used to generate the rotation parameter
                for the `i`th spatial dimension. If not, `uniform[-rotate_range[i], rotate_range[i])` will be used.
                This can be altered on a per-dimension basis. E.g., `((0,3), 1, ...)`: for dim0, rotation will be
                in range `[0, 3]`, and for dim1 `[-1, 1]` will be used. Setting a single value will use `[-x, x]`
                for dim0 and nothing for the remaining dimensions.
            shear_range: shear range with format matching `rotate_range`, it defines the range to randomly select
                shearing factors(a tuple of 2 floats for 2D, a tuple of 6 floats for 3D) for affine matrix,
                take a 3D affine as example::

                    [
                        [1.0, params[0], params[1], 0.0],
                        [params[2], 1.0, params[3], 0.0],
                        [params[4], params[5], 1.0, 0.0],
                        [0.0, 0.0, 0.0, 1.0],
                    ]

            translate_range: translate range with format matching `rotate_range`, it defines the range to randomly
                select voxels to translate for every spatial dims.
            scale_range: scaling range with format matching `rotate_range`. it defines the range to randomly select
                the scale factor to translate for every spatial dims. A value of 1.0 is added to the result.
                This allows 0 to correspond to no change (i.e., a scaling of 1.0).
            device: device to store the output grid data.

        See also:
            - :py:meth:`monai.transforms.utils.create_rotate`
            - :py:meth:`monai.transforms.utils.create_shear`
            - :py:meth:`monai.transforms.utils.create_translate`
            - :py:meth:`monai.transforms.utils.create_scale`

        .. deprecated:: 0.6.0
            ``as_tensor_output`` is deprecated.

        """
        self.rotate_range = ensure_tuple(rotate_range)
        self.shear_range = ensure_tuple(shear_range)
        self.translate_range = ensure_tuple(translate_range)
        self.scale_range = ensure_tuple(scale_range)

        self.rotate_params: Optional[List[float]] = None
        self.shear_params: Optional[List[float]] = None
        self.translate_params: Optional[List[float]] = None
        self.scale_params: Optional[List[float]] = None

        self.device = device
        self.affine: Optional[NdarrayOrTensor] = None

    def _get_rand_param(self, param_range, add_scalar: float = 0.0):
        out_param = []
        for f in param_range:
            if issequenceiterable(f):
                if len(f) != 2:
                    raise ValueError("If giving range as [min,max], should only have two elements per dim.")
                out_param.append(self.R.uniform(f[0], f[1]) + add_scalar)
            elif f is not None:
                out_param.append(self.R.uniform(-f, f) + add_scalar)
        return out_param

    def randomize(self, data: Optional[Any] = None) -> None:
        self.rotate_params = self._get_rand_param(self.rotate_range)
        self.shear_params = self._get_rand_param(self.shear_range)
        self.translate_params = self._get_rand_param(self.translate_range)
        self.scale_params = self._get_rand_param(self.scale_range, 1.0)

    def __call__(
        self, spatial_size: Optional[Sequence[int]] = None, grid: Optional[NdarrayOrTensor] = None
    ) -> NdarrayOrTensor:
        """
        Args:
            spatial_size: output grid size.
            grid: grid to be transformed. Shape must be (3, H, W) for 2D or (4, H, W, D) for 3D.

        Returns:
            a 2D (3xHxW) or 3D (4xHxWxD) grid.
        """
        self.randomize()
        affine_grid = AffineGrid(
            rotate_params=self.rotate_params,
            shear_params=self.shear_params,
            translate_params=self.translate_params,
            scale_params=self.scale_params,
            device=self.device,
        )
        _grid: NdarrayOrTensor
        _grid, self.affine = affine_grid(spatial_size, grid)
        return _grid

    def get_transformation_matrix(self) -> Optional[NdarrayOrTensor]:
        """Get the most recently applied transformation matrix"""
        return self.affine


class RandDeformGrid(Randomizable, Transform):
    """
    Generate random deformation grid.
    """

    backend = [TransformBackends.TORCH]

    def __init__(
        self,
        spacing: Union[Sequence[float], float],
        magnitude_range: Tuple[float, float],
        as_tensor_output: bool = True,
        device: Optional[torch.device] = None,
    ) -> None:
        """
        Args:
            spacing: spacing of the grid in 2D or 3D.
                e.g., spacing=(1, 1) indicates pixel-wise deformation in 2D,
                spacing=(1, 1, 1) indicates voxel-wise deformation in 3D,
                spacing=(2, 2) indicates deformation field defined on every other pixel in 2D.
            magnitude_range: the random offsets will be generated from
                `uniform[magnitude[0], magnitude[1])`.
            as_tensor_output: whether to output tensor instead of numpy array.
                defaults to True.
            device: device to store the output grid data.
        """
        self.spacing = spacing
        self.magnitude = magnitude_range

        self.rand_mag = 1.0
        self.as_tensor_output = as_tensor_output
        self.random_offset: np.ndarray
        self.device = device

    def randomize(self, grid_size: Sequence[int]) -> None:
        self.random_offset = self.R.normal(size=([len(grid_size)] + list(grid_size))).astype(np.float32, copy=False)
        self.rand_mag = self.R.uniform(self.magnitude[0], self.magnitude[1])

    def __call__(self, spatial_size: Sequence[int]):
        """
        Args:
            spatial_size: spatial size of the grid.
        """
        self.spacing = fall_back_tuple(self.spacing, (1.0,) * len(spatial_size))
        control_grid = create_control_grid(spatial_size, self.spacing, device=self.device, backend="torch")
        self.randomize(control_grid.shape[1:])
        _offset, *_ = convert_to_dst_type(self.rand_mag * self.random_offset, control_grid)
        control_grid[: len(spatial_size)] += _offset
        if not self.as_tensor_output:
            control_grid, *_ = convert_data_type(control_grid, output_type=np.ndarray, dtype=np.float32)
        return control_grid


class Resample(Transform):

    backend = [TransformBackends.TORCH]

    @deprecated_arg(name="as_tensor_output", since="0.6")
    def __init__(
        self,
        mode: Union[GridSampleMode, str] = GridSampleMode.BILINEAR,
        padding_mode: Union[GridSamplePadMode, str] = GridSamplePadMode.BORDER,
        as_tensor_output: bool = True,
        norm_coords: bool = True,
        device: Optional[torch.device] = None,
        dtype: DtypeLike = np.float32,
    ) -> None:
        """
        computes output image using values from `img`, locations from `grid` using pytorch.
        supports spatially 2D or 3D (num_channels, H, W[, D]).

        Args:
            mode: {``"bilinear"``, ``"nearest"``}
                Interpolation mode to calculate output values. Defaults to ``"bilinear"``.
                See also: https://pytorch.org/docs/stable/generated/torch.nn.functional.grid_sample.html
            padding_mode: {``"zeros"``, ``"border"``, ``"reflection"``}
                Padding mode for outside grid values. Defaults to ``"border"``.
<<<<<<< HEAD
                See also: https://pytorch.org/docs/stable/nn.functional.html#grid-sample
                When `USE_COMPILED` is `True`, this argument uses
                ``"nearest"``, ``"bilinear"``, ``"bicubic"`` to indicate 0, 1, 3 order interpolations.
                See also: https://docs.monai.io/en/stable/networks.html#grid-pull
            norm_coords: whether to normalize the coordinates from `[-(size-1)/2, (size-1)/2]` to
                `[0, size - 1]` (for ``monai/csrc`` implementation) or
                `[-1, 1]` (for torch ``grid_sample`` implementation) to be compatible with the underlying
                resampling API.
=======
                See also: https://pytorch.org/docs/stable/generated/torch.nn.functional.grid_sample.html
>>>>>>> 0ac197f6
            device: device on which the tensor will be allocated.
            dtype: data type for resampling computation. Defaults to ``np.float64`` for best precision.
                If ``None``, use the data type of input data. To be compatible with other modules,
                the output data type is always `float32`.

        .. deprecated:: 0.6.0
            ``as_tensor_output`` is deprecated.

        """
        self.mode: GridSampleMode = look_up_option(mode, GridSampleMode)
        self.padding_mode: GridSamplePadMode = look_up_option(padding_mode, GridSamplePadMode)
        self.norm_coords = norm_coords
        self.device = device
        self.dtype = dtype

    def __call__(
        self,
        img: NdarrayOrTensor,
        grid: Optional[NdarrayOrTensor] = None,
        mode: Optional[Union[GridSampleMode, str]] = None,
        padding_mode: Optional[Union[GridSamplePadMode, str]] = None,
        dtype: DtypeLike = np.float64,
    ) -> NdarrayOrTensor:
        """
        Args:
            img: shape must be (num_channels, H, W[, D]).
            grid: shape must be (3, H, W) for 2D or (4, H, W, D) for 3D.
            mode: {``"bilinear"``, ``"nearest"``}
                Interpolation mode to calculate output values. Defaults to ``self.mode``.
<<<<<<< HEAD
                See also: https://pytorch.org/docs/stable/nn.functional.html#grid-sample
                When `USE_COMPILED` is `True`, this argument uses
                ``"nearest"``, ``"bilinear"``, ``"bicubic"`` to indicate 0, 1, 3 order interpolations.
                See also: https://docs.monai.io/en/stable/networks.html#grid-pull
            padding_mode: {``"zeros"``, ``"border"``, ``"reflection"``}
                Padding mode for outside grid values. Defaults to ``self.padding_mode``.
                See also: https://pytorch.org/docs/stable/nn.functional.html#grid-sample
            dtype: data type for resampling computation. Defaults to ``np.float64`` for best precision.
                If ``None``, use the data type of input data. To be compatible with other modules,
                the output data type is always `float32`.
=======
                See also: https://pytorch.org/docs/stable/generated/torch.nn.functional.grid_sample.html
            padding_mode: {``"zeros"``, ``"border"``, ``"reflection"``}
                Padding mode for outside grid values. Defaults to ``self.padding_mode``.
                See also: https://pytorch.org/docs/stable/generated/torch.nn.functional.grid_sample.html
>>>>>>> 0ac197f6
        """
        if grid is None:
            raise ValueError("Unknown grid.")
        _device = img.device if isinstance(img, torch.Tensor) else self.device
        img_t: torch.Tensor
        grid_t: torch.Tensor
        img_t, *_ = convert_data_type(img, torch.Tensor, device=_device, dtype=dtype)  # type: ignore
        grid_t = convert_to_dst_type(grid, img_t)[0]  # type: ignore
        if grid_t is grid:  # copy if needed
            grid_t = grid_t.clone()
        sr = min(len(img_t.shape[1:]), 3)

        if USE_COMPILED:
            if self.norm_coords:
                for i, dim in enumerate(img_t.shape[1:]):
                    grid_t[i] += (max(dim, 2) - 1.0) / 2.0
                grid_t = grid_t[:sr] / grid_t[-1:]
            else:
                grid_t = grid_t[:sr]
            grid_t = grid_t.permute(list(range(grid_t.ndimension()))[1:] + [0])
            _padding_mode = look_up_option(
                self.padding_mode if padding_mode is None else padding_mode, GridSamplePadMode
            ).value
            if _padding_mode == "zeros":
                bound = 7
            elif _padding_mode == "border":
                bound = 0
            else:
                bound = 1  # "relection"
            _interp_mode = look_up_option(self.mode if mode is None else mode, GridSampleMode).value
            if _interp_mode == "nearest":
                _interp = 0
            elif _interp_mode == "bicubic":
                _interp = 3
            else:
                _interp = 1  # "bilinear"
            out = grid_pull(
                img_t.unsqueeze(0), grid_t.unsqueeze(0), bound=bound, extrapolate=True, interpolation=_interp
            )[0]
        else:
            if self.norm_coords:
                for i, dim in enumerate(img_t.shape[1:]):
                    grid_t[i] = 2.0 * grid_t[i] / (max(2, dim) - 1.0)
                grid_t = grid_t[:sr] / grid_t[-1:]
            else:
                grid_t = grid_t[:sr]
            index_ordering: List[int] = list(range(img_t.ndimension() - 2, -1, -1))
            grid_t = grid_t[index_ordering]
            grid_t = grid_t.permute(list(range(grid_t.ndimension()))[1:] + [0])
            out = torch.nn.functional.grid_sample(
                img_t.unsqueeze(0),
                grid_t.unsqueeze(0),
                mode=self.mode.value if mode is None else GridSampleMode(mode).value,
                padding_mode=self.padding_mode.value if padding_mode is None else GridSamplePadMode(padding_mode).value,
                align_corners=True,
            )[0]
        out_val: NdarrayOrTensor
        out_val, *_ = convert_to_dst_type(out, dst=img, dtype=np.float32)
        return out_val


class Affine(Transform):
    """
    Transform ``img`` given the affine parameters.
    A tutorial is available: https://github.com/Project-MONAI/tutorials/blob/0.6.0/modules/transforms_demo_2d.ipynb.

    """

    backend = list(set(AffineGrid.backend) & set(Resample.backend))

    @deprecated_arg(name="as_tensor_output", since="0.6")
    def __init__(
        self,
        rotate_params: Optional[Union[Sequence[float], float]] = None,
        shear_params: Optional[Union[Sequence[float], float]] = None,
        translate_params: Optional[Union[Sequence[float], float]] = None,
        scale_params: Optional[Union[Sequence[float], float]] = None,
        affine: Optional[NdarrayOrTensor] = None,
        spatial_size: Optional[Union[Sequence[int], int]] = None,
        mode: Union[GridSampleMode, str] = GridSampleMode.BILINEAR,
        padding_mode: Union[GridSamplePadMode, str] = GridSamplePadMode.REFLECTION,
        norm_coords: bool = True,
        as_tensor_output: bool = True,
        device: Optional[torch.device] = None,
        dtype: DtypeLike = np.float32,
        image_only: bool = False,
    ) -> None:
        """
        The affine transformations are applied in rotate, shear, translate, scale order.

        Args:
            rotate_params: a rotation angle in radians, a scalar for 2D image, a tuple of 3 floats for 3D.
                Defaults to no rotation.
            shear_params: shearing factors for affine matrix, take a 3D affine as example::

                [
                    [1.0, params[0], params[1], 0.0],
                    [params[2], 1.0, params[3], 0.0],
                    [params[4], params[5], 1.0, 0.0],
                    [0.0, 0.0, 0.0, 1.0],
                ]

                a tuple of 2 floats for 2D, a tuple of 6 floats for 3D. Defaults to no shearing.
            translate_params: a tuple of 2 floats for 2D, a tuple of 3 floats for 3D. Translation is in
                pixel/voxel relative to the center of the input image. Defaults to no translation.
            scale_params: scale factor for every spatial dims. a tuple of 2 floats for 2D,
                a tuple of 3 floats for 3D. Defaults to `1.0`.
            affine: If applied, ignore the params (`rotate_params`, etc.) and use the
                supplied matrix. Should be square with each side = num of image spatial
                dimensions + 1.
            spatial_size: output image spatial size.
                if `spatial_size` and `self.spatial_size` are not defined, or smaller than 1,
                the transform will use the spatial size of `img`.
                if some components of the `spatial_size` are non-positive values, the transform will use the
                corresponding components of img size. For example, `spatial_size=(32, -1)` will be adapted
                to `(32, 64)` if the second spatial dimension size of img is `64`.
            mode: {``"bilinear"``, ``"nearest"``}
                Interpolation mode to calculate output values. Defaults to ``"bilinear"``.
<<<<<<< HEAD
                See also: https://pytorch.org/docs/stable/nn.functional.html#grid-sample
                When `USE_COMPILED` is `True`, this argument uses
                ``"nearest"``, ``"bilinear"``, ``"bicubic"`` to indicate 0, 1, 3 order interpolations.
                See also: https://docs.monai.io/en/stable/networks.html#grid-pull
            padding_mode: {``"zeros"``, ``"border"``, ``"reflection"``}
                Padding mode for outside grid values. Defaults to ``"reflection"``.
                See also: https://pytorch.org/docs/stable/nn.functional.html#grid-sample
            norm_coords: whether to normalize the coordinates from `[-(size-1)/2, (size-1)/2]` to
                `[0, size - 1]` or `[-1, 1]` to be compatible with the underlying resampling API.
                If the coordinates are generated by ``monai.transforms.utils.create_grid``
                and the ``affine`` doesn't include the normalization, this argument should be set to ``True``.
                If the output `self.affine_grid` is already normalized, this argument should be set to ``False``.
=======
                See also: https://pytorch.org/docs/stable/generated/torch.nn.functional.grid_sample.html
            padding_mode: {``"zeros"``, ``"border"``, ``"reflection"``}
                Padding mode for outside grid values. Defaults to ``"reflection"``.
                See also: https://pytorch.org/docs/stable/generated/torch.nn.functional.grid_sample.html
>>>>>>> 0ac197f6
            device: device on which the tensor will be allocated.
            dtype: data type for resampling computation. Defaults to ``np.float32``.
                If ``None``, use the data type of input data. To be compatible with other modules,
                the output data type is always `float32`.
            image_only: if True return only the image volume, otherwise return (image, affine).

        .. deprecated:: 0.6.0
            ``as_tensor_output`` is deprecated.

        """
        self.affine_grid = AffineGrid(
            rotate_params=rotate_params,
            shear_params=shear_params,
            translate_params=translate_params,
            scale_params=scale_params,
            affine=affine,
            dtype=dtype,
            device=device,
        )
        self.image_only = image_only
        self.resampler = Resample(norm_coords=norm_coords, device=device, dtype=dtype)
        self.spatial_size = spatial_size
        self.mode: GridSampleMode = look_up_option(mode, GridSampleMode)
        self.padding_mode: GridSamplePadMode = look_up_option(padding_mode, GridSamplePadMode)

    def __call__(
        self,
        img: NdarrayOrTensor,
        spatial_size: Optional[Union[Sequence[int], int]] = None,
        mode: Optional[Union[GridSampleMode, str]] = None,
        padding_mode: Optional[Union[GridSamplePadMode, str]] = None,
    ) -> Union[NdarrayOrTensor, Tuple[NdarrayOrTensor, NdarrayOrTensor]]:
        """
        Args:
            img: shape must be (num_channels, H, W[, D]),
            spatial_size: output image spatial size.
                if `spatial_size` and `self.spatial_size` are not defined, or smaller than 1,
                the transform will use the spatial size of `img`.
                if `img` has two spatial dimensions, `spatial_size` should have 2 elements [h, w].
                if `img` has three spatial dimensions, `spatial_size` should have 3 elements [h, w, d].
            mode: {``"bilinear"``, ``"nearest"``}
                Interpolation mode to calculate output values. Defaults to ``self.mode``.
<<<<<<< HEAD
                See also: https://pytorch.org/docs/stable/nn.functional.html#grid-sample
                When `USE_COMPILED` is `True`, this argument uses
                ``"nearest"``, ``"bilinear"``, ``"bicubic"`` to indicate 0, 1, 3 order interpolations.
                See also: https://docs.monai.io/en/stable/networks.html#grid-pull
=======
                See also: https://pytorch.org/docs/stable/generated/torch.nn.functional.grid_sample.html
>>>>>>> 0ac197f6
            padding_mode: {``"zeros"``, ``"border"``, ``"reflection"``}
                Padding mode for outside grid values. Defaults to ``self.padding_mode``.
                See also: https://pytorch.org/docs/stable/generated/torch.nn.functional.grid_sample.html
        """
        sp_size = fall_back_tuple(spatial_size or self.spatial_size, img.shape[1:])
        grid, affine = self.affine_grid(spatial_size=sp_size)
        ret = self.resampler(img, grid=grid, mode=mode or self.mode, padding_mode=padding_mode or self.padding_mode)

        return ret if self.image_only else (ret, affine)


class RandAffine(RandomizableTransform):
    """
    Random affine transform.
    A tutorial is available: https://github.com/Project-MONAI/tutorials/blob/0.6.0/modules/transforms_demo_2d.ipynb.

    """

    backend = Affine.backend

    @deprecated_arg(name="as_tensor_output", since="0.6")
    def __init__(
        self,
        prob: float = 0.1,
        rotate_range: RandRange = None,
        shear_range: RandRange = None,
        translate_range: RandRange = None,
        scale_range: RandRange = None,
        spatial_size: Optional[Union[Sequence[int], int]] = None,
        mode: Union[GridSampleMode, str] = GridSampleMode.BILINEAR,
        padding_mode: Union[GridSamplePadMode, str] = GridSamplePadMode.REFLECTION,
        cache_grid: bool = False,
        as_tensor_output: bool = True,
        device: Optional[torch.device] = None,
    ) -> None:
        """
        Args:
            prob: probability of returning a randomized affine grid.
                defaults to 0.1, with 10% chance returns a randomized grid.
            rotate_range: angle range in radians. If element `i` is a pair of (min, max) values, then
                `uniform[-rotate_range[i][0], rotate_range[i][1])` will be used to generate the rotation parameter
                for the `i`th spatial dimension. If not, `uniform[-rotate_range[i], rotate_range[i])` will be used.
                This can be altered on a per-dimension basis. E.g., `((0,3), 1, ...)`: for dim0, rotation will be
                in range `[0, 3]`, and for dim1 `[-1, 1]` will be used. Setting a single value will use `[-x, x]`
                for dim0 and nothing for the remaining dimensions.
            shear_range: shear range with format matching `rotate_range`, it defines the range to randomly select
                shearing factors(a tuple of 2 floats for 2D, a tuple of 6 floats for 3D) for affine matrix,
                take a 3D affine as example::

                    [
                        [1.0, params[0], params[1], 0.0],
                        [params[2], 1.0, params[3], 0.0],
                        [params[4], params[5], 1.0, 0.0],
                        [0.0, 0.0, 0.0, 1.0],
                    ]

            translate_range: translate range with format matching `rotate_range`, it defines the range to randomly
                select pixel/voxel to translate for every spatial dims.
            scale_range: scaling range with format matching `rotate_range`. it defines the range to randomly select
                the scale factor to translate for every spatial dims. A value of 1.0 is added to the result.
                This allows 0 to correspond to no change (i.e., a scaling of 1.0).
            spatial_size: output image spatial size.
                if `spatial_size` and `self.spatial_size` are not defined, or smaller than 1,
                the transform will use the spatial size of `img`.
                if some components of the `spatial_size` are non-positive values, the transform will use the
                corresponding components of img size. For example, `spatial_size=(32, -1)` will be adapted
                to `(32, 64)` if the second spatial dimension size of img is `64`.
            mode: {``"bilinear"``, ``"nearest"``}
                Interpolation mode to calculate output values. Defaults to ``"bilinear"``.
                See also: https://pytorch.org/docs/stable/generated/torch.nn.functional.grid_sample.html
            padding_mode: {``"zeros"``, ``"border"``, ``"reflection"``}
                Padding mode for outside grid values. Defaults to ``"reflection"``.
                See also: https://pytorch.org/docs/stable/generated/torch.nn.functional.grid_sample.html
            cache_grid: whether to cache the identity sampling grid.
                If the spatial size is not dynamically defined by input image, enabling this option could
                accelerate the transform.
            device: device on which the tensor will be allocated.

        See also:
            - :py:class:`RandAffineGrid` for the random affine parameters configurations.
            - :py:class:`Affine` for the affine transformation parameters configurations.

        .. deprecated:: 0.6.0
            ``as_tensor_output`` is deprecated.

        """
        RandomizableTransform.__init__(self, prob)

        self.rand_affine_grid = RandAffineGrid(
            rotate_range=rotate_range,
            shear_range=shear_range,
            translate_range=translate_range,
            scale_range=scale_range,
            device=device,
        )
        self.resampler = Resample(device=device)

        self.spatial_size = spatial_size
        self.cache_grid = cache_grid
        self._cached_grid = self._init_identity_cache()
        self.mode: GridSampleMode = GridSampleMode(mode)
        self.padding_mode: GridSamplePadMode = GridSamplePadMode(padding_mode)

    def _init_identity_cache(self):
        """
        Create cache of the identity grid if cache_grid=True and spatial_size is known.
        """
        if self.spatial_size is None:
            if self.cache_grid:
                warnings.warn(
                    "cache_grid=True is not compatible with the dynamic spatial_size, please specify 'spatial_size'."
                )
            return None
        _sp_size = ensure_tuple(self.spatial_size)
        _ndim = len(_sp_size)
        if _sp_size != fall_back_tuple(_sp_size, [1] * _ndim) or _sp_size != fall_back_tuple(_sp_size, [2] * _ndim):
            # dynamic shape because it falls back to different outcomes
            if self.cache_grid:
                warnings.warn(
                    "cache_grid=True is not compatible with the dynamic spatial_size "
                    f"'spatial_size={self.spatial_size}', please specify 'spatial_size'."
                )
            return None
        return create_grid(spatial_size=_sp_size, device=self.rand_affine_grid.device, backend="torch")

    def get_identity_grid(self, spatial_size: Sequence[int]):
        """
        Return a cached or new identity grid depends on the availability.

        Args:
            spatial_size: non-dynamic spatial size
        """
        ndim = len(spatial_size)
        if spatial_size != fall_back_tuple(spatial_size, [1] * ndim) or spatial_size != fall_back_tuple(
            spatial_size, [2] * ndim
        ):
            raise RuntimeError(f"spatial_size should not be dynamic, got {spatial_size}.")
        return (
            create_grid(spatial_size=spatial_size, device=self.rand_affine_grid.device, backend="torch")
            if self._cached_grid is None
            else self._cached_grid
        )

    def set_random_state(
        self, seed: Optional[int] = None, state: Optional[np.random.RandomState] = None
    ) -> "RandAffine":
        self.rand_affine_grid.set_random_state(seed, state)
        super().set_random_state(seed, state)
        return self

    def randomize(self, data: Optional[Any] = None) -> None:
        super().randomize(None)
        if not self._do_transform:
            return None
        self.rand_affine_grid.randomize()

    def __call__(
        self,
        img: NdarrayOrTensor,
        spatial_size: Optional[Union[Sequence[int], int]] = None,
        mode: Optional[Union[GridSampleMode, str]] = None,
        padding_mode: Optional[Union[GridSamplePadMode, str]] = None,
        randomize: bool = True,
    ) -> NdarrayOrTensor:
        """
        Args:
            img: shape must be (num_channels, H, W[, D]),
            spatial_size: output image spatial size.
                if `spatial_size` and `self.spatial_size` are not defined, or smaller than 1,
                the transform will use the spatial size of `img`.
                if `img` has two spatial dimensions, `spatial_size` should have 2 elements [h, w].
                if `img` has three spatial dimensions, `spatial_size` should have 3 elements [h, w, d].
            mode: {``"bilinear"``, ``"nearest"``}
                Interpolation mode to calculate output values. Defaults to ``self.mode``.
                See also: https://pytorch.org/docs/stable/generated/torch.nn.functional.grid_sample.html
            padding_mode: {``"zeros"``, ``"border"``, ``"reflection"``}
                Padding mode for outside grid values. Defaults to ``self.padding_mode``.
                See also: https://pytorch.org/docs/stable/generated/torch.nn.functional.grid_sample.html
            randomize: whether to execute `randomize()` function first, default to True.

        """
        if randomize:
            self.randomize()

        # if not doing transform and spatial size doesn't change, nothing to do
        # except convert to float and device
        sp_size = fall_back_tuple(spatial_size or self.spatial_size, img.shape[1:])
        do_resampling = self._do_transform or (sp_size != ensure_tuple(img.shape[1:]))
        if not do_resampling:
            img, *_ = convert_data_type(img, dtype=torch.float32, device=self.resampler.device)
        grid = self.get_identity_grid(sp_size)
        if self._do_transform:
            grid = self.rand_affine_grid(grid=grid)
        out: NdarrayOrTensor = self.resampler(
            img=img, grid=grid, mode=mode or self.mode, padding_mode=padding_mode or self.padding_mode
        )
        return out


class Rand2DElastic(RandomizableTransform):
    """
    Random elastic deformation and affine in 2D.
    A tutorial is available: https://github.com/Project-MONAI/tutorials/blob/0.6.0/modules/transforms_demo_2d.ipynb.

    """

    backend = Resample.backend

    @deprecated_arg(name="as_tensor_output", since="0.6")
    def __init__(
        self,
        spacing: Union[Tuple[float, float], float],
        magnitude_range: Tuple[float, float],
        prob: float = 0.1,
        rotate_range: RandRange = None,
        shear_range: RandRange = None,
        translate_range: RandRange = None,
        scale_range: RandRange = None,
        spatial_size: Optional[Union[Tuple[int, int], int]] = None,
        mode: Union[GridSampleMode, str] = GridSampleMode.BILINEAR,
        padding_mode: Union[GridSamplePadMode, str] = GridSamplePadMode.REFLECTION,
        as_tensor_output: bool = False,
        device: Optional[torch.device] = None,
    ) -> None:
        """
        Args:
            spacing : distance in between the control points.
            magnitude_range: the random offsets will be generated from ``uniform[magnitude[0], magnitude[1])``.
            prob: probability of returning a randomized elastic transform.
                defaults to 0.1, with 10% chance returns a randomized elastic transform,
                otherwise returns a ``spatial_size`` centered area extracted from the input image.
            rotate_range: angle range in radians. If element `i` is a pair of (min, max) values, then
                `uniform[-rotate_range[i][0], rotate_range[i][1])` will be used to generate the rotation parameter
                for the `i`th spatial dimension. If not, `uniform[-rotate_range[i], rotate_range[i])` will be used.
                This can be altered on a per-dimension basis. E.g., `((0,3), 1, ...)`: for dim0, rotation will be
                in range `[0, 3]`, and for dim1 `[-1, 1]` will be used. Setting a single value will use `[-x, x]`
                for dim0 and nothing for the remaining dimensions.
            shear_range: shear range with format matching `rotate_range`, it defines the range to randomly select
                shearing factors(a tuple of 2 floats for 2D) for affine matrix, take a 2D affine as example::

                    [
                        [1.0, params[0], 0.0],
                        [params[1], 1.0, 0.0],
                        [0.0, 0.0, 1.0],
                    ]

            translate_range: translate range with format matching `rotate_range`, it defines the range to randomly
                select pixel to translate for every spatial dims.
            scale_range: scaling range with format matching `rotate_range`. it defines the range to randomly select
                the scale factor to translate for every spatial dims. A value of 1.0 is added to the result.
                This allows 0 to correspond to no change (i.e., a scaling of 1.0).
            spatial_size: specifying output image spatial size [h, w].
                if `spatial_size` and `self.spatial_size` are not defined, or smaller than 1,
                the transform will use the spatial size of `img`.
                if some components of the `spatial_size` are non-positive values, the transform will use the
                corresponding components of img size. For example, `spatial_size=(32, -1)` will be adapted
                to `(32, 64)` if the second spatial dimension size of img is `64`.
            mode: {``"bilinear"``, ``"nearest"``}
                Interpolation mode to calculate output values. Defaults to ``"bilinear"``.
                See also: https://pytorch.org/docs/stable/generated/torch.nn.functional.grid_sample.html
            padding_mode: {``"zeros"``, ``"border"``, ``"reflection"``}
                Padding mode for outside grid values. Defaults to ``"reflection"``.
                See also: https://pytorch.org/docs/stable/generated/torch.nn.functional.grid_sample.html
            device: device on which the tensor will be allocated.

        See also:
            - :py:class:`RandAffineGrid` for the random affine parameters configurations.
            - :py:class:`Affine` for the affine transformation parameters configurations.

        .. deprecated:: 0.6.0
            ``as_tensor_output`` is deprecated.

        """
        RandomizableTransform.__init__(self, prob)
        self.deform_grid = RandDeformGrid(
            spacing=spacing, magnitude_range=magnitude_range, as_tensor_output=True, device=device
        )
        self.rand_affine_grid = RandAffineGrid(
            rotate_range=rotate_range,
            shear_range=shear_range,
            translate_range=translate_range,
            scale_range=scale_range,
            device=device,
        )
        self.resampler = Resample(device=device)

        self.device = device
        self.spatial_size = spatial_size
        self.mode: GridSampleMode = look_up_option(mode, GridSampleMode)
        self.padding_mode: GridSamplePadMode = look_up_option(padding_mode, GridSamplePadMode)

    def set_random_state(
        self, seed: Optional[int] = None, state: Optional[np.random.RandomState] = None
    ) -> "Rand2DElastic":
        self.deform_grid.set_random_state(seed, state)
        self.rand_affine_grid.set_random_state(seed, state)
        super().set_random_state(seed, state)
        return self

    def randomize(self, spatial_size: Sequence[int]) -> None:
        super().randomize(None)
        if not self._do_transform:
            return None
        self.deform_grid.randomize(spatial_size)
        self.rand_affine_grid.randomize()

    def __call__(
        self,
        img: NdarrayOrTensor,
        spatial_size: Optional[Union[Tuple[int, int], int]] = None,
        mode: Optional[Union[GridSampleMode, str]] = None,
        padding_mode: Optional[Union[GridSamplePadMode, str]] = None,
        randomize: bool = True,
    ) -> NdarrayOrTensor:
        """
        Args:
            img: shape must be (num_channels, H, W),
            spatial_size: specifying output image spatial size [h, w].
                if `spatial_size` and `self.spatial_size` are not defined, or smaller than 1,
                the transform will use the spatial size of `img`.
            mode: {``"bilinear"``, ``"nearest"``}
                Interpolation mode to calculate output values. Defaults to ``self.mode``.
                See also: https://pytorch.org/docs/stable/generated/torch.nn.functional.grid_sample.html
            padding_mode: {``"zeros"``, ``"border"``, ``"reflection"``}
                Padding mode for outside grid values. Defaults to ``self.padding_mode``.
                See also: https://pytorch.org/docs/stable/generated/torch.nn.functional.grid_sample.html
            randomize: whether to execute `randomize()` function first, default to True.
        """
        sp_size = fall_back_tuple(spatial_size or self.spatial_size, img.shape[1:])
        if randomize:
            self.randomize(spatial_size=sp_size)

        if self._do_transform:
            grid = self.deform_grid(spatial_size=sp_size)
            grid = self.rand_affine_grid(grid=grid)
            grid = torch.nn.functional.interpolate(  # type: ignore
                recompute_scale_factor=True,
                input=grid.unsqueeze(0),
                scale_factor=list(ensure_tuple(self.deform_grid.spacing)),
                mode=InterpolateMode.BICUBIC.value,
                align_corners=False,
            )
            grid = CenterSpatialCrop(roi_size=sp_size)(grid[0])
        else:
            _device = img.device if isinstance(img, torch.Tensor) else self.device
            grid = create_grid(spatial_size=sp_size, device=_device, backend="torch")
        out: NdarrayOrTensor = self.resampler(
            img, grid, mode=mode or self.mode, padding_mode=padding_mode or self.padding_mode
        )
        return out


class Rand3DElastic(RandomizableTransform):
    """
    Random elastic deformation and affine in 3D.
    A tutorial is available: https://github.com/Project-MONAI/tutorials/blob/0.6.0/modules/transforms_demo_2d.ipynb.

    """

    backend = Resample.backend

    @deprecated_arg(name="as_tensor_output", since="0.6")
    def __init__(
        self,
        sigma_range: Tuple[float, float],
        magnitude_range: Tuple[float, float],
        prob: float = 0.1,
        rotate_range: RandRange = None,
        shear_range: RandRange = None,
        translate_range: RandRange = None,
        scale_range: RandRange = None,
        spatial_size: Optional[Union[Tuple[int, int, int], int]] = None,
        mode: Union[GridSampleMode, str] = GridSampleMode.BILINEAR,
        padding_mode: Union[GridSamplePadMode, str] = GridSamplePadMode.REFLECTION,
        as_tensor_output: bool = False,
        device: Optional[torch.device] = None,
    ) -> None:
        """
        Args:
            sigma_range: a Gaussian kernel with standard deviation sampled from
                ``uniform[sigma_range[0], sigma_range[1])`` will be used to smooth the random offset grid.
            magnitude_range: the random offsets on the grid will be generated from
                ``uniform[magnitude[0], magnitude[1])``.
            prob: probability of returning a randomized elastic transform.
                defaults to 0.1, with 10% chance returns a randomized elastic transform,
                otherwise returns a ``spatial_size`` centered area extracted from the input image.
            rotate_range: angle range in radians. If element `i` is a pair of (min, max) values, then
                `uniform[-rotate_range[i][0], rotate_range[i][1])` will be used to generate the rotation parameter
                for the `i`th spatial dimension. If not, `uniform[-rotate_range[i], rotate_range[i])` will be used.
                This can be altered on a per-dimension basis. E.g., `((0,3), 1, ...)`: for dim0, rotation will be
                in range `[0, 3]`, and for dim1 `[-1, 1]` will be used. Setting a single value will use `[-x, x]`
                for dim0 and nothing for the remaining dimensions.
            shear_range: shear range with format matching `rotate_range`, it defines the range to randomly select
                shearing factors(a tuple of 6 floats for 3D) for affine matrix, take a 3D affine as example::

                    [
                        [1.0, params[0], params[1], 0.0],
                        [params[2], 1.0, params[3], 0.0],
                        [params[4], params[5], 1.0, 0.0],
                        [0.0, 0.0, 0.0, 1.0],
                    ]

            translate_range: translate range with format matching `rotate_range`, it defines the range to randomly
                select voxel to translate for every spatial dims.
            scale_range: scaling range with format matching `rotate_range`. it defines the range to randomly select
                the scale factor to translate for every spatial dims. A value of 1.0 is added to the result.
                This allows 0 to correspond to no change (i.e., a scaling of 1.0).
            spatial_size: specifying output image spatial size [h, w, d].
                if `spatial_size` and `self.spatial_size` are not defined, or smaller than 1,
                the transform will use the spatial size of `img`.
                if some components of the `spatial_size` are non-positive values, the transform will use the
                corresponding components of img size. For example, `spatial_size=(32, 32, -1)` will be adapted
                to `(32, 32, 64)` if the third spatial dimension size of img is `64`.
            mode: {``"bilinear"``, ``"nearest"``}
                Interpolation mode to calculate output values. Defaults to ``"bilinear"``.
                See also: https://pytorch.org/docs/stable/generated/torch.nn.functional.grid_sample.html
            padding_mode: {``"zeros"``, ``"border"``, ``"reflection"``}
                Padding mode for outside grid values. Defaults to ``"reflection"``.
                See also: https://pytorch.org/docs/stable/generated/torch.nn.functional.grid_sample.html
            device: device on which the tensor will be allocated.

        See also:
            - :py:class:`RandAffineGrid` for the random affine parameters configurations.
            - :py:class:`Affine` for the affine transformation parameters configurations.

        .. deprecated:: 0.6.0
            ``as_tensor_output`` is deprecated.

        """
        RandomizableTransform.__init__(self, prob)
        self.rand_affine_grid = RandAffineGrid(
            rotate_range=rotate_range,
            shear_range=shear_range,
            translate_range=translate_range,
            scale_range=scale_range,
            device=device,
        )
        self.resampler = Resample(device=device)

        self.sigma_range = sigma_range
        self.magnitude_range = magnitude_range
        self.spatial_size = spatial_size
        self.mode: GridSampleMode = look_up_option(mode, GridSampleMode)
        self.padding_mode: GridSamplePadMode = look_up_option(padding_mode, GridSamplePadMode)
        self.device = device

        self.rand_offset: np.ndarray
        self.magnitude = 1.0
        self.sigma = 1.0

    def set_random_state(
        self, seed: Optional[int] = None, state: Optional[np.random.RandomState] = None
    ) -> "Rand3DElastic":
        self.rand_affine_grid.set_random_state(seed, state)
        super().set_random_state(seed, state)
        return self

    def randomize(self, grid_size: Sequence[int]) -> None:
        super().randomize(None)
        if not self._do_transform:
            return None
        self.rand_offset = self.R.uniform(-1.0, 1.0, [3] + list(grid_size)).astype(np.float32, copy=False)
        self.magnitude = self.R.uniform(self.magnitude_range[0], self.magnitude_range[1])
        self.sigma = self.R.uniform(self.sigma_range[0], self.sigma_range[1])
        self.rand_affine_grid.randomize()

    def __call__(
        self,
        img: NdarrayOrTensor,
        spatial_size: Optional[Union[Tuple[int, int, int], int]] = None,
        mode: Optional[Union[GridSampleMode, str]] = None,
        padding_mode: Optional[Union[GridSamplePadMode, str]] = None,
        randomize: bool = True,
    ) -> NdarrayOrTensor:
        """
        Args:
            img: shape must be (num_channels, H, W, D),
            spatial_size: specifying spatial 3D output image spatial size [h, w, d].
                if `spatial_size` and `self.spatial_size` are not defined, or smaller than 1,
                the transform will use the spatial size of `img`.
            mode: {``"bilinear"``, ``"nearest"``}
                Interpolation mode to calculate output values. Defaults to ``self.mode``.
                See also: https://pytorch.org/docs/stable/generated/torch.nn.functional.grid_sample.html
            padding_mode: {``"zeros"``, ``"border"``, ``"reflection"``}
                Padding mode for outside grid values. Defaults to ``self.padding_mode``.
                See also: https://pytorch.org/docs/stable/generated/torch.nn.functional.grid_sample.html
            randomize: whether to execute `randomize()` function first, default to True.
        """
        sp_size = fall_back_tuple(spatial_size or self.spatial_size, img.shape[1:])
        if randomize:
            self.randomize(grid_size=sp_size)

        _device = img.device if isinstance(img, torch.Tensor) else self.device
        grid = create_grid(spatial_size=sp_size, device=_device, backend="torch")
        if self._do_transform:
            if self.rand_offset is None:
                raise RuntimeError("rand_offset is not initialized.")
            gaussian = GaussianFilter(3, self.sigma, 3.0).to(device=_device)
            offset = torch.as_tensor(self.rand_offset, device=_device).unsqueeze(0)
            grid[:3] += gaussian(offset)[0] * self.magnitude
            grid = self.rand_affine_grid(grid=grid)
        out: NdarrayOrTensor = self.resampler(
            img, grid, mode=mode or self.mode, padding_mode=padding_mode or self.padding_mode
        )
        return out


class GridDistortion(Transform):

    backend = [TransformBackends.TORCH]

    def __init__(
        self,
        num_cells: Union[Tuple[int], int],
        distort_steps: Sequence[Sequence[float]],
        mode: Union[GridSampleMode, str] = GridSampleMode.BILINEAR,
        padding_mode: Union[GridSamplePadMode, str] = GridSamplePadMode.BORDER,
        device: Optional[torch.device] = None,
    ) -> None:
        """
        Grid distortion transform. Refer to:
        https://github.com/albumentations-team/albumentations/blob/master/albumentations/augmentations/transforms.py

        Args:
            num_cells: number of grid cells on each dimension.
            distort_steps: This argument is a list of tuples, where each tuple contains the distort steps of the
                corresponding dimensions (in the order of H, W[, D]). The length of each tuple equals to `num_cells + 1`.
                Each value in the tuple represents the distort step of the related cell.
            mode: {``"bilinear"``, ``"nearest"``}
                Interpolation mode to calculate output values. Defaults to ``"bilinear"``.
                See also: https://pytorch.org/docs/stable/generated/torch.nn.functional.grid_sample.html
            padding_mode: {``"zeros"``, ``"border"``, ``"reflection"``}
                Padding mode for outside grid values. Defaults to ``"border"``.
                See also: https://pytorch.org/docs/stable/generated/torch.nn.functional.grid_sample.html
            device: device on which the tensor will be allocated.

        """
        self.resampler = Resample(mode=mode, padding_mode=padding_mode, device=device)
        self.num_cells = num_cells
        self.distort_steps = distort_steps
        self.device = device

    def __call__(
        self,
        img: NdarrayOrTensor,
        distort_steps: Optional[Sequence[Sequence]] = None,
        mode: Optional[Union[GridSampleMode, str]] = None,
        padding_mode: Optional[Union[GridSamplePadMode, str]] = None,
    ) -> NdarrayOrTensor:
        """
        Args:
            img: shape must be (num_channels, H, W[, D]).
            distort_steps: This argument is a list of tuples, where each tuple contains the distort steps of the
                corresponding dimensions (in the order of H, W[, D]). The length of each tuple equals to `num_cells + 1`.
                Each value in the tuple represents the distort step of the related cell.
            mode: {``"bilinear"``, ``"nearest"``}
                Interpolation mode to calculate output values. Defaults to ``"bilinear"``.
                See also: https://pytorch.org/docs/stable/generated/torch.nn.functional.grid_sample.html
            padding_mode: {``"zeros"``, ``"border"``, ``"reflection"``}
                Padding mode for outside grid values. Defaults to ``"border"``.
                See also: https://pytorch.org/docs/stable/generated/torch.nn.functional.grid_sample.html

        """
        distort_steps = self.distort_steps if distort_steps is None else distort_steps
        if len(img.shape) != len(distort_steps) + 1:
            raise ValueError("the spatial size of `img` does not match with the length of `distort_steps`")

        all_ranges = []
        num_cells = ensure_tuple_rep(self.num_cells, len(img.shape) - 1)
        for dim_idx, dim_size in enumerate(img.shape[1:]):
            dim_distort_steps = distort_steps[dim_idx]
            ranges = torch.zeros(dim_size, dtype=torch.float32)
            cell_size = dim_size // num_cells[dim_idx]
            prev = 0
            for idx in range(num_cells[dim_idx] + 1):
                start = int(idx * cell_size)
                end = start + cell_size
                if end > dim_size:
                    end = dim_size
                    cur = dim_size
                else:
                    cur = prev + cell_size * dim_distort_steps[idx]
                ranges[start:end] = torch.linspace(prev, cur, end - start)
                prev = cur
            ranges = ranges - (dim_size - 1.0) / 2.0
            all_ranges.append(ranges)

        coords = meshgrid_ij(*all_ranges)
        grid = torch.stack([*coords, torch.ones_like(coords[0])])

        return self.resampler(img, grid=grid, mode=mode, padding_mode=padding_mode)  # type: ignore


class RandGridDistortion(RandomizableTransform):

    backend = [TransformBackends.TORCH]

    def __init__(
        self,
        num_cells: Union[Tuple[int], int] = 5,
        prob: float = 0.1,
        distort_limit: Union[Tuple[float, float], float] = (-0.03, 0.03),
        mode: Union[GridSampleMode, str] = GridSampleMode.BILINEAR,
        padding_mode: Union[GridSamplePadMode, str] = GridSamplePadMode.BORDER,
        device: Optional[torch.device] = None,
    ) -> None:
        """
        Random grid distortion transform. Refer to:
        https://github.com/albumentations-team/albumentations/blob/master/albumentations/augmentations/transforms.py

        Args:
            num_cells: number of grid cells on each dimension.
            prob: probability of returning a randomized grid distortion transform. Defaults to 0.1.
            distort_limit: range to randomly distort.
                If single number, distort_limit is picked from (-distort_limit, distort_limit).
                Defaults to (-0.03, 0.03).
            mode: {``"bilinear"``, ``"nearest"``}
                Interpolation mode to calculate output values. Defaults to ``"bilinear"``.
                See also: https://pytorch.org/docs/stable/generated/torch.nn.functional.grid_sample.html
            padding_mode: {``"zeros"``, ``"border"``, ``"reflection"``}
                Padding mode for outside grid values. Defaults to ``"border"``.
                See also: https://pytorch.org/docs/stable/generated/torch.nn.functional.grid_sample.html
            device: device on which the tensor will be allocated.

        """
        RandomizableTransform.__init__(self, prob)
        self.num_cells = num_cells
        if isinstance(distort_limit, (int, float)):
            self.distort_limit = (min(-distort_limit, distort_limit), max(-distort_limit, distort_limit))
        else:
            self.distort_limit = (min(distort_limit), max(distort_limit))
        self.distort_steps: Sequence[Sequence[float]] = ((1.0,),)
        self.grid_distortion = GridDistortion(
            num_cells=num_cells, distort_steps=self.distort_steps, mode=mode, padding_mode=padding_mode, device=device
        )

    def randomize(self, spatial_shape: Sequence[int]) -> None:
        super().randomize(None)
        if not self._do_transform:
            return
        self.distort_steps = tuple(
            tuple(1.0 + self.R.uniform(low=self.distort_limit[0], high=self.distort_limit[1], size=n_cells + 1))
            for n_cells in ensure_tuple_rep(self.num_cells, len(spatial_shape))
        )

    def __call__(
        self,
        img: NdarrayOrTensor,
        mode: Optional[Union[GridSampleMode, str]] = None,
        padding_mode: Optional[Union[GridSamplePadMode, str]] = None,
        randomize: bool = True,
    ) -> NdarrayOrTensor:
        """
        Args:
            img: shape must be (num_channels, H, W[, D]).
            mode: {``"bilinear"``, ``"nearest"``}
                Interpolation mode to calculate output values. Defaults to ``"bilinear"``.
                See also: https://pytorch.org/docs/stable/generated/torch.nn.functional.grid_sample.html
            padding_mode: {``"zeros"``, ``"border"``, ``"reflection"``}
                Padding mode for outside grid values. Defaults to ``"border"``.
                See also: https://pytorch.org/docs/stable/generated/torch.nn.functional.grid_sample.html
            randomize: whether to shuffle the random factors using `randomize()`, default to True.
        """
        if randomize:
            self.randomize(img.shape[1:])
        if not self._do_transform:
            return img
        return self.grid_distortion(img, distort_steps=self.distort_steps, mode=mode, padding_mode=padding_mode)<|MERGE_RESOLUTION|>--- conflicted
+++ resolved
@@ -103,15 +103,15 @@
         Args:
             mode: {``"bilinear"``, ``"nearest"``}
                 Interpolation mode to calculate output values. Defaults to ``"bilinear"``.
-                See also: https://pytorch.org/docs/stable/nn.functional.html#grid-sample
+                See also: https://pytorch.org/docs/stable/generated/torch.nn.functional.grid_sample.html
                 When `USE_COMPILED` is `True`, this argument uses
                 ``"nearest"``, ``"bilinear"``, ``"bicubic"`` to indicate 0, 1, 3 order interpolations.
                 See also: https://docs.monai.io/en/stable/networks.html#grid-pull
             padding_mode: {``"zeros"``, ``"border"``, ``"reflection"``}
                 Padding mode for outside grid values. Defaults to ``"border"``.
-                See also: https://pytorch.org/docs/stable/nn.functional.html#grid-sample
+                See also: https://pytorch.org/docs/stable/generated/torch.nn.functional.grid_sample.html
             align_corners: Geometrically, we consider the pixels of the input as squares rather than points.
-                See also: https://pytorch.org/docs/stable/nn.functional.html#grid-sample
+                See also: https://pytorch.org/docs/stable/generated/torch.nn.functional.grid_sample.html
             dtype: data type for resampling computation. Defaults to ``np.float64`` for best precision.
                 If ``None``, use the data type of input data. To be compatible with other modules,
                 the output data type is always ``np.float32``.
@@ -148,15 +148,15 @@
                 if `spatial_size` is ``-1`` are the transform will use the corresponding input img size.
             mode: {``"bilinear"``, ``"nearest"``}
                 Interpolation mode to calculate output values. Defaults to ``"bilinear"``.
-                See also: https://pytorch.org/docs/stable/nn.functional.html#grid-sample
+                See also: https://pytorch.org/docs/stable/generated/torch.nn.functional.grid_sample.html
                 When `USE_COMPILED` is `True`, this argument uses
                 ``"nearest"``, ``"bilinear"``, ``"bicubic"`` to indicate 0, 1, 3 order interpolations.
                 See also: https://docs.monai.io/en/stable/networks.html#grid-pull
             padding_mode: {``"zeros"``, ``"border"``, ``"reflection"``}
                 Padding mode for outside grid values. Defaults to ``"border"``.
-                See also: https://pytorch.org/docs/stable/nn.functional.html#grid-sample
+                See also: https://pytorch.org/docs/stable/generated/torch.nn.functional.grid_sample.html
             align_corners: Geometrically, we consider the pixels of the input as squares rather than points.
-                See also: https://pytorch.org/docs/stable/nn.functional.html#grid-sample
+                See also: https://pytorch.org/docs/stable/generated/torch.nn.functional.grid_sample.html
             dtype: data type for resampling computation. Defaults to ``np.float64`` for best precision.
                 If ``None``, use the data type of input data. To be compatible with other modules,
                 the output data type is always `float32`.
@@ -279,14 +279,10 @@
                 of the original data.
             mode: {``"bilinear"``, ``"nearest"``}
                 Interpolation mode to calculate output values. Defaults to ``"bilinear"``.
-<<<<<<< HEAD
-                See also: https://pytorch.org/docs/stable/nn.functional.html#grid-sample
+                See also: https://pytorch.org/docs/stable/generated/torch.nn.functional.grid_sample.html
                 When `USE_COMPILED` is `True`, this argument uses
                 ``"nearest"``, ``"bilinear"``, ``"bicubic"`` to indicate 0, 1, 3 order interpolations.
                 See also: https://docs.monai.io/en/stable/networks.html#grid-pull
-=======
-                See also: https://pytorch.org/docs/stable/generated/torch.nn.functional.grid_sample.html
->>>>>>> 0ac197f6
             padding_mode: {``"zeros"``, ``"border"``, ``"reflection"``}
                 Padding mode for outside grid values. Defaults to ``"border"``.
                 See also: https://pytorch.org/docs/stable/generated/torch.nn.functional.grid_sample.html
@@ -325,14 +321,10 @@
             affine (matrix): (N+1)x(N+1) original affine matrix for spatially ND `data_array`. Defaults to identity.
             mode: {``"bilinear"``, ``"nearest"``}
                 Interpolation mode to calculate output values. Defaults to ``self.mode``.
-<<<<<<< HEAD
-                See also: https://pytorch.org/docs/stable/nn.functional.html#grid-sample
+                See also: https://pytorch.org/docs/stable/generated/torch.nn.functional.grid_sample.html
                 When `USE_COMPILED` is `True`, this argument uses
                 ``"nearest"``, ``"bilinear"``, ``"bicubic"`` to indicate 0, 1, 3 order interpolations.
                 See also: https://docs.monai.io/en/stable/networks.html#grid-pull
-=======
-                See also: https://pytorch.org/docs/stable/generated/torch.nn.functional.grid_sample.html
->>>>>>> 0ac197f6
             padding_mode: {``"zeros"``, ``"border"``, ``"reflection"``}
                 Padding mode for outside grid values. Defaults to ``self.padding_mode``.
                 See also: https://pytorch.org/docs/stable/generated/torch.nn.functional.grid_sample.html
@@ -1516,8 +1508,7 @@
                 See also: https://pytorch.org/docs/stable/generated/torch.nn.functional.grid_sample.html
             padding_mode: {``"zeros"``, ``"border"``, ``"reflection"``}
                 Padding mode for outside grid values. Defaults to ``"border"``.
-<<<<<<< HEAD
-                See also: https://pytorch.org/docs/stable/nn.functional.html#grid-sample
+                See also: https://pytorch.org/docs/stable/generated/torch.nn.functional.grid_sample.html
                 When `USE_COMPILED` is `True`, this argument uses
                 ``"nearest"``, ``"bilinear"``, ``"bicubic"`` to indicate 0, 1, 3 order interpolations.
                 See also: https://docs.monai.io/en/stable/networks.html#grid-pull
@@ -1525,9 +1516,6 @@
                 `[0, size - 1]` (for ``monai/csrc`` implementation) or
                 `[-1, 1]` (for torch ``grid_sample`` implementation) to be compatible with the underlying
                 resampling API.
-=======
-                See also: https://pytorch.org/docs/stable/generated/torch.nn.functional.grid_sample.html
->>>>>>> 0ac197f6
             device: device on which the tensor will be allocated.
             dtype: data type for resampling computation. Defaults to ``np.float64`` for best precision.
                 If ``None``, use the data type of input data. To be compatible with other modules,
@@ -1557,23 +1545,16 @@
             grid: shape must be (3, H, W) for 2D or (4, H, W, D) for 3D.
             mode: {``"bilinear"``, ``"nearest"``}
                 Interpolation mode to calculate output values. Defaults to ``self.mode``.
-<<<<<<< HEAD
-                See also: https://pytorch.org/docs/stable/nn.functional.html#grid-sample
+                See also: https://pytorch.org/docs/stable/generated/torch.nn.functional.grid_sample.html
                 When `USE_COMPILED` is `True`, this argument uses
                 ``"nearest"``, ``"bilinear"``, ``"bicubic"`` to indicate 0, 1, 3 order interpolations.
                 See also: https://docs.monai.io/en/stable/networks.html#grid-pull
             padding_mode: {``"zeros"``, ``"border"``, ``"reflection"``}
                 Padding mode for outside grid values. Defaults to ``self.padding_mode``.
-                See also: https://pytorch.org/docs/stable/nn.functional.html#grid-sample
+                See also: https://pytorch.org/docs/stable/generated/torch.nn.functional.grid_sample.html
             dtype: data type for resampling computation. Defaults to ``np.float64`` for best precision.
                 If ``None``, use the data type of input data. To be compatible with other modules,
                 the output data type is always `float32`.
-=======
-                See also: https://pytorch.org/docs/stable/generated/torch.nn.functional.grid_sample.html
-            padding_mode: {``"zeros"``, ``"border"``, ``"reflection"``}
-                Padding mode for outside grid values. Defaults to ``self.padding_mode``.
-                See also: https://pytorch.org/docs/stable/generated/torch.nn.functional.grid_sample.html
->>>>>>> 0ac197f6
         """
         if grid is None:
             raise ValueError("Unknown grid.")
@@ -1692,25 +1673,18 @@
                 to `(32, 64)` if the second spatial dimension size of img is `64`.
             mode: {``"bilinear"``, ``"nearest"``}
                 Interpolation mode to calculate output values. Defaults to ``"bilinear"``.
-<<<<<<< HEAD
-                See also: https://pytorch.org/docs/stable/nn.functional.html#grid-sample
+                See also: https://pytorch.org/docs/stable/generated/torch.nn.functional.grid_sample.html
                 When `USE_COMPILED` is `True`, this argument uses
                 ``"nearest"``, ``"bilinear"``, ``"bicubic"`` to indicate 0, 1, 3 order interpolations.
                 See also: https://docs.monai.io/en/stable/networks.html#grid-pull
             padding_mode: {``"zeros"``, ``"border"``, ``"reflection"``}
                 Padding mode for outside grid values. Defaults to ``"reflection"``.
-                See also: https://pytorch.org/docs/stable/nn.functional.html#grid-sample
+                See also: https://pytorch.org/docs/stable/generated/torch.nn.functional.grid_sample.html
             norm_coords: whether to normalize the coordinates from `[-(size-1)/2, (size-1)/2]` to
                 `[0, size - 1]` or `[-1, 1]` to be compatible with the underlying resampling API.
                 If the coordinates are generated by ``monai.transforms.utils.create_grid``
                 and the ``affine`` doesn't include the normalization, this argument should be set to ``True``.
                 If the output `self.affine_grid` is already normalized, this argument should be set to ``False``.
-=======
-                See also: https://pytorch.org/docs/stable/generated/torch.nn.functional.grid_sample.html
-            padding_mode: {``"zeros"``, ``"border"``, ``"reflection"``}
-                Padding mode for outside grid values. Defaults to ``"reflection"``.
-                See also: https://pytorch.org/docs/stable/generated/torch.nn.functional.grid_sample.html
->>>>>>> 0ac197f6
             device: device on which the tensor will be allocated.
             dtype: data type for resampling computation. Defaults to ``np.float32``.
                 If ``None``, use the data type of input data. To be compatible with other modules,
@@ -1753,14 +1727,10 @@
                 if `img` has three spatial dimensions, `spatial_size` should have 3 elements [h, w, d].
             mode: {``"bilinear"``, ``"nearest"``}
                 Interpolation mode to calculate output values. Defaults to ``self.mode``.
-<<<<<<< HEAD
-                See also: https://pytorch.org/docs/stable/nn.functional.html#grid-sample
+                See also: https://pytorch.org/docs/stable/generated/torch.nn.functional.grid_sample.html
                 When `USE_COMPILED` is `True`, this argument uses
                 ``"nearest"``, ``"bilinear"``, ``"bicubic"`` to indicate 0, 1, 3 order interpolations.
                 See also: https://docs.monai.io/en/stable/networks.html#grid-pull
-=======
-                See also: https://pytorch.org/docs/stable/generated/torch.nn.functional.grid_sample.html
->>>>>>> 0ac197f6
             padding_mode: {``"zeros"``, ``"border"``, ``"reflection"``}
                 Padding mode for outside grid values. Defaults to ``self.padding_mode``.
                 See also: https://pytorch.org/docs/stable/generated/torch.nn.functional.grid_sample.html
