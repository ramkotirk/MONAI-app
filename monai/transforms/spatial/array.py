--- conflicted
+++ resolved
@@ -984,17 +984,10 @@
 
     def __init__(
         self,
-<<<<<<< HEAD
-        rotate_range: Optional[Union[Sequence[Union[Tuple[float, float], float]], float]] = None,
-        shear_range: Optional[Union[Sequence[Union[Tuple[float, float], float]], float]] = None,
-        translate_range: Optional[Union[Sequence[Union[Tuple[float, float], float]], float]] = None,
-        scale_range: Optional[Union[Sequence[Union[Tuple[float, float], float]], float]] = None,
-=======
         rotate_range: RandRange = None,
         shear_range: RandRange = None,
         translate_range: RandRange = None,
         scale_range: RandRange = None,
->>>>>>> b2f1cf4c
         as_tensor_output: bool = True,
         device: Optional[torch.device] = None,
     ) -> None:
@@ -1008,12 +1001,8 @@
                 and nothing for the remaining dimensions.
             shear_range: shear_range with format matching `rotate_range`.
             translate_range: translate_range with format matching `rotate_range`.
-<<<<<<< HEAD
-            scale_range: scaling_range with format matching `rotate_range`.
-=======
             scale_range: scaling_range with format matching `rotate_range`. A value of 1.0 is added to the result.
                 This allows 0 to correspond to no change (i.e., a scaling of 1).
->>>>>>> b2f1cf4c
             as_tensor_output: whether to output tensor instead of numpy array.
                 defaults to True.
             device: device to store the output grid data.
@@ -1037,36 +1026,22 @@
         self.as_tensor_output = as_tensor_output
         self.device = device
 
-<<<<<<< HEAD
-    def _get_rand_param(self, param_range):
-=======
     def _get_rand_param(self, param_range, add_scalar: float = 0.0):
->>>>>>> b2f1cf4c
         out_param = []
         for f in param_range:
             if issequenceiterable(f):
                 if len(f) != 2:
                     raise ValueError("If giving range as [min,max], should only have two elements per dim.")
-<<<<<<< HEAD
-                out_param.append(self.R.uniform(f[0], f[1]))
-            elif f is not None:
-                out_param.append(self.R.uniform(-f, f))
-=======
                 out_param.append(self.R.uniform(f[0], f[1]) + add_scalar)
             elif f is not None:
                 out_param.append(self.R.uniform(-f, f) + add_scalar)
->>>>>>> b2f1cf4c
         return out_param
 
     def randomize(self, data: Optional[Any] = None) -> None:
         self.rotate_params = self._get_rand_param(self.rotate_range)
         self.shear_params = self._get_rand_param(self.shear_range)
         self.translate_params = self._get_rand_param(self.translate_range)
-<<<<<<< HEAD
-        self.scale_params = self._get_rand_param(self.scale_range)
-=======
         self.scale_params = self._get_rand_param(self.scale_range, 1.0)
->>>>>>> b2f1cf4c
 
     def __call__(
         self,
@@ -1332,19 +1307,11 @@
     def __init__(
         self,
         prob: float = 0.1,
-<<<<<<< HEAD
-        rotate_range: Optional[Union[Sequence[Union[Tuple[float, float], float]], float]] = None,
-        shear_range: Optional[Union[Sequence[Union[Tuple[float, float], float]], float]] = None,
-        translate_range: Optional[Union[Sequence[Union[Tuple[float, float], float]], float]] = None,
-        scale_range: Optional[Union[Sequence[Union[Tuple[float, float], float]], float]] = None,
-        spatial_size: Optional[Union[Sequence[Union[Tuple[float, float], float]], float]] = None,
-=======
         rotate_range: RandRange = None,
         shear_range: RandRange = None,
         translate_range: RandRange = None,
         scale_range: RandRange = None,
         spatial_size: Optional[Union[Sequence[int], int]] = None,
->>>>>>> b2f1cf4c
         mode: Union[GridSampleMode, str] = GridSampleMode.BILINEAR,
         padding_mode: Union[GridSamplePadMode, str] = GridSamplePadMode.REFLECTION,
         as_tensor_output: bool = True,
@@ -1362,12 +1329,8 @@
                 and nothing for the remaining dimensions.
             shear_range: shear_range with format matching `rotate_range`.
             translate_range: translate_range with format matching `rotate_range`.
-<<<<<<< HEAD
-            scale_range: scaling_range with format matching `rotate_range`.
-=======
             scale_range: scaling_range with format matching `rotate_range`. A value of 1.0 is added to the result.
                 This allows 0 to correspond to no change (i.e., a scaling of 1).
->>>>>>> b2f1cf4c
             spatial_size: output image spatial size.
                 if `spatial_size` and `self.spatial_size` are not defined, or smaller than 1,
                 the transform will use the spatial size of `img`.
@@ -1469,19 +1432,11 @@
         spacing: Union[Tuple[float, float], float],
         magnitude_range: Tuple[float, float],
         prob: float = 0.1,
-<<<<<<< HEAD
-        rotate_range: Optional[Union[Sequence[Union[Tuple[float, float], float]], float]] = None,
-        shear_range: Optional[Union[Sequence[Union[Tuple[float, float], float]], float]] = None,
-        translate_range: Optional[Union[Sequence[Union[Tuple[float, float], float]], float]] = None,
-        scale_range: Optional[Union[Sequence[Union[Tuple[float, float], float]], float]] = None,
-        spatial_size: Optional[Union[Sequence[Union[Tuple[float, float], float]], float]] = None,
-=======
         rotate_range: RandRange = None,
         shear_range: RandRange = None,
         translate_range: RandRange = None,
         scale_range: RandRange = None,
         spatial_size: Optional[Union[Tuple[int, int], int]] = None,
->>>>>>> b2f1cf4c
         mode: Union[GridSampleMode, str] = GridSampleMode.BILINEAR,
         padding_mode: Union[GridSamplePadMode, str] = GridSamplePadMode.REFLECTION,
         as_tensor_output: bool = False,
@@ -1502,12 +1457,8 @@
                 and nothing for the remaining dimensions.
             shear_range: shear_range with format matching `rotate_range`.
             translate_range: translate_range with format matching `rotate_range`.
-<<<<<<< HEAD
-            scale_range: scaling_range with format matching `rotate_range`.
-=======
             scale_range: scaling_range with format matching `rotate_range`. A value of 1.0 is added to the result.
                 This allows 0 to correspond to no change (i.e., a scaling of 1).
->>>>>>> b2f1cf4c
             spatial_size: specifying output image spatial size [h, w].
                 if `spatial_size` and `self.spatial_size` are not defined, or smaller than 1,
                 the transform will use the spatial size of `img`.
@@ -1607,19 +1558,11 @@
         sigma_range: Tuple[float, float],
         magnitude_range: Tuple[float, float],
         prob: float = 0.1,
-<<<<<<< HEAD
-        rotate_range: Optional[Union[Sequence[Union[Tuple[float, float], float]], float]] = None,
-        shear_range: Optional[Union[Sequence[Union[Tuple[float, float], float]], float]] = None,
-        translate_range: Optional[Union[Sequence[Union[Tuple[float, float], float]], float]] = None,
-        scale_range: Optional[Union[Sequence[Union[Tuple[float, float], float]], float]] = None,
-        spatial_size: Optional[Union[Sequence[Union[Tuple[float, float], float]], float]] = None,
-=======
         rotate_range: RandRange = None,
         shear_range: RandRange = None,
         translate_range: RandRange = None,
         scale_range: RandRange = None,
         spatial_size: Optional[Union[Tuple[int, int, int], int]] = None,
->>>>>>> b2f1cf4c
         mode: Union[GridSampleMode, str] = GridSampleMode.BILINEAR,
         padding_mode: Union[GridSamplePadMode, str] = GridSamplePadMode.REFLECTION,
         as_tensor_output: bool = False,
@@ -1642,12 +1585,8 @@
                 and nothing for the remaining dimensions.
             shear_range: shear_range with format matching `rotate_range`.
             translate_range: translate_range with format matching `rotate_range`.
-<<<<<<< HEAD
-            scale_range: scaling_range with format matching `rotate_range`.
-=======
             scale_range: scaling_range with format matching `rotate_range`. A value of 1.0 is added to the result.
                 This allows 0 to correspond to no change (i.e., a scaling of 1).
->>>>>>> b2f1cf4c
             spatial_size: specifying output image spatial size [h, w, d].
                 if `spatial_size` and `self.spatial_size` are not defined, or smaller than 1,
                 the transform will use the spatial size of `img`.
