--- conflicted
+++ resolved
@@ -33,7 +33,6 @@
 from monai.networks.utils import meshgrid_ij
 from monai.transforms.croppad.array import CenterSpatialCrop, ResizeWithPadOrCrop
 from monai.transforms.inverse import InvertibleTransform
-<<<<<<< HEAD
 from monai.transforms.spatial.functional import (
     affine_func,
     flip,
@@ -44,9 +43,6 @@
     spatial_resample,
     zoom,
 )
-=======
-from monai.transforms.spatial.functional import spatial_resample
->>>>>>> 69d807ab
 from monai.transforms.traits import MultiSampleTrait
 from monai.transforms.transform import LazyTransform, Randomizable, RandomizableTransform, Transform
 from monai.transforms.utils import (
@@ -292,11 +288,7 @@
         if isinstance(img, MetaTensor):
             img.affine = dst_affine
             if isinstance(img_dst, MetaTensor):
-<<<<<<< HEAD
-                original_fname = img.meta.get(Key.FILENAME_OR_OBJ, "resampled_to_match_source")
-=======
                 original_fname = img.meta.get(Key.FILENAME_OR_OBJ, "resample_to_match_source")
->>>>>>> 69d807ab
                 img.meta = deepcopy(img_dst.meta)
                 img.meta[Key.FILENAME_OR_OBJ] = original_fname  # keep the original name, the others are overwritten
         return img
