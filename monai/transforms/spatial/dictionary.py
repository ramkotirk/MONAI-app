--- conflicted
+++ resolved
@@ -718,18 +718,6 @@
 
             # Apply inverse transform
             out = self.rand_affine.resampler(d[key], grid, mode, padding_mode)
-<<<<<<< HEAD
-=======
-
-            # Convert to numpy
-            d[key] = out if isinstance(out, np.ndarray) else out.cpu().numpy()
-
-            # Remove the applied transform
-            self.pop_transform(d, key)
-
-        return d
-
->>>>>>> 62bbb21a
 
             # Convert to numpy
             d[key] = out if isinstance(out, np.ndarray) else out.cpu().numpy()
