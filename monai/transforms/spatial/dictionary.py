--- conflicted
+++ resolved
@@ -24,13 +24,8 @@
 from monai.config import DtypeLike, KeysCollection
 from monai.networks.layers import AffineTransform
 from monai.networks.layers.simplelayers import GaussianFilter
-<<<<<<< HEAD
 from monai.transforms.croppad.array import CenterSpatialCrop, SpatialPad
 from monai.transforms.inverse import InvertibleTransform, NonRigidTransform
-=======
-from monai.transforms.croppad.array import CenterSpatialCrop
-from monai.transforms.inverse import InvertibleTransform
->>>>>>> 5f7f2c75
 from monai.transforms.spatial.array import (
     Affine,
     AffineGrid,
@@ -58,10 +53,7 @@
     optional_import,
 )
 from monai.utils.enums import InverseKeys
-<<<<<<< HEAD
-=======
 from monai.utils.module import optional_import
->>>>>>> 5f7f2c75
 
 nib, _ = optional_import("nibabel")
 
@@ -326,11 +318,7 @@
             orig_axcodes = nib.orientations.aff2axcodes(orig_affine)
             inverse_transform = Orientation(
                 axcodes=orig_axcodes,
-<<<<<<< HEAD
-                as_closest_canonical=self.ornt_transform.as_closest_canonical,
-=======
                 as_closest_canonical=False,
->>>>>>> 5f7f2c75
                 labels=self.ornt_transform.labels,
             )
             # Apply inverse
@@ -385,13 +373,8 @@
             self.pop_transform(d, key)
 
         return d
-<<<<<<< HEAD
-
-
-=======
-
-
->>>>>>> 5f7f2c75
+
+
 class RandRotate90d(RandomizableTransform, MapTransform, InvertibleTransform):
     """
     Dictionary-based version :py:class:`monai.transforms.RandRotate90`.
@@ -1065,24 +1048,7 @@
         d = dict(data)
         for key in self.key_iterator(d):
             self.push_transform(d, key)
-<<<<<<< HEAD
             d[key] = self.flipper(d[key])
-        return d
-
-    def inverse(self, data: Mapping[Hashable, np.ndarray]) -> Dict[Hashable, np.ndarray]:
-        d = deepcopy(dict(data))
-        for key in self.key_iterator(d):
-            _ = self.get_most_recent_transform(d, key)
-            # Might need to convert to numpy
-            if isinstance(d[key], torch.Tensor):
-                d[key] = torch.Tensor(d[key]).cpu().numpy()
-            # Inverse is same as forward
-=======
->>>>>>> 5f7f2c75
-            d[key] = self.flipper(d[key])
-            # Remove the applied transform
-            self.pop_transform(d, key)
-
         return d
 
     def inverse(self, data: Mapping[Hashable, np.ndarray]) -> Dict[Hashable, np.ndarray]:
@@ -1097,12 +1063,9 @@
             # Remove the applied transform
             self.pop_transform(d, key)
 
-<<<<<<< HEAD
-=======
-        return d
-
-
->>>>>>> 5f7f2c75
+        return d
+
+
 class RandFlipd(RandomizableTransform, MapTransform, InvertibleTransform):
     """
     Dictionary-based version :py:class:`monai.transforms.RandFlip`.
@@ -1137,8 +1100,6 @@
             if self._do_transform:
                 d[key] = self.flipper(d[key])
             self.push_transform(d, key)
-<<<<<<< HEAD
-=======
         return d
 
     def inverse(self, data: Mapping[Hashable, np.ndarray]) -> Dict[Hashable, np.ndarray]:
@@ -1154,28 +1115,9 @@
                 d[key] = self.flipper(d[key])
             # Remove the applied transform
             self.pop_transform(d, key)
->>>>>>> 5f7f2c75
-        return d
-
-    def inverse(self, data: Mapping[Hashable, np.ndarray]) -> Dict[Hashable, np.ndarray]:
-        d = deepcopy(dict(data))
-        for key in self.key_iterator(d):
-            transform = self.get_most_recent_transform(d, key)
-            # Check if random transform was actually performed (based on `prob`)
-            if transform[InverseKeys.DO_TRANSFORM.value]:
-                # Might need to convert to numpy
-                if isinstance(d[key], torch.Tensor):
-                    d[key] = torch.Tensor(d[key]).cpu().numpy()
-                # Inverse is same as forward
-                d[key] = self.flipper(d[key])
-            # Remove the applied transform
-            self.pop_transform(d, key)
-        return d
-
-<<<<<<< HEAD
-
-=======
->>>>>>> 5f7f2c75
+        return d
+
+
 class RandAxisFlipd(RandomizableTransform, MapTransform, InvertibleTransform):
     """
     Dictionary-based version :py:class:`monai.transforms.RandAxisFlip`.
