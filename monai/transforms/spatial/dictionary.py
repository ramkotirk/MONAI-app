--- conflicted
+++ resolved
@@ -248,21 +248,9 @@
             See also: https://pytorch.org/docs/stable/nn.functional.html#interpolate
     """
 
-<<<<<<< HEAD
-    def __init__(self, keys: Hashable, spatial_size, interp_order: str = "area", align_corners: Optional[bool] = None):
-=======
-    def __init__(
-        self,
-        keys: KeysCollection,
-        spatial_size,
-        interp_order=1,
-        mode="reflect",
-        cval=0,
-        clip=True,
-        preserve_range=True,
-        anti_aliasing=True,
-    ):
->>>>>>> 9b3d6e45
+    def __init__(
+        self, keys: KeysCollection, spatial_size, interp_order: str = "area", align_corners: Optional[bool] = None
+    ):
         super().__init__(keys)
         self.interp_order = ensure_tuple_rep(interp_order, len(self.keys))
         self.resizer = Resize(spatial_size=spatial_size, align_corners=align_corners)
@@ -722,19 +710,12 @@
     """
 
     def __init__(
-<<<<<<< HEAD
-        self, keys: Hashable, zoom, interp_order: str = "area", align_corners: Optional[bool] = None, keep_size=True,
-=======
         self,
         keys: KeysCollection,
         zoom,
-        interp_order=InterpolationCode.SPLINE3,
-        mode="constant",
-        cval=0,
-        prefilter=True,
-        use_gpu: bool = False,
+        interp_order: str = "area",
+        align_corners: Optional[bool] = None,
         keep_size: bool = True,
->>>>>>> 9b3d6e45
     ):
         super().__init__(keys)
         self.zoomer = Zoom(zoom=zoom, align_corners=align_corners, keep_size=keep_size)
@@ -765,7 +746,7 @@
         align_corners (optional bool): This only has an effect when mode is
             'linear', 'bilinear', 'bicubic' or 'trilinear'. Default: None.
             See also: https://pytorch.org/docs/stable/nn.functional.html#interpolate
-        keep_size (bool): Should keep original size (pad if needed), default is True.
+        keep_size: Should keep original size (pad if needed), default is True.
     """
 
     def __init__(
