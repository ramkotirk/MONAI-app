--- conflicted
+++ resolved
@@ -2264,12 +2264,10 @@
                 new_dict[k] = deepcopy(d[k])
             # fill additional metadata
             new_dict["original_spatial_shape"] = original_spatial_shape
-            location = patch[0][1] # use the coordinate of the first item
-            new_dict["patch"] = {
-                "location": location,
-                "size": self.patcher.patch_size,
-                "num_patches": self.patcher.num_patches,
-            }
+            location = patch[0][1]  # use the coordinate of the first item
+            new_dict["location"]= location,
+            new_dict["patch_size"] = self.patcher.patch_size,
+            new_dict["num_patches"] = self.patcher.num_patches,
             new_dict["start_pos"] = self.patcher.start_pos
             output.append(new_dict)
         return output
@@ -2351,20 +2349,10 @@
                 new_dict[k] = deepcopy(d[k])
             # fill additional metadata
             new_dict["original_spatial_shape"] = original_spatial_shape
-<<<<<<< HEAD
             location = patch[0][1]  # use the coordinate of the first item
             new_dict["location"]= location,
             new_dict["patch_size"] = self.patcher.patch_size,
             new_dict["num_patches"] = self.patcher.num_patches,
-=======
-            # use the coordinate of the first item
-            location = patch[0][1]
-            new_dict["patch"] = {
-                "location": location,
-                "size": self.patcher.patch_size,
-                "num_patches": self.patcher.num_patches,
-            }
->>>>>>> c31c546d
             new_dict["start_pos"] = self.patcher.start_pos
             output.append(new_dict)
         return output
