# Copyright 2020 MONAI Consortium
# Licensed under the Apache License, Version 2.0 (the "License");
# you may not use this file except in compliance with the License.
# You may obtain a copy of the License at
#     http://www.apache.org/licenses/LICENSE-2.0
# Unless required by applicable law or agreed to in writing, software
# distributed under the License is distributed on an "AS IS" BASIS,
# WITHOUT WARRANTIES OR CONDITIONS OF ANY KIND, either express or implied.
# See the License for the specific language governing permissions and
# limitations under the License.
"""
A collection of "vanilla" transforms
https://github.com/Project-MONAI/MONAI/wiki/MONAI_Design
"""

import numpy as np
import torch
<<<<<<< HEAD
from skimage.transform import resize
=======
import scipy.ndimage
>>>>>>> f5ccf2a2

import monai
from monai.data.utils import get_random_patch, get_valid_patch_size
from monai.transforms.compose import Randomizable
from monai.transforms.utils import rescale_array

export = monai.utils.export("monai.transforms")


@export
class AddChannel:
    """
    Adds a 1-length channel dimension to the input image.
    """

    def __call__(self, img):
        return img[None]


@export
class Transpose:
    """
    Transposes the input image based on the given `indices` dimension ordering.
    """

    def __init__(self, indices):
        self.indices = indices

    def __call__(self, img):
        return img.transpose(self.indices)


@export
class Rescale:
    """
    Rescales the input image to the given value range.
    """

    def __init__(self, minv=0.0, maxv=1.0, dtype=np.float32):
        self.minv = minv
        self.maxv = maxv
        self.dtype = dtype

    def __call__(self, img):
        return rescale_array(img, self.minv, self.maxv, self.dtype)


@export
class Flip:
    """Reverses the order of elements along the given axis. Preserves shape.
    Uses np.flip in practice. See numpy.flip for additional details.

    Args:
        axes (None, int or tuple of ints): Axes along which to flip over. Default is None.
    """

    def __init__(self, axis=None):
        assert axis is None or isinstance(axis, (int, list, tuple)), \
            "axis must be None, int or tuple of ints."
        self.axis = axis

    def __call__(self, img):
        return np.flip(img, self.axis)


@export
<<<<<<< HEAD
class Resize:
    """
    Resize the input image to given resolution. Uses skimage.transform.resize underneath.
    For additional details, see https://scikit-image.org/docs/dev/api/skimage.transform.html#skimage.transform.resize.

    Args:
        order (int): Order of spline interpolation. Default=1.
        mode (str): Points outside boundaries are filled according to given mode. 
            Options are 'constant', 'edge', 'symmetric', 'reflect', 'wrap'.
        cval (float): Used with mode 'constant', the value outside image boundaries.
        clip (bool): Wheter to clip range of output values after interpolation. Default: True.
        preserve_range (bool): Whether to keep original range of values. Default is True.
            If False, input is converted according to conventions of img_as_float. See 
            https://scikit-image.org/docs/dev/user_guide/data_types.html.
        anti_aliasing (bool): Whether to apply a gaussian filter to image before down-scaling.
            Default is True.
        anti_aliasing_sigma (float, tuple of floats): Standard deviation for gaussian filtering.
    """

    def __init__(self, output_shape, order=1, mode='reflect', cval=0,
                 clip=True, preserve_range=True, 
                 anti_aliasing=True, anti_aliasing_sigma=None):
        assert isinstance(order, int), "order must be integer."
        self.output_shape = output_shape
        self.order = order
        self.mode = mode
        self.cval = cval
        self.clip = clip
        self.preserve_range = preserve_range
        self.anti_aliasing = anti_aliasing
        self.anti_aliasing_sigma = anti_aliasing_sigma

    def __call__(self, img):
        return resize(img, self.output_shape, order=self.order,
                      mode=self.mode, cval=self.cval,
                      clip=self.clip, preserve_range=self.preserve_range,
                      anti_aliasing=self.anti_aliasing, 
                      anti_aliasing_sigma=self.anti_aliasing_sigma)
=======
class Rotate:
    """
    Rotates an input image by given angle. Uses scipy.ndimage.rotate. For more details, see
    http://lagrange.univ-lyon1.fr/docs/scipy/0.17.1/generated/scipy.ndimage.rotate.html.

    Args:
        angle (float): Rotation angle in degrees.
        axes (tuple of 2 ints): Axes of rotation. Default: (1, 2). This is the first two
            axis in spatial dimensions according to MONAI channel first shape assumption.
        reshape (bool): If true, output shape is made same as input. Default: True.
        order (int): Order of spline interpolation. Range 0-5. Default: 1. This is
            different from scipy where default interpolation is 3.
        mode (str): Points outside boundary filled according to this mode. Options are 
            'constant', 'nearest', 'reflect', 'wrap'. Default: 'constant'.
        cval (scalar): Values to fill outside boundary. Default: 0.
        prefiter (bool): Apply spline_filter before interpolation. Default: True.
    """

    def __init__(self, angle, axes=(1, 2), reshape=True, order=1, 
                 mode='constant', cval=0, prefilter=True):
        self.angle = angle
        self.reshape = reshape
        self.order = order
        self.mode = mode
        self.cval = cval
        self.prefilter = prefilter
        self.axes = axes

    def __call__(self, img):
        return scipy.ndimage.rotate(img, self.angle, self.axes,
                                    reshape=self.reshape, order=self.order, 
                                    mode=self.mode, cval=self.cval, 
                                    prefilter=self.prefilter)
>>>>>>> f5ccf2a2


@export
class ToTensor:
    """
    Converts the input image to a tensor without applying any other transformations.
    """

    def __call__(self, img):
        return torch.from_numpy(img)


@export
class UniformRandomPatch(Randomizable):
    """
    Selects a patch of the given size chosen at a uniformly random position in the image.
    """

    def __init__(self, patch_size):
        self.patch_size = (None,) + tuple(patch_size)

        self._slices = None

    def randomize(self, image_shape, patch_shape):
        self._slices = get_random_patch(image_shape, patch_shape, self.R)

    def __call__(self, img):
        patch_size = get_valid_patch_size(img.shape, self.patch_size)
        self.randomize(img.shape, patch_size)
        return img[self._slices]


@export
class IntensityNormalizer:
    """Normalize input based on provided args, using calculated mean and std if not provided
    (shape of subtrahend and divisor must match. if 0, entire volume uses same subtrahend and
     divisor, otherwise the shape can have dimension 1 for channels).
     Current implementation can only support 'channel_last' format data.

    Args:
        subtrahend (ndarray): the amount to subtract by (usually the mean)
        divisor (ndarray): the amount to divide by (usually the standard deviation)
        dtype: output data format
    """

    def __init__(self, subtrahend=None, divisor=None, dtype=np.float32):
        if subtrahend is not None or divisor is not None:
            assert isinstance(subtrahend, np.ndarray) and isinstance(divisor, np.ndarray), \
                'subtrahend and divisor must be set in pair and in numpy array.'
        self.subtrahend = subtrahend
        self.divisor = divisor
        self.dtype = dtype

    def __call__(self, img):
        if self.subtrahend is not None and self.divisor is not None:
            img -= self.subtrahend
            img /= self.divisor
        else:
            img -= np.mean(img)
            img /= np.std(img)

        if self.dtype != img.dtype:
            img = img.astype(self.dtype)
        return img


@export
class ImageEndPadder:
    """Performs padding by appending to the end of the data all on one side for each dimension.
     Uses np.pad so in practice, a mode needs to be provided. See numpy.lib.arraypad.pad
     for additional details.

    Args:
        out_size (list): the size of region of interest at the end of the operation.
        mode (string): a portion from numpy.lib.arraypad.pad is copied below.
        dtype: output data format.
    """

    def __init__(self, out_size, mode, dtype=np.float32):
        assert out_size is not None and isinstance(out_size, (list, tuple)), 'out_size must be list or tuple'
        self.out_size = out_size
        assert isinstance(mode, str), 'mode must be str'
        self.mode = mode
        self.dtype = dtype

    def _determine_data_pad_width(self, data_shape):
        return [(0, max(self.out_size[i] - data_shape[i], 0)) for i in range(len(self.out_size))]

    def __call__(self, img):
        data_pad_width = self._determine_data_pad_width(img.shape[2:])
        all_pad_width = [(0, 0), (0, 0)] + data_pad_width
        img = np.pad(img, all_pad_width, self.mode)
        return img


@export
class Rotate90:
    """
    Rotate an array by 90 degrees in the plane specified by `axes`.
    """

    def __init__(self, k=1, axes=(1, 2)):
        """
        Args:
            k (int): number of times to rotate by 90 degrees.
            axes (2 ints): defines the plane to rotate with 2 axes.
        """
        self.k = k
        self.plane_axes = axes

    def __call__(self, img):
        return np.rot90(img, self.k, self.plane_axes)


@export
class RandRotate90(Randomizable):
    """
    With probability `prob`, input arrays are rotated by 90 degrees
    in the plane specified by `axes`.
    """

    def __init__(self, prob=0.1, max_k=3, axes=(1, 2)):
        """
        Args:
            prob (float): probability of rotating.
                (Default 0.1, with 10% probability it returns a rotated array)
            max_k (int): number of rotations will be sampled from `np.random.randint(max_k) + 1`.
                (Default 3)
            axes (2 ints): defines the plane to rotate with 2 axes.
                (Default (1, 2))
        """
        self.prob = min(max(prob, 0.0), 1.0)
        self.max_k = max_k
        self.axes = axes

        self._do_transform = False
        self._rand_k = 0

    def randomize(self):
        self._rand_k = self.R.randint(self.max_k) + 1
        self._do_transform = self.R.random() < self.prob

    def __call__(self, img):
        self.randomize()
        if not self._do_transform:
            return img
        rotator = Rotate90(self._rand_k, self.axes)
        return rotator(img)


@export
class SpatialCrop:
    """General purpose cropper to produce sub-volume region of interest (ROI).
    It can support to crop 1, 2 or 3 dimensions spatial data.
    Either a center and size must be provided, or alternatively if center and size
    are not provided, the start and end coordinates of the ROI must be provided.
    The sub-volume must sit the within original image.

    Note: This transform will not work if the crop region is larger than the image itself.
    """

    def __init__(self, roi_center=None, roi_size=None, roi_start=None, roi_end=None):
        """
        Args:
            roi_center (list or tuple): voxel coordinates for center of the crop ROI.
            roi_size (list or tuple): size of the crop ROI.
            roi_start (list or tuple): voxel coordinates for start of the crop ROI.
            roi_end (list or tuple): voxel coordinates for end of the crop ROI.
        """
        if roi_center is not None and roi_size is not None:
            assert isinstance(roi_center, (list, tuple)), 'roi_center must be list or tuple.'
            assert isinstance(roi_size, (list, tuple)), 'roi_size must be list or tuple.'
            assert all(x > 0 for x in roi_center), 'all elements of roi_center must be positive.'
            assert all(x > 0 for x in roi_size), 'all elements of roi_size must be positive.'
            roi_center = np.asarray(roi_center, dtype=np.uint16)
            roi_size = np.asarray(roi_size, dtype=np.uint16)
            self.roi_start = np.subtract(roi_center, np.floor_divide(roi_size, 2))
            self.roi_end = np.add(self.roi_start, roi_size)
        else:
            assert roi_start is not None and roi_end is not None, 'roi_start and roi_end must be provided.'
            assert isinstance(roi_start, (list, tuple)), 'roi_start must be list or tuple.'
            assert isinstance(roi_end, (list, tuple)), 'roi_end must be list or tuple.'
            assert all(x >= 0 for x in roi_start), 'all elements of roi_start must be greater than or equal to 0.'
            assert all(x > 0 for x in roi_end), 'all elements of roi_end must be positive.'
            self.roi_start = roi_start
            self.roi_end = roi_end

    def __call__(self, img):
        max_end = img.shape[1:]
        assert (np.subtract(max_end, self.roi_start) >= 0).all(), 'roi start out of image space.'
        assert (np.subtract(max_end, self.roi_end) >= 0).all(), 'roi end out of image space.'
        assert (np.subtract(self.roi_end, self.roi_start) >= 0).all(), 'invalid roi range.'
        if len(self.roi_start) == 1:
            data = img[:, self.roi_start[0]:self.roi_end[0]].copy()
        elif len(self.roi_start) == 2:
            data = img[:, self.roi_start[0]:self.roi_end[0], self.roi_start[1]:self.roi_end[1]].copy()
        elif len(self.roi_start) == 3:
            data = img[:, self.roi_start[0]:self.roi_end[0], self.roi_start[1]:self.roi_end[1],
                       self.roi_start[2]:self.roi_end[2]].copy()
        else:
            raise ValueError('unsupported image shape.')
        return data


# if __name__ == "__main__":
#     img = np.array((1, 2, 3, 4)).reshape((1, 2, 2))
#     rotator = RandRotate90(prob=0.0, max_k=3, axes=(1, 2))
#     # rotator.set_random_state(1234)
#     img_result = rotator(img)
#     print(type(img))
#     print(img_result)<|MERGE_RESOLUTION|>--- conflicted
+++ resolved
@@ -15,11 +15,8 @@
 
 import numpy as np
 import torch
-<<<<<<< HEAD
 from skimage.transform import resize
-=======
 import scipy.ndimage
->>>>>>> f5ccf2a2
 
 import monai
 from monai.data.utils import get_random_patch, get_valid_patch_size
@@ -86,7 +83,6 @@
 
 
 @export
-<<<<<<< HEAD
 class Resize:
     """
     Resize the input image to given resolution. Uses skimage.transform.resize underneath.
@@ -125,7 +121,8 @@
                       clip=self.clip, preserve_range=self.preserve_range,
                       anti_aliasing=self.anti_aliasing, 
                       anti_aliasing_sigma=self.anti_aliasing_sigma)
-=======
+
+
 class Rotate:
     """
     Rotates an input image by given angle. Uses scipy.ndimage.rotate. For more details, see
@@ -159,7 +156,6 @@
                                     reshape=self.reshape, order=self.order, 
                                     mode=self.mode, cval=self.cval, 
                                     prefilter=self.prefilter)
->>>>>>> f5ccf2a2
 
 
 @export
