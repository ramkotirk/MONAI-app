# Copyright (c) MONAI Consortium
# Licensed under the Apache License, Version 2.0 (the "License");
# you may not use this file except in compliance with the License.
# You may obtain a copy of the License at
#     http://www.apache.org/licenses/LICENSE-2.0
# Unless required by applicable law or agreed to in writing, software
# distributed under the License is distributed on an "AS IS" BASIS,
# WITHOUT WARRANTIES OR CONDITIONS OF ANY KIND, either express or implied.
# See the License for the specific language governing permissions and
# limitations under the License.

from __future__ import annotations

import itertools
import random
import warnings
from collections.abc import Callable, Hashable, Iterable, Mapping, Sequence
from contextlib import contextmanager
from functools import lru_cache, wraps
from inspect import getmembers, isclass
from typing import Any

import numpy as np
import torch
<<<<<<< HEAD
import torch.nn.functional as F
=======
from torch import Tensor
>>>>>>> f8480027

import monai
from monai.config import DtypeLike, IndexSelection
from monai.config.type_definitions import NdarrayOrTensor, NdarrayTensor
from monai.networks.layers import GaussianFilter
from monai.networks.utils import meshgrid_ij
from monai.transforms.compose import Compose
from monai.transforms.transform import MapTransform, Transform, apply_transform
from monai.transforms.utils_morphological_ops import erode
from monai.transforms.utils_pytorch_numpy_unification import (
    any_np_pt,
    ascontiguousarray,
    cumsum,
    isfinite,
    nonzero,
    ravel,
    searchsorted,
    softplus,
    unique,
    unravel_index,
    where,
)
from monai.utils import (
    GridSampleMode,
    GridSamplePadMode,
    InterpolateMode,
    NdimageMode,
    NumpyPadMode,
    PostFix,
    PytorchPadMode,
    SplineMode,
    TraceKeys,
    TraceStatusKeys,
    deprecated_arg_default,
    ensure_tuple,
    ensure_tuple_rep,
    ensure_tuple_size,
    fall_back_tuple,
    get_equivalent_dtype,
    issequenceiterable,
    look_up_option,
    min_version,
    optional_import,
    pytorch_after,
<<<<<<< HEAD
    unsqueeze_right,
    unsqueeze_left
=======
    unsqueeze_left,
    unsqueeze_right,
>>>>>>> f8480027
)
from monai.utils.enums import TransformBackends
from monai.utils.type_conversion import (
    convert_data_type,
    convert_to_cupy,
    convert_to_dst_type,
    convert_to_numpy,
    convert_to_tensor,
)

measure, has_measure = optional_import("skimage.measure", "0.14.2", min_version)
morphology, has_morphology = optional_import("skimage.morphology")
ndimage, has_ndimage = optional_import("scipy.ndimage")
cp, has_cp = optional_import("cupy")
cp_ndarray, _ = optional_import("cupy", name="ndarray")
exposure, has_skimage = optional_import("skimage.exposure")

__all__ = [
    "allow_missing_keys_mode",
    "check_boundaries",
    "compute_divisible_spatial_size",
    "convert_applied_interp_mode",
    "copypaste_arrays",
    "check_non_lazy_pending_ops",
    "create_control_grid",
    "create_grid",
    "create_rotate",
    "create_scale",
    "create_shear",
    "create_translate",
    "extreme_points_to_image",
    "fill_holes",
    "Fourier",
    "generate_label_classes_crop_centers",
    "generate_pos_neg_label_crop_centers",
    "generate_spatial_bounding_box",
    "get_extreme_points",
    "get_largest_connected_component_mask",
    "get_largest_connected_component_mask_point",
<<<<<<< HEAD
    "sample_points_from_label",
    "erode3d",
    "sample"
=======
    "convert_points_to_disc",
>>>>>>> f8480027
    "remove_small_objects",
    "img_bounds",
    "in_bounds",
    "is_empty",
    "is_positive",
    "map_and_generate_sampling_centers",
    "map_binary_to_indices",
    "map_classes_to_indices",
    "map_spatial_axes",
    "rand_choice",
    "rescale_array",
    "rescale_array_int_max",
    "rescale_instance_array",
    "resize_center",
    "weighted_patch_samples",
    "zero_margins",
    "equalize_hist",
    "get_number_image_type_conversions",
    "get_transform_backends",
    "print_transform_backends",
    "convert_pad_mode",
    "convert_to_contiguous",
    "get_unique_labels",
    "scale_affine",
    "attach_hook",
    "sync_meta_info",
    "reset_ops_id",
    "resolves_modes",
    "has_status_keys",
    "distance_transform_edt",
    "soft_clip",
]


def soft_clip(
    arr: NdarrayOrTensor,
    sharpness_factor: float = 1.0,
    minv: NdarrayOrTensor | float | int | None = None,
    maxv: NdarrayOrTensor | float | int | None = None,
    dtype: DtypeLike | torch.dtype = np.float32,
) -> NdarrayOrTensor:
    """
    Apply soft clip to the input array or tensor.
    The intensity values will be soft clipped according to
    f(x) = x + (1/sharpness_factor)*softplus(- c(x - minv)) - (1/sharpness_factor)*softplus(c(x - maxv))
    From https://medium.com/life-at-hopper/clip-it-clip-it-good-1f1bf711b291

    To perform one-sided clipping, set either minv or maxv to None.
    Args:
        arr: input array to clip.
        sharpness_factor: the sharpness of the soft clip function, default to 1.
        minv: minimum value of target clipped array.
        maxv: maximum value of target clipped array.
        dtype: if not None, convert input array to dtype before computation.

    """

    if dtype is not None:
        arr, *_ = convert_data_type(arr, dtype=dtype)

    v = arr
    if minv is not None:
        v = v + softplus(-sharpness_factor * (arr - minv)) / sharpness_factor
    if maxv is not None:
        v = v - softplus(sharpness_factor * (arr - maxv)) / sharpness_factor

    return v


def rand_choice(prob: float = 0.5) -> bool:
    """
    Returns True if a randomly chosen number is less than or equal to `prob`, by default this is a 50/50 chance.
    """
    return bool(random.random() <= prob)


def img_bounds(img: np.ndarray):
    """
    Returns the minimum and maximum indices of non-zero lines in axis 0 of `img`, followed by that for axis 1.
    """
    ax0 = np.any(img, axis=0)
    ax1 = np.any(img, axis=1)
    return np.concatenate((np.where(ax0)[0][[0, -1]], np.where(ax1)[0][[0, -1]]))


def in_bounds(x: float, y: float, margin: float, maxx: float, maxy: float) -> bool:
    """
    Returns True if (x,y) is within the rectangle (margin, margin, maxx-margin, maxy-margin).
    """
    return bool(margin <= x < (maxx - margin) and margin <= y < (maxy - margin))


def is_empty(img: np.ndarray | torch.Tensor) -> bool:
    """
    Returns True if `img` is empty, that is its maximum value is not greater than its minimum.
    """
    return not (img.max() > img.min())  # use > instead of <= so that an image full of NaNs will result in True


def is_positive(img):
    """
    Returns a boolean version of `img` where the positive values are converted into True, the other values are False.
    """
    return img > 0


def zero_margins(img: np.ndarray, margin: int) -> bool:
    """
    Returns True if the values within `margin` indices of the edges of `img` in dimensions 1 and 2 are 0.
    """
    if np.any(img[:, :, :margin]) or np.any(img[:, :, -margin:]):
        return False

    return not np.any(img[:, :margin, :]) and not np.any(img[:, -margin:, :])


def rescale_array(
    arr: NdarrayOrTensor,
    minv: float | None = 0.0,
    maxv: float | None = 1.0,
    dtype: DtypeLike | torch.dtype = np.float32,
) -> NdarrayOrTensor:
    """
    Rescale the values of numpy array `arr` to be from `minv` to `maxv`.
    If either `minv` or `maxv` is None, it returns `(a - min_a) / (max_a - min_a)`.

    Args:
        arr: input array to rescale.
        minv: minimum value of target rescaled array.
        maxv: maximum value of target rescaled array.
        dtype: if not None, convert input array to dtype before computation.

    """
    if dtype is not None:
        arr, *_ = convert_data_type(arr, dtype=dtype)
    mina = arr.min()
    maxa = arr.max()

    if mina == maxa:
        return arr * minv if minv is not None else arr

    norm = (arr - mina) / (maxa - mina)  # normalize the array first
    if (minv is None) or (maxv is None):
        return norm
    return (norm * (maxv - minv)) + minv  # rescale by minv and maxv, which is the normalized array by default


def rescale_instance_array(
    arr: np.ndarray, minv: float | None = 0.0, maxv: float | None = 1.0, dtype: DtypeLike = np.float32
) -> np.ndarray:
    """
    Rescale each array slice along the first dimension of `arr` independently.
    """
    out: np.ndarray = np.zeros(arr.shape, dtype or arr.dtype)
    for i in range(arr.shape[0]):
        out[i] = rescale_array(arr[i], minv, maxv, dtype)

    return out


def rescale_array_int_max(arr: np.ndarray, dtype: DtypeLike = np.uint16) -> np.ndarray:
    """
    Rescale the array `arr` to be between the minimum and maximum values of the type `dtype`.
    """
    info: np.iinfo = np.iinfo(dtype or arr.dtype)
    return np.asarray(rescale_array(arr, info.min, info.max), dtype=dtype or arr.dtype)


def copypaste_arrays(
    src_shape, dest_shape, srccenter: Sequence[int], destcenter: Sequence[int], dims: Sequence[int | None]
) -> tuple[tuple[slice, ...], tuple[slice, ...]]:
    """
    Calculate the slices to copy a sliced area of array in `src_shape` into array in `dest_shape`.

    The area has dimensions `dims` (use 0 or None to copy everything in that dimension),
    the source area is centered at `srccenter` index in `src` and copied into area centered at `destcenter` in `dest`.
    The dimensions of the copied area will be clipped to fit within the
    source and destination arrays so a smaller area may be copied than expected. Return value is the tuples of slice
    objects indexing the copied area in `src`, and those indexing the copy area in `dest`.

    Example

    .. code-block:: python

        src_shape = (6,6)
        src = np.random.randint(0,10,src_shape)
        dest = np.zeros_like(src)
        srcslices, destslices = copypaste_arrays(src_shape, dest.shape, (3, 2),(2, 1),(3, 4))
        dest[destslices] = src[srcslices]
        print(src)
        print(dest)

        >>> [[9 5 6 6 9 6]
             [4 3 5 6 1 2]
             [0 7 3 2 4 1]
             [3 0 0 1 5 1]
             [9 4 7 1 8 2]
             [6 6 5 8 6 7]]
            [[0 0 0 0 0 0]
             [7 3 2 4 0 0]
             [0 0 1 5 0 0]
             [4 7 1 8 0 0]
             [0 0 0 0 0 0]
             [0 0 0 0 0 0]]

    """
    s_ndim = len(src_shape)
    d_ndim = len(dest_shape)
    srcslices = [slice(None)] * s_ndim
    destslices = [slice(None)] * d_ndim

    for i, ss, ds, sc, dc, dim in zip(range(s_ndim), src_shape, dest_shape, srccenter, destcenter, dims):
        if dim:
            # dimension before midpoint, clip to size fitting in both arrays
            d1 = np.clip(dim // 2, 0, min(sc, dc))
            # dimension after midpoint, clip to size fitting in both arrays
            d2 = np.clip(dim // 2 + 1, 0, min(ss - sc, ds - dc))

            srcslices[i] = slice(sc - d1, sc + d2)
            destslices[i] = slice(dc - d1, dc + d2)

    return tuple(srcslices), tuple(destslices)


def resize_center(img: np.ndarray, *resize_dims: int | None, fill_value: float = 0.0, inplace: bool = True):
    """
    Resize `img` by cropping or expanding the image from the center. The `resize_dims` values are the output dimensions
    (or None to use original dimension of `img`). If a dimension is smaller than that of `img` then the result will be
    cropped and if larger padded with zeros, in both cases this is done relative to the center of `img`. The result is
    a new image with the specified dimensions and values from `img` copied into its center.
    """

    resize_dims = fall_back_tuple(resize_dims, img.shape)

    half_img_shape = (np.asarray(img.shape) // 2).tolist()
    half_dest_shape = (np.asarray(resize_dims) // 2).tolist()
    srcslices, destslices = copypaste_arrays(img.shape, resize_dims, half_img_shape, half_dest_shape, resize_dims)

    if not inplace:
        dest = np.full(resize_dims, fill_value, img.dtype)  # type: ignore
        dest[destslices] = img[srcslices]
        return dest
    return img[srcslices]


def check_non_lazy_pending_ops(
    input_array: NdarrayOrTensor, name: None | str = None, raise_error: bool = False
) -> None:
    """
    Check whether the input array has pending operations, raise an error or warn when it has.

    Args:
        input_array: input array to be checked.
        name: an optional name to be included in the error message.
        raise_error: whether to raise an error, default to False, a warning message will be issued instead.
    """
    if isinstance(input_array, monai.data.MetaTensor) and input_array.pending_operations:
        msg = (
            "The input image is a MetaTensor and has pending operations,\n"
            f"but the function {name or ''} assumes non-lazy input, result may be incorrect."
        )
        if raise_error:
            raise ValueError(msg)
        warnings.warn(msg)


def map_and_generate_sampling_centers(
    label: NdarrayOrTensor,
    spatial_size: Sequence[int] | int,
    num_samples: int,
    label_spatial_shape: Sequence[int] | None = None,
    num_classes: int | None = None,
    image: NdarrayOrTensor | None = None,
    image_threshold: float = 0.0,
    max_samples_per_class: int | None = None,
    ratios: list[float | int] | None = None,
    rand_state: np.random.RandomState | None = None,
    allow_smaller: bool = False,
    warn: bool = True,
) -> tuple[tuple]:
    """
    Combine "map_classes_to_indices" and "generate_label_classes_crop_centers" functions, return crop center coordinates.
    This calls `map_classes_to_indices` to get indices from `label`, gets the shape from `label_spatial_shape`
    is given otherwise from the labels, calls `generate_label_classes_crop_centers`, and returns its results.

    Args:
        label: use the label data to get the indices of every class.
        spatial_size: spatial size of the ROIs to be sampled.
        num_samples: total sample centers to be generated.
        label_spatial_shape: spatial shape of the original label data to unravel selected centers.
        indices: sequence of pre-computed foreground indices of every class in 1 dimension.
        num_classes: number of classes for argmax label, not necessary for One-Hot label.
        image: if image is not None, only return the indices of every class that are within the valid
            region of the image (``image > image_threshold``).
        image_threshold: if enabled `image`, use ``image > image_threshold`` to
            determine the valid image content area and select class indices only in this area.
        max_samples_per_class: maximum length of indices in each class to reduce memory consumption.
            Default is None, no subsampling.
        ratios: ratios of every class in the label to generate crop centers, including background class.
            if None, every class will have the same ratio to generate crop centers.
        rand_state: numpy randomState object to align with other modules.
        allow_smaller: if `False`, an exception will be raised if the image is smaller than
            the requested ROI in any dimension. If `True`, any smaller dimensions will be set to
            match the cropped size (i.e., no cropping in that dimension).
        warn: if `True` prints a warning if a class is not present in the label.
    Returns:
        Tuple of crop centres
    """
    if label is None:
        raise ValueError("label must not be None.")
    indices = map_classes_to_indices(label, num_classes, image, image_threshold, max_samples_per_class)

    if label_spatial_shape is not None:
        _shape = label_spatial_shape
    elif isinstance(label, monai.data.MetaTensor):
        _shape = label.peek_pending_shape()
    else:
        _shape = label.shape[1:]

    if _shape is None:
        raise ValueError(
            "label_spatial_shape or label with a known shape must be provided to infer the output spatial shape."
        )
    centers = generate_label_classes_crop_centers(
        spatial_size, num_samples, _shape, indices, ratios, rand_state, allow_smaller, warn
    )

    return ensure_tuple(centers)


def map_binary_to_indices(
    label: NdarrayOrTensor, image: NdarrayOrTensor | None = None, image_threshold: float = 0.0
) -> tuple[NdarrayOrTensor, NdarrayOrTensor]:
    """
    Compute the foreground and background of input label data, return the indices after fattening.
    For example:
    ``label = np.array([[[0, 1, 1], [1, 0, 1], [1, 1, 0]]])``
    ``foreground indices = np.array([1, 2, 3, 5, 6, 7])`` and ``background indices = np.array([0, 4, 8])``

    Args:
        label: use the label data to get the foreground/background information.
        image: if image is not None, use ``label = 0 & image > image_threshold``
            to define background. so the output items will not map to all the voxels in the label.
        image_threshold: if enabled `image`, use ``image > image_threshold`` to
            determine the valid image content area and select background only in this area.
    """
    check_non_lazy_pending_ops(label, name="map_binary_to_indices")
    # Prepare fg/bg indices
    if label.shape[0] > 1:
        label = label[1:]  # for One-Hot format data, remove the background channel
    label_flat = ravel(any_np_pt(label, 0))  # in case label has multiple dimensions
    fg_indices = nonzero(label_flat)
    if image is not None:
        check_non_lazy_pending_ops(image, name="map_binary_to_indices")
        img_flat = ravel(any_np_pt(image > image_threshold, 0))
        img_flat, *_ = convert_to_dst_type(img_flat, label, dtype=bool)
        bg_indices = nonzero(img_flat & ~label_flat)
    else:
        bg_indices = nonzero(~label_flat)

    # no need to save the indices in GPU, otherwise, still need to move to CPU at runtime when crop by indices
    fg_indices, *_ = convert_data_type(fg_indices, device=torch.device("cpu"))
    bg_indices, *_ = convert_data_type(bg_indices, device=torch.device("cpu"))
    return fg_indices, bg_indices


def map_classes_to_indices(
    label: NdarrayOrTensor,
    num_classes: int | None = None,
    image: NdarrayOrTensor | None = None,
    image_threshold: float = 0.0,
    max_samples_per_class: int | None = None,
) -> list[NdarrayOrTensor]:
    """
    Filter out indices of every class of the input label data, return the indices after fattening.
    It can handle both One-Hot format label and Argmax format label, must provide `num_classes` for
    Argmax label.

    For example:
    ``label = np.array([[[0, 1, 2], [2, 0, 1], [1, 2, 0]]])`` and `num_classes=3`, will return a list
    which contains the indices of the 3 classes:
    ``[np.array([0, 4, 8]), np.array([1, 5, 6]), np.array([2, 3, 7])]``

    Args:
        label: use the label data to get the indices of every class.
        num_classes: number of classes for argmax label, not necessary for One-Hot label.
        image: if image is not None, only return the indices of every class that are within the valid
            region of the image (``image > image_threshold``).
        image_threshold: if enabled `image`, use ``image > image_threshold`` to
            determine the valid image content area and select class indices only in this area.
        max_samples_per_class: maximum length of indices in each class to reduce memory consumption.
            Default is None, no subsampling.

    """
    check_non_lazy_pending_ops(label, name="map_classes_to_indices")
    img_flat: NdarrayOrTensor | None = None
    if image is not None:
        check_non_lazy_pending_ops(image, name="map_classes_to_indices")
        img_flat = ravel((image > image_threshold).any(0))

    # assuming the first dimension is channel
    channels = len(label)

    num_classes_: int = channels
    if channels == 1:
        if num_classes is None:
            raise ValueError("channels==1 indicates not using One-Hot format label, must provide ``num_classes``.")
        num_classes_ = num_classes

    indices: list[NdarrayOrTensor] = []
    for c in range(num_classes_):
        if channels > 1:
            label_flat = ravel(convert_data_type(label[c], dtype=bool)[0])
        else:
            label_flat = ravel(label == c)
        if img_flat is not None:
            label_flat = img_flat & label_flat
        # no need to save the indices in GPU, otherwise, still need to move to CPU at runtime when crop by indices
        output_type = torch.Tensor if isinstance(label, monai.data.MetaTensor) else None
        cls_indices: NdarrayOrTensor = convert_data_type(
            nonzero(label_flat), output_type=output_type, device=torch.device("cpu")
        )[0]
        if max_samples_per_class and len(cls_indices) > max_samples_per_class and len(cls_indices) > 1:
            sample_id = np.round(np.linspace(0, len(cls_indices) - 1, max_samples_per_class)).astype(int)
            indices.append(cls_indices[sample_id])
        else:
            indices.append(cls_indices)

    return indices


def weighted_patch_samples(
    spatial_size: int | Sequence[int],
    w: NdarrayOrTensor,
    n_samples: int = 1,
    r_state: np.random.RandomState | None = None,
) -> list:
    """
    Computes `n_samples` of random patch sampling locations, given the sampling weight map `w` and patch `spatial_size`.

    Args:
        spatial_size: length of each spatial dimension of the patch.
        w: weight map, the weights must be non-negative. each element denotes a sampling weight of the spatial location.
            0 indicates no sampling.
            The weight map shape is assumed ``(spatial_dim_0, spatial_dim_1, ..., spatial_dim_n)``.
        n_samples: number of patch samples
        r_state: a random state container

    Returns:
        a list of `n_samples` N-D integers representing the spatial sampling location of patches.

    """
    check_non_lazy_pending_ops(w, name="weighted_patch_samples")
    if w is None:
        raise ValueError("w must be an ND array, got None.")
    if r_state is None:
        r_state = np.random.RandomState()
    img_size = np.asarray(w.shape, dtype=int)
    win_size = np.asarray(fall_back_tuple(spatial_size, img_size), dtype=int)

    s = tuple(slice(w // 2, m - w + w // 2) if m > w else slice(m // 2, m // 2 + 1) for w, m in zip(win_size, img_size))
    v = w[s]  # weight map in the 'valid' mode
    v_size = v.shape
    v = ravel(v)  # always copy
    if (v < 0).any():
        v -= v.min()  # shifting to non-negative
    v = cumsum(v)
    if not v[-1] or not isfinite(v[-1]) or v[-1] < 0:  # uniform sampling
        idx = r_state.randint(0, len(v), size=n_samples)
    else:
        r, *_ = convert_to_dst_type(r_state.random(n_samples), v)
        idx = searchsorted(v, r * v[-1], right=True)  # type: ignore
    idx, *_ = convert_to_dst_type(idx, v, dtype=torch.int)  # type: ignore
    # compensate 'valid' mode
    diff = np.minimum(win_size, img_size) // 2
    diff, *_ = convert_to_dst_type(diff, v)  # type: ignore
    return [unravel_index(i, v_size) + diff for i in idx]


def correct_crop_centers(
    centers: list[int],
    spatial_size: Sequence[int] | int,
    label_spatial_shape: Sequence[int],
    allow_smaller: bool = False,
) -> tuple[Any]:
    """
    Utility to correct the crop center if the crop size and centers are not compatible with the image size.

    Args:
        centers: pre-computed crop centers of every dim, will correct based on the valid region.
        spatial_size: spatial size of the ROIs to be sampled.
        label_spatial_shape: spatial shape of the original label data to compare with ROI.
        allow_smaller: if `False`, an exception will be raised if the image is smaller than
            the requested ROI in any dimension. If `True`, any smaller dimensions will be set to
            match the cropped size (i.e., no cropping in that dimension).

    """
    spatial_size = fall_back_tuple(spatial_size, default=label_spatial_shape)
    if any(np.subtract(label_spatial_shape, spatial_size) < 0):
        if not allow_smaller:
            raise ValueError(
                "The size of the proposed random crop ROI is larger than the image size, "
                f"got ROI size {spatial_size} and label image size {label_spatial_shape} respectively."
            )
        spatial_size = tuple(min(l, s) for l, s in zip(label_spatial_shape, spatial_size))

    # Select subregion to assure valid roi
    valid_start = np.floor_divide(spatial_size, 2)
    # add 1 for random
    valid_end = np.subtract(label_spatial_shape + np.array(1), spatial_size / np.array(2)).astype(np.uint16)
    # int generation to have full range on upper side, but subtract unfloored size/2 to prevent rounded range
    # from being too high
    for i, valid_s in enumerate(valid_start):
        # need this because np.random.randint does not work with same start and end
        if valid_s == valid_end[i]:
            valid_end[i] += 1
    valid_centers = []
    for c, v_s, v_e in zip(centers, valid_start, valid_end):
        center_i = min(max(c, v_s), v_e - 1)
        valid_centers.append(int(center_i))
    return ensure_tuple(valid_centers)


def generate_pos_neg_label_crop_centers(
    spatial_size: Sequence[int] | int,
    num_samples: int,
    pos_ratio: float,
    label_spatial_shape: Sequence[int],
    fg_indices: NdarrayOrTensor,
    bg_indices: NdarrayOrTensor,
    rand_state: np.random.RandomState | None = None,
    allow_smaller: bool = False,
) -> tuple[tuple]:
    """
    Generate valid sample locations based on the label with option for specifying foreground ratio
    Valid: samples sitting entirely within image, expected input shape: [C, H, W, D] or [C, H, W]

    Args:
        spatial_size: spatial size of the ROIs to be sampled.
        num_samples: total sample centers to be generated.
        pos_ratio: ratio of total locations generated that have center being foreground.
        label_spatial_shape: spatial shape of the original label data to unravel selected centers.
        fg_indices: pre-computed foreground indices in 1 dimension.
        bg_indices: pre-computed background indices in 1 dimension.
        rand_state: numpy randomState object to align with other modules.
        allow_smaller: if `False`, an exception will be raised if the image is smaller than
            the requested ROI in any dimension. If `True`, any smaller dimensions will be set to
            match the cropped size (i.e., no cropping in that dimension).

    Raises:
        ValueError: When the proposed roi is larger than the image.
        ValueError: When the foreground and background indices lengths are 0.

    """
    if rand_state is None:
        rand_state = np.random.random.__self__  # type: ignore

    centers = []
    fg_indices = np.asarray(fg_indices) if isinstance(fg_indices, Sequence) else fg_indices
    bg_indices = np.asarray(bg_indices) if isinstance(bg_indices, Sequence) else bg_indices
    if len(fg_indices) == 0 and len(bg_indices) == 0:
        raise ValueError("No sampling location available.")

    if len(fg_indices) == 0 or len(bg_indices) == 0:
        pos_ratio = 0 if len(fg_indices) == 0 else 1
        warnings.warn(
            f"Num foregrounds {len(fg_indices)}, Num backgrounds {len(bg_indices)}, "
            f"unable to generate class balanced samples, setting `pos_ratio` to {pos_ratio}."
        )

    for _ in range(num_samples):
        indices_to_use = fg_indices if rand_state.rand() < pos_ratio else bg_indices
        random_int = rand_state.randint(len(indices_to_use))
        idx = indices_to_use[random_int]
        center = unravel_index(idx, label_spatial_shape).tolist()
        # shift center to range of valid centers
        centers.append(correct_crop_centers(center, spatial_size, label_spatial_shape, allow_smaller))

    return ensure_tuple(centers)


def generate_label_classes_crop_centers(
    spatial_size: Sequence[int] | int,
    num_samples: int,
    label_spatial_shape: Sequence[int],
    indices: Sequence[NdarrayOrTensor],
    ratios: list[float | int] | None = None,
    rand_state: np.random.RandomState | None = None,
    allow_smaller: bool = False,
    warn: bool = True,
) -> tuple[tuple]:
    """
    Generate valid sample locations based on the specified ratios of label classes.
    Valid: samples sitting entirely within image, expected input shape: [C, H, W, D] or [C, H, W]

    Args:
        spatial_size: spatial size of the ROIs to be sampled.
        num_samples: total sample centers to be generated.
        label_spatial_shape: spatial shape of the original label data to unravel selected centers.
        indices: sequence of pre-computed foreground indices of every class in 1 dimension.
        ratios: ratios of every class in the label to generate crop centers, including background class.
            if None, every class will have the same ratio to generate crop centers.
        rand_state: numpy randomState object to align with other modules.
        allow_smaller: if `False`, an exception will be raised if the image is smaller than
            the requested ROI in any dimension. If `True`, any smaller dimensions will be set to
            match the cropped size (i.e., no cropping in that dimension).
        warn: if `True` prints a warning if a class is not present in the label.

    """
    if rand_state is None:
        rand_state = np.random.random.__self__  # type: ignore

    if num_samples < 1:
        raise ValueError(f"num_samples must be an int number and greater than 0, got {num_samples}.")
    ratios_: list[float | int] = list(ensure_tuple([1] * len(indices) if ratios is None else ratios))
    if len(ratios_) != len(indices):
        raise ValueError(
            f"random crop ratios must match the number of indices of classes, got {len(ratios_)} and {len(indices)}."
        )
    if any(i < 0 for i in ratios_):
        raise ValueError(f"ratios should not contain negative number, got {ratios_}.")

    for i, array in enumerate(indices):
        if len(array) == 0:
            if ratios_[i] != 0:
                ratios_[i] = 0
                if warn:
                    warnings.warn(
                        f"no available indices of class {i} to crop, setting the crop ratio of this class to zero."
                    )

    centers = []
    classes = rand_state.choice(len(ratios_), size=num_samples, p=np.asarray(ratios_) / np.sum(ratios_))
    for i in classes:
        # randomly select the indices of a class based on the ratios
        indices_to_use = indices[i]
        random_int = rand_state.randint(len(indices_to_use))
        center = unravel_index(indices_to_use[random_int], label_spatial_shape).tolist()
        # shift center to range of valid centers
        centers.append(correct_crop_centers(center, spatial_size, label_spatial_shape, allow_smaller))

    return ensure_tuple(centers)


def create_grid(
    spatial_size: Sequence[int],
    spacing: Sequence[float] | None = None,
    homogeneous: bool = True,
    dtype: DtypeLike | torch.dtype = float,
    device: torch.device | None = None,
    backend=TransformBackends.NUMPY,
) -> NdarrayOrTensor:
    """
    compute a `spatial_size` mesh.

        - when ``homogeneous=True``, the output shape is (N+1, dim_size_1, dim_size_2, ..., dim_size_N)
        - when ``homogeneous=False``, the output shape is (N, dim_size_1, dim_size_2, ..., dim_size_N)

    Args:
        spatial_size: spatial size of the grid.
        spacing: same len as ``spatial_size``, defaults to 1.0 (dense grid).
        homogeneous: whether to make homogeneous coordinates.
        dtype: output grid data type, defaults to `float`.
        device: device to compute and store the output (when the backend is "torch").
        backend: APIs to use, ``numpy`` or ``torch``.

    """
    _backend = look_up_option(backend, TransformBackends)
    _dtype = dtype or float
    if _backend == TransformBackends.NUMPY:
        return _create_grid_numpy(spatial_size, spacing, homogeneous, _dtype)  # type: ignore
    if _backend == TransformBackends.TORCH:
        return _create_grid_torch(spatial_size, spacing, homogeneous, _dtype, device)  # type: ignore
    raise ValueError(f"backend {backend} is not supported")


def _create_grid_numpy(
    spatial_size: Sequence[int],
    spacing: Sequence[float] | None = None,
    homogeneous: bool = True,
    dtype: DtypeLike | torch.dtype = float,
):
    """
    compute a `spatial_size` mesh with the numpy API.
    """
    spacing = spacing or tuple(1.0 for _ in spatial_size)
    ranges = [np.linspace(-(d - 1.0) / 2.0 * s, (d - 1.0) / 2.0 * s, int(d)) for d, s in zip(spatial_size, spacing)]
    coords = np.asarray(np.meshgrid(*ranges, indexing="ij"), dtype=get_equivalent_dtype(dtype, np.ndarray))
    if not homogeneous:
        return coords
    return np.concatenate([coords, np.ones_like(coords[:1])])


def _create_grid_torch(
    spatial_size: Sequence[int],
    spacing: Sequence[float] | None = None,
    homogeneous: bool = True,
    dtype=torch.float32,
    device: torch.device | None = None,
):
    """
    compute a `spatial_size` mesh with the torch API.
    """
    spacing = spacing or tuple(1.0 for _ in spatial_size)
    ranges = [
        torch.linspace(
            -(d - 1.0) / 2.0 * s,
            (d - 1.0) / 2.0 * s,
            int(d),
            device=device,
            dtype=get_equivalent_dtype(dtype, torch.Tensor),
        )
        for d, s in zip(spatial_size, spacing)
    ]
    coords = meshgrid_ij(*ranges)
    if not homogeneous:
        return torch.stack(coords)
    return torch.stack([*coords, torch.ones_like(coords[0])])


def create_control_grid(
    spatial_shape: Sequence[int],
    spacing: Sequence[float],
    homogeneous: bool = True,
    dtype: DtypeLike = float,
    device: torch.device | None = None,
    backend=TransformBackends.NUMPY,
):
    """
    control grid with two additional point in each direction
    """
    torch_backend = look_up_option(backend, TransformBackends) == TransformBackends.TORCH
    ceil_func: Callable = torch.ceil if torch_backend else np.ceil  # type: ignore
    grid_shape = []
    for d, s in zip(spatial_shape, spacing):
        d = torch.as_tensor(d, device=device) if torch_backend else int(d)  # type: ignore
        if d % 2 == 0:
            grid_shape.append(ceil_func((d - 1.0) / (2.0 * s) + 0.5) * 2.0 + 2.0)
        else:
            grid_shape.append(ceil_func((d - 1.0) / (2.0 * s)) * 2.0 + 3.0)
    return create_grid(
        spatial_size=grid_shape, spacing=spacing, homogeneous=homogeneous, dtype=dtype, device=device, backend=backend
    )


def create_rotate(
    spatial_dims: int,
    radians: Sequence[float] | float,
    device: torch.device | None = None,
    backend: str = TransformBackends.NUMPY,
) -> NdarrayOrTensor:
    """
    create a 2D or 3D rotation matrix

    Args:
        spatial_dims: {``2``, ``3``} spatial rank
        radians: rotation radians
            when spatial_dims == 3, the `radians` sequence corresponds to
            rotation in the 1st, 2nd, and 3rd dim respectively.
        device: device to compute and store the output (when the backend is "torch").
        backend: APIs to use, ``numpy`` or ``torch``.

    Raises:
        ValueError: When ``radians`` is empty.
        ValueError: When ``spatial_dims`` is not one of [2, 3].

    """
    _backend = look_up_option(backend, TransformBackends)
    if _backend == TransformBackends.NUMPY:
        return _create_rotate(
            spatial_dims=spatial_dims, radians=radians, sin_func=np.sin, cos_func=np.cos, eye_func=np.eye
        )
    if _backend == TransformBackends.TORCH:
        return _create_rotate(
            spatial_dims=spatial_dims,
            radians=radians,
            sin_func=lambda th: torch.sin(torch.as_tensor(th, dtype=torch.float32, device=device)),
            cos_func=lambda th: torch.cos(torch.as_tensor(th, dtype=torch.float32, device=device)),
            eye_func=lambda rank: torch.eye(rank, device=device),
        )
    raise ValueError(f"backend {backend} is not supported")


def _create_rotate(
    spatial_dims: int,
    radians: Sequence[float] | float,
    sin_func: Callable = np.sin,
    cos_func: Callable = np.cos,
    eye_func: Callable = np.eye,
) -> NdarrayOrTensor:
    radians = ensure_tuple(radians)
    if spatial_dims == 2:
        if len(radians) >= 1:
            sin_, cos_ = sin_func(radians[0]), cos_func(radians[0])
            out = eye_func(3)
            out[0, 0], out[0, 1] = cos_, -sin_
            out[1, 0], out[1, 1] = sin_, cos_
            return out  # type: ignore
        raise ValueError("radians must be non empty.")

    if spatial_dims == 3:
        affine = None
        if len(radians) >= 1:
            sin_, cos_ = sin_func(radians[0]), cos_func(radians[0])
            affine = eye_func(4)
            affine[1, 1], affine[1, 2] = cos_, -sin_
            affine[2, 1], affine[2, 2] = sin_, cos_
        if len(radians) >= 2:
            sin_, cos_ = sin_func(radians[1]), cos_func(radians[1])
            if affine is None:
                raise ValueError("Affine should be a matrix.")
            _affine = eye_func(4)
            _affine[0, 0], _affine[0, 2] = cos_, sin_
            _affine[2, 0], _affine[2, 2] = -sin_, cos_
            affine = affine @ _affine
        if len(radians) >= 3:
            sin_, cos_ = sin_func(radians[2]), cos_func(radians[2])
            if affine is None:
                raise ValueError("Affine should be a matrix.")
            _affine = eye_func(4)
            _affine[0, 0], _affine[0, 1] = cos_, -sin_
            _affine[1, 0], _affine[1, 1] = sin_, cos_
            affine = affine @ _affine
        if affine is None:
            raise ValueError("radians must be non empty.")
        return affine  # type: ignore

    raise ValueError(f"Unsupported spatial_dims: {spatial_dims}, available options are [2, 3].")


def create_shear(
    spatial_dims: int,
    coefs: Sequence[float] | float,
    device: torch.device | None = None,
    backend=TransformBackends.NUMPY,
) -> NdarrayOrTensor:
    """
    create a shearing matrix

    Args:
        spatial_dims: spatial rank
        coefs: shearing factors, a tuple of 2 floats for 2D, a tuple of 6 floats for 3D),
            take a 3D affine as example::

                [
                    [1.0, coefs[0], coefs[1], 0.0],
                    [coefs[2], 1.0, coefs[3], 0.0],
                    [coefs[4], coefs[5], 1.0, 0.0],
                    [0.0, 0.0, 0.0, 1.0],
                ]

        device: device to compute and store the output (when the backend is "torch").
        backend: APIs to use, ``numpy`` or ``torch``.

    Raises:
        NotImplementedError: When ``spatial_dims`` is not one of [2, 3].

    """
    _backend = look_up_option(backend, TransformBackends)
    if _backend == TransformBackends.NUMPY:
        return _create_shear(spatial_dims=spatial_dims, coefs=coefs, eye_func=np.eye)
    if _backend == TransformBackends.TORCH:
        return _create_shear(
            spatial_dims=spatial_dims, coefs=coefs, eye_func=lambda rank: torch.eye(rank, device=device)
        )
    raise ValueError(f"backend {backend} is not supported")


def _create_shear(spatial_dims: int, coefs: Sequence[float] | float, eye_func=np.eye) -> NdarrayOrTensor:
    if spatial_dims == 2:
        coefs = ensure_tuple_size(coefs, dim=2, pad_val=0.0)
        out = eye_func(3)
        out[0, 1], out[1, 0] = coefs[0], coefs[1]
        return out  # type: ignore
    if spatial_dims == 3:
        coefs = ensure_tuple_size(coefs, dim=6, pad_val=0.0)
        out = eye_func(4)
        out[0, 1], out[0, 2] = coefs[0], coefs[1]
        out[1, 0], out[1, 2] = coefs[2], coefs[3]
        out[2, 0], out[2, 1] = coefs[4], coefs[5]
        return out  # type: ignore
    raise NotImplementedError("Currently only spatial_dims in [2, 3] are supported.")


def create_scale(
    spatial_dims: int,
    scaling_factor: Sequence[float] | float,
    device: torch.device | str | None = None,
    backend=TransformBackends.NUMPY,
) -> NdarrayOrTensor:
    """
    create a scaling matrix

    Args:
        spatial_dims: spatial rank
        scaling_factor: scaling factors for every spatial dim, defaults to 1.
        device: device to compute and store the output (when the backend is "torch").
        backend: APIs to use, ``numpy`` or ``torch``.
    """
    _backend = look_up_option(backend, TransformBackends)
    if _backend == TransformBackends.NUMPY:
        return _create_scale(spatial_dims=spatial_dims, scaling_factor=scaling_factor, array_func=np.diag)
    if _backend == TransformBackends.TORCH:
        return _create_scale(
            spatial_dims=spatial_dims,
            scaling_factor=scaling_factor,
            array_func=lambda x: torch.diag(torch.as_tensor(x, device=device)),
        )
    raise ValueError(f"backend {backend} is not supported")


def _create_scale(spatial_dims: int, scaling_factor: Sequence[float] | float, array_func=np.diag) -> NdarrayOrTensor:
    scaling_factor = ensure_tuple_size(scaling_factor, dim=spatial_dims, pad_val=1.0)
    return array_func(scaling_factor[:spatial_dims] + (1.0,))  # type: ignore


def create_translate(
    spatial_dims: int,
    shift: Sequence[float] | float,
    device: torch.device | None = None,
    backend=TransformBackends.NUMPY,
) -> NdarrayOrTensor:
    """
    create a translation matrix

    Args:
        spatial_dims: spatial rank
        shift: translate pixel/voxel for every spatial dim, defaults to 0.
        device: device to compute and store the output (when the backend is "torch").
        backend: APIs to use, ``numpy`` or ``torch``.
    """
    _backend = look_up_option(backend, TransformBackends)
    spatial_dims = int(spatial_dims)
    if _backend == TransformBackends.NUMPY:
        return _create_translate(spatial_dims=spatial_dims, shift=shift, eye_func=np.eye, array_func=np.asarray)
    if _backend == TransformBackends.TORCH:
        return _create_translate(
            spatial_dims=spatial_dims,
            shift=shift,
            eye_func=lambda x: torch.eye(torch.as_tensor(x), device=device),  # type: ignore
            array_func=lambda x: torch.as_tensor(x, device=device),
        )
    raise ValueError(f"backend {backend} is not supported")


def _create_translate(
    spatial_dims: int, shift: Sequence[float] | float, eye_func=np.eye, array_func=np.asarray
) -> NdarrayOrTensor:
    shift = ensure_tuple(shift)
    affine = eye_func(spatial_dims + 1)
    for i, a in enumerate(shift[:spatial_dims]):
        affine[i, spatial_dims] = a
    return array_func(affine)  # type: ignore


@deprecated_arg_default("allow_smaller", old_default=True, new_default=False, since="1.2", replaced="1.5")
def generate_spatial_bounding_box(
    img: NdarrayOrTensor,
    select_fn: Callable = is_positive,
    channel_indices: IndexSelection | None = None,
    margin: Sequence[int] | int = 0,
    allow_smaller: bool = True,
) -> tuple[list[int], list[int]]:
    """
    Generate the spatial bounding box of foreground in the image with start-end positions (inclusive).
    Users can define arbitrary function to select expected foreground from the whole image or specified channels.
    And it can also add margin to every dim of the bounding box.
    The output format of the coordinates is:

        [1st_spatial_dim_start, 2nd_spatial_dim_start, ..., Nth_spatial_dim_start],
        [1st_spatial_dim_end, 2nd_spatial_dim_end, ..., Nth_spatial_dim_end]

    This function returns [0, 0, ...], [0, 0, ...] if there's no positive intensity.

    Args:
        img: a "channel-first" image of shape (C, spatial_dim1[, spatial_dim2, ...]) to generate bounding box from.
        select_fn: function to select expected foreground, default is to select values > 0.
        channel_indices: if defined, select foreground only on the specified channels
            of image. if None, select foreground on the whole image.
        margin: add margin value to spatial dims of the bounding box, if only 1 value provided, use it for all dims.
        allow_smaller: when computing box size with `margin`, whether to allow the image edges to be smaller than the
                final box edges. If `True`, the bounding boxes edges are aligned with the input image edges, if `False`,
                the bounding boxes edges are aligned with the final box edges. Default to `True`.

    """
    check_non_lazy_pending_ops(img, name="generate_spatial_bounding_box")
    spatial_size = img.shape[1:]
    data = img[list(ensure_tuple(channel_indices))] if channel_indices is not None else img
    data = select_fn(data).any(0)
    ndim = len(data.shape)
    margin = ensure_tuple_rep(margin, ndim)
    for m in margin:
        if m < 0:
            raise ValueError(f"margin value should not be negative number, got {margin}.")

    box_start = [0] * ndim
    box_end = [0] * ndim

    for di, ax in enumerate(itertools.combinations(reversed(range(ndim)), ndim - 1)):
        dt = data
        if len(ax) != 0:
            dt = any_np_pt(dt, ax)

        if not dt.any():
            # if no foreground, return all zero bounding box coords
            return [0] * ndim, [0] * ndim

        arg_max = where(dt == dt.max())[0]
        min_d = arg_max[0] - margin[di]
        max_d = arg_max[-1] + margin[di] + 1
        if allow_smaller:
            min_d = max(min_d, 0)
            max_d = min(max_d, spatial_size[di])

        box_start[di] = min_d.detach().cpu().item() if isinstance(min_d, torch.Tensor) else min_d
        box_end[di] = max_d.detach().cpu().item() if isinstance(max_d, torch.Tensor) else max_d

    return box_start, box_end


def get_largest_connected_component_mask(
    img: NdarrayTensor, connectivity: int | None = None, num_components: int = 1
) -> NdarrayTensor:
    """
    Gets the largest connected component mask of an image.

    Args:
        img: Image to get largest connected component from. Shape is (spatial_dim1 [, spatial_dim2, ...])
        connectivity: Maximum number of orthogonal hops to consider a pixel/voxel as a neighbor.
            Accepted values are ranging from  1 to input.ndim. If ``None``, a full
            connectivity of ``input.ndim`` is used. for more details:
            https://scikit-image.org/docs/dev/api/skimage.measure.html#skimage.measure.label.
        num_components: The number of largest components to preserve.
    """
    # use skimage/cucim.skimage and np/cp depending on whether packages are
    # available and input is non-cpu torch.tensor
    skimage, has_cucim = optional_import("cucim.skimage")
    use_cp = has_cp and has_cucim and isinstance(img, torch.Tensor) and img.device != torch.device("cpu")
    if use_cp:
        img_ = convert_to_cupy(img.short())  # type: ignore
        label = skimage.measure.label
        lib = cp
    else:
        if not has_measure:
            raise RuntimeError("Skimage.measure required.")
        img_, *_ = convert_data_type(img, np.ndarray)
        label = measure.label
        lib = np

    # features will be an image -- 0 for background and then each different
    # feature will have its own index.
    features, num_features = label(img_, connectivity=connectivity, return_num=True)
    # if num features less than max desired, nothing to do.
    if num_features <= num_components:
        out = img_.astype(bool)
    else:
        # ignore background
        nonzeros = features[lib.nonzero(features)]
        # get number voxels per feature (bincount). argsort[::-1] to get indices
        # of largest components.
        features_to_keep = lib.argsort(lib.bincount(nonzeros))[::-1]
        # only keep the first n non-background indices
        features_to_keep = features_to_keep[:num_components]
        # generate labelfield. True if in list of features to keep
        out = lib.isin(features, features_to_keep)

    return convert_to_dst_type(out, dst=img, dtype=out.dtype)[0]

def get_largest_connected_component_mask_point(
    img_pos: bool = NdarrayTensor,
    img_neg: bool = NdarrayTensor,
    pos_val: list = [1, 3],
    neg_val: list = [0, 2],
    point_coords: None = None,
    point_labels: None = None,
    margins: int = 3,
) -> NdarrayTensor:
    """
    Gets the connected component of img_pos and img_neg that include the positive points and
    negative points separately. The function is used for combining automatic results with interactive
    results in VISTA3D.
    Args:
        img_pos: bool type array. [B, 1, H, W, D]. B foreground masks from a single 3D image.
        img_neg: same format as img_pos but corresponds to negative points.
        pos_val: positive point label values.
        neg_val: negative point label values.
        point_coords: [B, N, 3]
        point_labels: [B, N]
    """

    img_pos_, *_ = convert_data_type(img_pos, np.ndarray)
    img_neg_, *_ = convert_data_type(img_neg, np.ndarray)
    label = measure.label
    lib = np

    features_pos, num_features = label(img_pos_, connectivity=3, return_num=True)
    features_neg, num_features = label(img_neg_, connectivity=3, return_num=True)

    outs = np.zeros_like(img_pos_)
    for bs in range(point_coords.shape[0]):
        for i, p in enumerate(point_coords[bs]):
            if point_labels[bs, i] in pos_val:
                features = features_pos
            elif point_labels[bs, i] in neg_val:
                features = features_neg
            else:
                # if -1 padding point, skip
                continue
            for margin in range(margins):
                x, y, z = p.round().int().tolist()
                l, r = max(x - margin, 0), min(x + margin + 1, features.shape[-3])
                t, d = max(y - margin, 0), min(y + margin + 1, features.shape[-2])
                f, b = max(z - margin, 0), min(z + margin + 1, features.shape[-1])
                if (features[bs, 0, l:r, t:d, f:b] > 0).any():
                    index = features[bs, 0, l:r, t:d, f:b].max()
                    outs[[bs]] += lib.isin(features[[bs]], index)
                    break
    outs[outs > 1] = 1
    return convert_to_dst_type(outs, dst=img_pos, dtype=outs.dtype)[0]

def convert_points_to_disc(image_size, point, point_label, radius=2, disc=False):
    """
    Convert a 3D point coordinates into image mask. The returned mask has the same spatial
    size as `image_size` while the batch dimension is the same as point' batch dimension.
    The point is converted to a mask ball with radius defined by `radius`. The output
    contains two channels each for negative (first channel) and positive points.
    Args:
        image_size: The output size of th
        point: [b, N, 3]
        point_label: [b, N], 0 or 2 means negative points, 1 or 3 means postive points.
        radius: disc ball radius size
        disc: If true, use regular disc other other use gaussian.
    """
    if not torch.is_tensor(point):
        point = torch.from_numpy(point)
    masks = torch.zeros(
        [point.shape[0], 2, image_size[0], image_size[1], image_size[2]],
        device=point.device,
    )
    _array = [torch.arange(
        start=0, end=image_size[i], step=1, dtype=torch.float32, device=point.device
    ) for i in range(3)]
    coord_rows, coord_cols, coord_z = torch.meshgrid(_array[2], _array[1], _array[0])
    # [1, 3, h, w, d] -> [b, 2, 3, h, w, d]
    coords = unsqueeze_left(torch.stack((coord_rows, coord_cols, coord_z), dim=0), 6)
    coords = coords.repeat(point.shape[0], 2, 1, 1, 1, 1)
    for b in range(point.shape[0]):
        for n in range(point.shape[1]):
            point_bn = unsqueeze_right(point[b, n], 6)
            if point_label[b, n] > -1:
                channel = 0 if (point_label[b, n] == 0 or point_label[b, n] == 2) else 1
                pow_diff = torch.pow(coords[b, channel] - point_bn[b, n], 2)
                if disc:
                    masks[b, channel] += pow_diff.sum(0) < radius**2
                else:
                    masks[b, channel] += torch.exp(-pow_diff.sum(0) / (2 * radius**2))
    return masks

def sample_points_from_label(
    labels, label_set=None, max_ppoint=1, max_npoint=0, device="cpu", use_center=False
):
    """Sample points from labels.
    Args:
        labels: [1, 1, H, W, D]
        label_set: local index, must match values in labels.
        max_ppoint: maximum positive point samples.
        max_npoint: maximum negative point samples.
        device: returned tensor device.
        use_center: whether to sample points from center.
    Returns:
        point: point coordinates of [B, N, 3].
        point_label: [B, N], always 0 for negative, 1 for positive.
    """
    assert labels.shape[0] == 1, "only support batch size 1"
    labels = labels[0, 0]
    unique_labels = labels.unique().cpu().numpy().tolist()
    _point = []
    _point_label = []
    for id in label_set:
        if id in unique_labels:
            plabels = labels == int(id)
            nlabels = ~plabels
            _plabels = get_largest_connected_component_mask(erode3d(plabels))
            plabelpoints = torch.nonzero(_plabels).to(device)
            if len(plabelpoints) == 0:
                plabelpoints = torch.nonzero(plabels).to(device)
            nlabelpoints = torch.nonzero(nlabels).to(device)
            Np = min(len(plabelpoints), max_ppoint)
            Nn = min(len(nlabelpoints), max_npoint)
            pad = max_ppoint + max_npoint - Np - Nn
            if use_center:
                pmean = plabelpoints.float().mean(0)
                pdis = ((plabelpoints - pmean) ** 2).sum(-1)
                _, sorted_indices = torch.sort(pdis)
            else:
                sorted_indices = list(range(len(plabelpoints)))
                random.shuffle(sorted_indices)
            _point.append(
                torch.stack([plabelpoints[sorted_indices[i]] for i in range(Np)]
                    + random.choices(nlabelpoints, k=Nn)
                    + [torch.tensor([0, 0, 0], device=device)] * pad
                    )
                )
            _point_label.append(
                torch.tensor([1] * Np + [0] * Nn + [-1] * pad).to(device))
        else:
            # pad the background labels
            _point.append(torch.zeros(max_ppoint + max_npoint, 3).to(device))
            _point_label.append(torch.zeros(max_ppoint + max_npoint).to(device) - 1)
    point = torch.stack(_point)
    point_label = torch.stack(_point_label)
    return point, point_label

def erode3d(input_tensor, erosion=3):
    # Define the structuring element
    erosion = ensure_tuple_rep(erosion, 3)
    structuring_element = torch.ones(1, 1, erosion[0], erosion[1], erosion[2]).to(
        input_tensor.device
    )

    # Pad the input tensor to handle border pixels
    input_padded = F.pad(
        input_tensor.float().unsqueeze(0).unsqueeze(0),
        (
            erosion[2] // 2,
            erosion[2] // 2,
            erosion[1] // 2,
            erosion[1] // 2,
            erosion[0] // 2,
            erosion[0] // 2,
        ),
        mode="constant",
        value=1.0,
    )

    # Apply erosion operation
    output = F.conv3d(input_padded, structuring_element, padding=0)

    # Set output values based on the minimum value within the structuring element
    output = torch.where(output == torch.sum(structuring_element), 1.0, 0.0)

    return output.squeeze(0).squeeze(0)


def get_largest_connected_component_mask_point(
    img_pos: NdarrayTensor,
    img_neg: NdarrayTensor,
    point_coords: NdarrayTensor,
    point_labels: NdarrayTensor,
    pos_val: Sequence[int] = (1, 3),
    neg_val: Sequence[int] = (0, 2),
    margins: int = 3,
) -> NdarrayTensor:
    """
    Gets the connected component of img_pos and img_neg that include the positive points and
    negative points separately. The function is used for combining automatic results with interactive
    results in VISTA3D.

    Args:
        img_pos: bool type tensor, shape [B, 1, H, W, D], where B means the foreground masks from a single 3D image.
        img_neg: same format as img_pos but corresponds to negative points.
        pos_val: positive point label values.
        neg_val: negative point label values.
        point_coords: the coordinates of each point, shape [B, N, 3], where N means the number of points.
        point_labels: the label of each point, shape [B, N].
    """

    cucim_skimage, has_cucim = optional_import("cucim.skimage")

    use_cp = has_cp and has_cucim and isinstance(img_pos, torch.Tensor) and img_pos.device != torch.device("cpu")
    if use_cp:
        img_pos_ = convert_to_cupy(img_pos.short())  # type: ignore
        img_neg_ = convert_to_cupy(img_neg.short())  # type: ignore
        label = cucim_skimage.measure.label
        lib = cp
    else:
        if not has_measure:
            raise RuntimeError("skimage.measure required.")
        img_pos_, *_ = convert_data_type(img_pos, np.ndarray)
        img_neg_, *_ = convert_data_type(img_neg, np.ndarray)
        # for skimage.measure.label, the input must be bool type
        if img_pos_.dtype != bool or img_neg_.dtype != bool:
            raise ValueError("img_pos and img_neg must be bool type.")
        label = measure.label
        lib = np

    features_pos, _ = label(img_pos_, connectivity=3, return_num=True)
    features_neg, _ = label(img_neg_, connectivity=3, return_num=True)

    outs = np.zeros_like(img_pos_)
    for bs in range(point_coords.shape[0]):
        for i, p in enumerate(point_coords[bs]):
            if point_labels[bs, i] in pos_val:
                features = features_pos
            elif point_labels[bs, i] in neg_val:
                features = features_neg
            else:
                # if -1 padding point, skip
                continue
            for margin in range(margins):
                if isinstance(p, np.ndarray):
                    x, y, z = np.round(p).astype(int).tolist()
                else:
                    x, y, z = p.float().round().int().tolist()
                l, r = max(x - margin, 0), min(x + margin + 1, features.shape[-3])
                t, d = max(y - margin, 0), min(y + margin + 1, features.shape[-2])
                f, b = max(z - margin, 0), min(z + margin + 1, features.shape[-1])
                if (features[bs, 0, l:r, t:d, f:b] > 0).any():
                    index = features[bs, 0, l:r, t:d, f:b].max()
                    outs[[bs]] += lib.isin(features[[bs]], index)
                    break
    outs[outs > 1] = 1
    return convert_to_dst_type(outs, dst=img_pos, dtype=outs.dtype)[0]


def convert_points_to_disc(
    image_size: Sequence[int], point: Tensor, point_label: Tensor, radius: int = 2, disc: bool = False
):
    """
    Convert a 3D point coordinates into image mask. The returned mask has the same spatial
    size as `image_size` while the batch dimension is the same as 'point' batch dimension.
    The point is converted to a mask ball with radius defined by `radius`. The output
    contains two channels each for negative (first channel) and positive points.

    Args:
        image_size: The output size of the converted mask. It should be a 3D tuple.
        point: [B, N, 3], 3D point coordinates.
        point_label: [B, N], 0 or 2 means negative points, 1 or 3 means postive points.
        radius: disc ball radius size.
        disc: If true, use regular disc, other use gaussian.
    """
    masks = torch.zeros([point.shape[0], 2, image_size[0], image_size[1], image_size[2]], device=point.device)
    _array = [
        torch.arange(start=0, end=image_size[i], step=1, dtype=torch.float32, device=point.device) for i in range(3)
    ]
    coord_rows, coord_cols, coord_z = torch.meshgrid(_array[2], _array[1], _array[0])
    # [1, 3, h, w, d] -> [b, 2, 3, h, w, d]
    coords = unsqueeze_left(torch.stack((coord_rows, coord_cols, coord_z), dim=0), 6)
    coords = coords.repeat(point.shape[0], 2, 1, 1, 1, 1)
    for b, n in np.ndindex(*point.shape[:2]):
        point_bn = unsqueeze_right(point[b, n], 6)
        if point_label[b, n] > -1:
            channel = 0 if (point_label[b, n] == 0 or point_label[b, n] == 2) else 1
            pow_diff = torch.pow(coords[b, channel] - point_bn[b, n], 2)
            if disc:
                masks[b, channel] += pow_diff.sum(0) < radius**2
            else:
                masks[b, channel] += torch.exp(-pow_diff.sum(0) / (2 * radius**2))
    return masks


def sample_points_from_label(
    labels: Tensor,
    label_set: Sequence[int],
    max_ppoint: int = 1,
    max_npoint: int = 0,
    device: torch.device | str | None = "cpu",
    use_center: bool = False,
):
    """Sample points from labels.

    Args:
        labels: [1, 1, H, W, D]
        label_set: local index, must match values in labels.
        max_ppoint: maximum positive point samples.
        max_npoint: maximum negative point samples.
        device: returned tensor device.
        use_center: whether to sample points from center.

    Returns:
        point: point coordinates of [B, N, 3]. B equals to the length of label_set.
        point_label: [B, N], always 0 for negative, 1 for positive.
    """
    if not labels.shape[0] == 1:
        raise ValueError("labels must have batch size 1.")

    if device is None:
        device = torch.device("cuda" if torch.cuda.is_available() else "cpu")

    labels = labels[0, 0]
    unique_labels = labels.unique().cpu().numpy().tolist()
    _point = []
    _point_label = []
    for id in label_set:
        if id in unique_labels:
            plabels = labels == int(id)
            nlabels = ~plabels
            _plabels = get_largest_connected_component_mask(erode(plabels.unsqueeze(0).unsqueeze(0))[0, 0])
            plabelpoints = torch.nonzero(_plabels).to(device)
            if len(plabelpoints) == 0:
                plabelpoints = torch.nonzero(plabels).to(device)
            nlabelpoints = torch.nonzero(nlabels).to(device)
            num_p = min(len(plabelpoints), max_ppoint)
            num_n = min(len(nlabelpoints), max_npoint)
            pad = max_ppoint + max_npoint - num_p - num_n
            if use_center:
                pmean = plabelpoints.float().mean(0)
                pdis = ((plabelpoints - pmean) ** 2).sum(-1)
                _, sorted_indices_tensor = torch.sort(pdis)
                sorted_indices = sorted_indices_tensor.cpu().tolist()
            else:
                sorted_indices = list(range(len(plabelpoints)))
                random.shuffle(sorted_indices)
            _point.append(
                torch.stack(
                    [plabelpoints[sorted_indices[i]] for i in range(num_p)]
                    + random.choices(nlabelpoints, k=num_n)
                    + [torch.tensor([0, 0, 0], device=device)] * pad
                )
            )
            _point_label.append(torch.tensor([1] * num_p + [0] * num_n + [-1] * pad).to(device))
        else:
            # pad the background labels
            _point.append(torch.zeros(max_ppoint + max_npoint, 3).to(device))
            _point_label.append(torch.zeros(max_ppoint + max_npoint).to(device) - 1)
    point = torch.stack(_point)
    point_label = torch.stack(_point_label)

    return point, point_label


def remove_small_objects(
    img: NdarrayTensor,
    min_size: int = 64,
    connectivity: int = 1,
    independent_channels: bool = True,
    by_measure: bool = False,
    pixdim: Sequence[float] | float | np.ndarray | None = None,
) -> NdarrayTensor:
    """
    Use `skimage.morphology.remove_small_objects` to remove small objects from images.
    See: https://scikit-image.org/docs/dev/api/skimage.morphology.html#remove-small-objects.

    Data should be one-hotted.

    Args:
        img: image to process. Expected shape: C, H,W,[D]. Expected to only have singleton channel dimension,
            i.e., not be one-hotted. Converted to type int.
        min_size: objects smaller than this size are removed.
        connectivity: Maximum number of orthogonal hops to consider a pixel/voxel as a neighbor.
            Accepted values are ranging from  1 to input.ndim. If ``None``, a full
            connectivity of ``input.ndim`` is used. For more details refer to linked scikit-image
            documentation.
        independent_channels: Whether to consider each channel independently.
        by_measure: Whether the specified min_size is in number of voxels. if this is True then min_size
            represents a surface area or volume value of whatever units your image is in (mm^3, cm^2, etc.)
            default is False.
        pixdim: the pixdim of the input image. if a single number, this is used for all axes.
            If a sequence of numbers, the length of the sequence must be equal to the image dimensions.
    """
    # if all equal to one value, no need to call skimage
    if len(unique(img)) == 1:
        return img

    if not has_morphology:
        raise RuntimeError("Skimage required.")

    if by_measure:
        sr = len(img.shape[1:])
        if isinstance(img, monai.data.MetaTensor):
            _pixdim = img.pixdim
        elif pixdim is not None:
            _pixdim = ensure_tuple_rep(pixdim, sr)
        else:
            warnings.warn("`img` is not of type MetaTensor and `pixdim` is None, assuming affine to be identity.")
            _pixdim = (1.0,) * sr
        voxel_volume = np.prod(np.array(_pixdim))
        if voxel_volume == 0:
            warnings.warn("Invalid `pixdim` value detected, set it to 1. Please verify the pixdim settings.")
            voxel_volume = 1
        min_size = np.ceil(min_size / voxel_volume)
    elif pixdim is not None:
        warnings.warn("`pixdim` is specified but not in use when computing the volume.")

    img_np: np.ndarray
    img_np, *_ = convert_data_type(img, np.ndarray)

    # morphology.remove_small_objects assumes them to be independent by default
    # else, convert to foreground vs background, remove small objects, then convert
    # back by multiplying the output by the input
    if not independent_channels:
        img_np = img_np > 0
    else:
        # if binary, convert to boolean, else int
        img_np = img_np.astype(bool if img_np.max() <= 1 else np.int32)

    out_np = morphology.remove_small_objects(img_np, min_size, connectivity)
    out, *_ = convert_to_dst_type(out_np, img)

    # convert back by multiplying
    if not independent_channels:
        out = img * out  # type: ignore
    return out


def get_unique_labels(img: NdarrayOrTensor, is_onehot: bool, discard: int | Iterable[int] | None = None) -> set[int]:
    """Get list of non-background labels in an image.

    Args:
        img: Image to be processed. Shape should be [C, W, H, [D]] with C=1 if not onehot else `num_classes`.
        is_onehot: Boolean as to whether input image is one-hotted. If one-hotted, only return channels with
        discard: Can be used to remove labels (e.g., background). Can be any value, sequence of values, or
            `None` (nothing is discarded).

    Returns:
        Set of labels
    """
    applied_labels: set[int]
    n_channels = img.shape[0]
    if is_onehot:
        applied_labels = {i for i, s in enumerate(img) if s.sum() > 0}
    else:
        if n_channels != 1:
            raise ValueError(f"If input not one-hotted, should only be 1 channel, got {n_channels}.")
        applied_labels = set(unique(img).tolist())
    if discard is not None:
        for i in ensure_tuple(discard):
            applied_labels.discard(i)
    return applied_labels


def fill_holes(
    img_arr: np.ndarray, applied_labels: Iterable[int] | None = None, connectivity: int | None = None
) -> np.ndarray:
    """
    Fill the holes in the provided image.

    The label 0 will be treated as background and the enclosed holes will be set to the neighboring class label.
    What is considered to be an enclosed hole is defined by the connectivity.
    Holes on the edge are always considered to be open (not enclosed).

    Note:

        The performance of this method heavily depends on the number of labels.
        It is a bit faster if the list of `applied_labels` is provided.
        Limiting the number of `applied_labels` results in a big decrease in processing time.

        If the image is one-hot-encoded, then the `applied_labels` need to match the channel index.

    Args:
        img_arr: numpy array of shape [C, spatial_dim1[, spatial_dim2, ...]].
        applied_labels: Labels for which to fill holes. Defaults to None,
            that is filling holes for all labels.
        connectivity: Maximum number of orthogonal hops to
            consider a pixel/voxel as a neighbor. Accepted values are ranging from  1 to input.ndim.
            Defaults to a full connectivity of ``input.ndim``.

    Returns:
        numpy array of shape [C, spatial_dim1[, spatial_dim2, ...]].
    """
    channel_axis = 0
    num_channels = img_arr.shape[channel_axis]
    is_one_hot = num_channels > 1
    spatial_dims = img_arr.ndim - 1
    structure = ndimage.generate_binary_structure(spatial_dims, connectivity or spatial_dims)

    # Get labels if not provided. Exclude background label.
    applied_labels = set(applied_labels) if applied_labels is not None else get_unique_labels(img_arr, is_one_hot)
    background_label = 0
    applied_labels.discard(background_label)

    for label in applied_labels:
        tmp = np.zeros(img_arr.shape[1:], dtype=bool)
        ndimage.binary_dilation(
            tmp,
            structure=structure,
            iterations=-1,
            mask=np.logical_not(img_arr[label]) if is_one_hot else img_arr[0] != label,
            origin=0,
            border_value=1,
            output=tmp,
        )
        if is_one_hot:
            img_arr[label] = np.logical_not(tmp)
        else:
            img_arr[0, np.logical_not(tmp)] = label

    return img_arr


def get_extreme_points(
    img: NdarrayOrTensor, rand_state: np.random.RandomState | None = None, background: int = 0, pert: float = 0.0
) -> list[tuple[int, ...]]:
    """
    Generate extreme points from an image. These are used to generate initial segmentation
    for annotation models. An optional perturbation can be passed to simulate user clicks.

    Args:
        img:
            Image to generate extreme points from. Expected Shape is ``(spatial_dim1, [, spatial_dim2, ...])``.
        rand_state: `np.random.RandomState` object used to select random indices.
        background: Value to be consider as background, defaults to 0.
        pert: Random perturbation amount to add to the points, defaults to 0.0.

    Returns:
        A list of extreme points, its length is equal to 2 * spatial dimension of input image.
        The output format of the coordinates is:

        [1st_spatial_dim_min, 1st_spatial_dim_max, 2nd_spatial_dim_min, ..., Nth_spatial_dim_max]

    Raises:
        ValueError: When the input image does not have any foreground pixel.
    """
    check_non_lazy_pending_ops(img, name="get_extreme_points")
    if rand_state is None:
        rand_state = np.random.random.__self__  # type: ignore
    indices = where(img != background)
    if np.size(indices[0]) == 0:
        raise ValueError("get_extreme_points: no foreground object in mask!")

    def _get_point(val, dim):
        """
        Select one of the indices within slice containing val.

        Args:
            val : value for comparison
            dim : dimension in which to look for value
        """
        idx = where(indices[dim] == val)[0]
        idx = idx.cpu() if isinstance(idx, torch.Tensor) else idx
        idx = rand_state.choice(idx) if rand_state is not None else idx
        pt = []
        for j in range(img.ndim):
            # add +- pert to each dimension
            val = int(indices[j][idx] + 2.0 * pert * (rand_state.rand() if rand_state is not None else 0.5 - 0.5))
            val = max(val, 0)
            val = min(val, img.shape[j] - 1)
            pt.append(val)
        return pt

    points = []
    for i in range(img.ndim):
        points.append(tuple(_get_point(indices[i].min(), i)))
        points.append(tuple(_get_point(indices[i].max(), i)))

    return points


def extreme_points_to_image(
    points: list[tuple[int, ...]],
    label: NdarrayOrTensor,
    sigma: Sequence[float] | float | Sequence[torch.Tensor] | torch.Tensor = 0.0,
    rescale_min: float = -1.0,
    rescale_max: float = 1.0,
) -> torch.Tensor:
    """
    Please refer to :py:class:`monai.transforms.AddExtremePointsChannel` for the usage.

    Applies a gaussian filter to the extreme points image. Then the pixel values in points image are rescaled
    to range [rescale_min, rescale_max].

    Args:
        points: Extreme points of the object/organ.
        label: label image to get extreme points from. Shape must be
            (1, spatial_dim1, [, spatial_dim2, ...]). Doesn't support one-hot labels.
        sigma: if a list of values, must match the count of spatial dimensions of input data,
            and apply every value in the list to 1 spatial dimension. if only 1 value provided,
            use it for all spatial dimensions.
        rescale_min: minimum value of output data.
        rescale_max: maximum value of output data.
    """
    # points to image
    # points_image = torch.zeros(label.shape[1:], dtype=torch.float)
    points_image = torch.zeros_like(torch.as_tensor(label[0]), dtype=torch.float)
    for p in points:
        points_image[p] = 1.0

    if isinstance(sigma, Sequence):
        sigma = [torch.as_tensor(s, device=points_image.device) for s in sigma]
    else:
        sigma = torch.as_tensor(sigma, device=points_image.device)

    # add channel and add batch
    points_image = points_image.unsqueeze(0).unsqueeze(0)
    gaussian_filter = GaussianFilter(label.ndim - 1, sigma=sigma)
    points_image = gaussian_filter(points_image).squeeze(0).detach()

    # rescale the points image to [rescale_min, rescale_max]
    min_intensity = points_image.min()
    max_intensity = points_image.max()
    points_image = (points_image - min_intensity) / (max_intensity - min_intensity)
    return points_image * (rescale_max - rescale_min) + rescale_min


def map_spatial_axes(
    img_ndim: int, spatial_axes: Sequence[int] | int | None = None, channel_first: bool = True
) -> list[int]:
    """
    Utility to map the spatial axes to real axes in channel first/last shape.
    For example:
    If `channel_first` is True, and `img` has 3 spatial dims, map spatial axes to real axes as below:
    None -> [1, 2, 3]
    [0, 1] -> [1, 2]
    [0, -1] -> [1, -1]
    If `channel_first` is False, and `img` has 3 spatial dims, map spatial axes to real axes as below:
    None -> [0, 1, 2]
    [0, 1] -> [0, 1]
    [0, -1] -> [0, -2]

    Args:
        img_ndim: dimension number of the target image.
        spatial_axes: spatial axes to be converted, default is None.
            The default `None` will convert to all the spatial axes of the image.
            If axis is negative it counts from the last to the first axis.
            If axis is a tuple of ints.
        channel_first: the image data is channel first or channel last, default to channel first.

    """
    if spatial_axes is None:
        return list(range(1, img_ndim) if channel_first else range(img_ndim - 1))
    spatial_axes_ = []
    for a in ensure_tuple(spatial_axes):
        if channel_first:
            spatial_axes_.append(a % img_ndim if a < 0 else a + 1)
        else:
            spatial_axes_.append((a - 1) % (img_ndim - 1) if a < 0 else a)
    return spatial_axes_


@contextmanager
def allow_missing_keys_mode(transform: MapTransform | Compose | tuple[MapTransform] | tuple[Compose]):
    """Temporarily set all MapTransforms to not throw an error if keys are missing. After, revert to original states.

    Args:
        transform: either MapTransform or a Compose

    Example:

    .. code-block:: python

        data = {"image": np.arange(16, dtype=float).reshape(1, 4, 4)}
        t = SpatialPadd(["image", "label"], 10, allow_missing_keys=False)
        _ = t(data)  # would raise exception
        with allow_missing_keys_mode(t):
            _ = t(data)  # OK!
    """
    # If given a sequence of transforms, Compose them to get a single list
    if issequenceiterable(transform):
        transform = Compose(transform)

    # Get list of MapTransforms
    transforms = []
    if isinstance(transform, MapTransform):
        transforms = [transform]
    elif isinstance(transform, Compose):
        # Only keep contained MapTransforms
        transforms = [t for t in transform.flatten().transforms if isinstance(t, MapTransform)]
    if len(transforms) == 0:
        raise TypeError(
            "allow_missing_keys_mode expects either MapTransform(s) or Compose(s) containing MapTransform(s)"
        )

    # Get the state of each `allow_missing_keys`
    orig_states = [t.allow_missing_keys for t in transforms]

    try:
        # Set all to True
        for t in transforms:
            t.allow_missing_keys = True
        yield
    finally:
        # Revert
        for t, o_s in zip(transforms, orig_states):
            t.allow_missing_keys = o_s


_interp_modes = list(InterpolateMode) + list(GridSampleMode)


def convert_applied_interp_mode(trans_info, mode: str = "nearest", align_corners: bool | None = None):
    """
    Recursively change the interpolation mode in the applied operation stacks, default to "nearest".

    See also: :py:class:`monai.transform.inverse.InvertibleTransform`

    Args:
        trans_info: applied operation stack, tracking the previously applied invertible transform.
        mode: target interpolation mode to convert, default to "nearest" as it's usually used to save the mode output.
        align_corners: target align corner value in PyTorch interpolation API, need to align with the `mode`.

    """
    if isinstance(trans_info, (list, tuple)):
        return [convert_applied_interp_mode(x, mode=mode, align_corners=align_corners) for x in trans_info]
    if not isinstance(trans_info, Mapping):
        return trans_info
    trans_info = dict(trans_info)
    if "mode" in trans_info:
        current_mode = trans_info["mode"]
        if isinstance(current_mode, int) or current_mode in _interp_modes:
            trans_info["mode"] = mode
        elif isinstance(current_mode[0], int) or current_mode[0] in _interp_modes:
            trans_info["mode"] = [mode for _ in range(len(mode))]
    if "align_corners" in trans_info:
        _align_corners = TraceKeys.NONE if align_corners is None else align_corners
        current_value = trans_info["align_corners"]
        trans_info["align_corners"] = (
            [_align_corners for _ in mode] if issequenceiterable(current_value) else _align_corners
        )
    if ("mode" not in trans_info) and ("align_corners" not in trans_info):
        return {
            k: convert_applied_interp_mode(trans_info[k], mode=mode, align_corners=align_corners) for k in trans_info
        }
    return trans_info


def reset_ops_id(data):
    """find MetaTensors in list or dict `data` and (in-place) set ``TraceKeys.ID`` to ``Tracekeys.NONE``."""
    if isinstance(data, (list, tuple)):
        return [reset_ops_id(d) for d in data]
    if isinstance(data, monai.data.MetaTensor):
        data.applied_operations = reset_ops_id(data.applied_operations)
        return data
    if not isinstance(data, Mapping):
        return data
    data = dict(data)
    if TraceKeys.ID in data:
        data[TraceKeys.ID] = TraceKeys.NONE
    return {k: reset_ops_id(v) for k, v in data.items()}


def compute_divisible_spatial_size(spatial_shape: Sequence[int], k: Sequence[int] | int):
    """
    Compute the target spatial size which should be divisible by `k`.

    Args:
        spatial_shape: original spatial shape.
        k: the target k for each spatial dimension.
            if `k` is negative or 0, the original size is preserved.
            if `k` is an int, the same `k` be applied to all the input spatial dimensions.

    """
    k = fall_back_tuple(k, (1,) * len(spatial_shape))
    new_size = []
    for k_d, dim in zip(k, spatial_shape):
        new_dim = int(np.ceil(dim / k_d) * k_d) if k_d > 0 else dim
        new_size.append(new_dim)

    return tuple(new_size)


def equalize_hist(
    img: np.ndarray, mask: np.ndarray | None = None, num_bins: int = 256, min: int = 0, max: int = 255
) -> np.ndarray:
    """
    Utility to equalize input image based on the histogram.
    If `skimage` installed, will leverage `skimage.exposure.histogram`, otherwise, use
    `np.histogram` instead.

    Args:
        img: input image to equalize.
        mask: if provided, must be ndarray of bools or 0s and 1s, and same shape as `image`.
            only points at which `mask==True` are used for the equalization.
        num_bins: number of the bins to use in histogram, default to `256`. for more details:
            https://numpy.org/doc/stable/reference/generated/numpy.histogram.html.
        min: the min value to normalize input image, default to `0`.
        max: the max value to normalize input image, default to `255`.

    """

    orig_shape = img.shape
    hist_img = img[np.array(mask, dtype=bool)] if mask is not None else img
    if has_skimage:
        hist, bins = exposure.histogram(hist_img.flatten(), num_bins)
    else:
        hist, bins = np.histogram(hist_img.flatten(), num_bins)
        bins = (bins[:-1] + bins[1:]) / 2

    cum = hist.cumsum()
    # normalize the cumulative result
    cum = rescale_array(arr=cum, minv=min, maxv=max)

    # apply linear interpolation
    img = np.interp(img.flatten(), bins, cum)
    return img.reshape(orig_shape)


class Fourier:
    """
    Helper class storing Fourier mappings
    """

    @staticmethod
    def shift_fourier(x: NdarrayOrTensor, spatial_dims: int) -> NdarrayOrTensor:
        """
        Applies fourier transform and shifts the zero-frequency component to the
        center of the spectrum. Only the spatial dimensions get transformed.

        Args:
            x: Image to transform.
            spatial_dims: Number of spatial dimensions.

        Returns
            k: K-space data.
        """
        dims = tuple(range(-spatial_dims, 0))
        k: NdarrayOrTensor
        if isinstance(x, torch.Tensor):
            if hasattr(torch.fft, "fftshift"):  # `fftshift` is new in torch 1.8.0
                k = torch.fft.fftshift(torch.fft.fftn(x, dim=dims), dim=dims)
            else:
                # if using old PyTorch, will convert to numpy array and return
                k = np.fft.fftshift(np.fft.fftn(x.cpu().numpy(), axes=dims), axes=dims)
        else:
            k = np.fft.fftshift(np.fft.fftn(x, axes=dims), axes=dims)
        return k

    @staticmethod
    def inv_shift_fourier(k: NdarrayOrTensor, spatial_dims: int, n_dims: int | None = None) -> NdarrayOrTensor:
        """
        Applies inverse shift and fourier transform. Only the spatial
        dimensions are transformed.

        Args:
            k: K-space data.
            spatial_dims: Number of spatial dimensions.

        Returns:
            x: Tensor in image space.
        """
        dims = tuple(range(-spatial_dims, 0))
        out: NdarrayOrTensor
        if isinstance(k, torch.Tensor):
            if hasattr(torch.fft, "ifftshift"):  # `ifftshift` is new in torch 1.8.0
                out = torch.fft.ifftn(torch.fft.ifftshift(k, dim=dims), dim=dims, norm="backward").real
            else:
                # if using old PyTorch, will convert to numpy array and return
                out = np.fft.ifftn(np.fft.ifftshift(k.cpu().numpy(), axes=dims), axes=dims).real
        else:
            out = np.fft.ifftn(np.fft.ifftshift(k, axes=dims), axes=dims).real
        return out


def get_number_image_type_conversions(transform: Compose, test_data: Any, key: Hashable | None = None) -> int:
    """
    Get the number of times that the data need to be converted (e.g., numpy to torch).
    Conversions between different devices are also counted (e.g., CPU to GPU).

    Args:
        transform: composed transforms to be tested
        test_data: data to be used to count the number of conversions
        key: if using dictionary transforms, this key will be used to check the number of conversions.
    """
    from monai.transforms.compose import OneOf

    def _get_data(obj, key):
        return obj if key is None else obj[key]

    # if the starting point is a string (e.g., input to LoadImage), start
    # at -1 since we don't want to count the string -> image conversion.
    num_conversions = 0 if not isinstance(_get_data(test_data, key), str) else -1

    tr = transform.flatten().transforms

    if isinstance(transform, OneOf) or any(isinstance(i, OneOf) for i in tr):
        raise RuntimeError("Not compatible with `OneOf`, as the applied transform is deterministically chosen.")

    for _transform in tr:
        prev_data = _get_data(test_data, key)
        prev_type = type(prev_data)
        prev_device = prev_data.device if isinstance(prev_data, torch.Tensor) else None
        test_data = apply_transform(_transform, test_data, transform.map_items, transform.unpack_items)
        # every time the type or device changes, increment the counter
        curr_data = _get_data(test_data, key)
        curr_device = curr_data.device if isinstance(curr_data, torch.Tensor) else None
        if not isinstance(curr_data, prev_type) or curr_device != prev_device:
            num_conversions += 1
    return num_conversions


def get_transform_backends():
    """Get the backends of all MONAI transforms.

    Returns:
        Dictionary, where each key is a transform, and its
        corresponding values are a boolean list, stating
        whether that transform supports (1) `torch.Tensor`,
        and (2) `np.ndarray` as input without needing to
        convert.
    """
    backends = {}
    unique_transforms = []
    for n, obj in getmembers(monai.transforms):
        # skip aliases
        if obj in unique_transforms:
            continue
        unique_transforms.append(obj)

        if (
            isclass(obj)
            and issubclass(obj, Transform)
            and n
            not in [
                "BatchInverseTransform",
                "Compose",
                "CuCIM",
                "CuCIMD",
                "Decollated",
                "InvertD",
                "InvertibleTransform",
                "Lambda",
                "LambdaD",
                "MapTransform",
                "OneOf",
                "RandCuCIM",
                "RandCuCIMD",
                "RandomOrder",
                "PadListDataCollate",
                "RandLambda",
                "RandLambdaD",
                "RandTorchVisionD",
                "RandomizableTransform",
                "TorchVisionD",
                "Transform",
            ]
        ):
            backends[n] = [TransformBackends.TORCH in obj.backend, TransformBackends.NUMPY in obj.backend]
    return backends


def print_transform_backends():
    """Prints a list of backends of all MONAI transforms."""

    class Colors:
        none = ""
        red = "91"
        green = "92"
        yellow = "93"

    def print_color(t, color):
        print(f"\033[{color}m{t}\033[00m")

    def print_table_column(name, torch, numpy, color=Colors.none):
        print_color(f"{name:<50} {torch:<8} {numpy:<8}", color)

    backends = get_transform_backends()
    n_total = len(backends)
    n_t_or_np, n_t, n_np, n_uncategorized = 0, 0, 0, 0
    print_table_column("Transform", "Torch?", "Numpy?")
    for k, v in backends.items():
        if all(v):
            color = Colors.green
            n_t_or_np += 1
        elif v[0]:
            color = Colors.green
            n_t += 1
        elif v[1]:
            color = Colors.yellow
            n_np += 1
        else:
            color = Colors.red
            n_uncategorized += 1
        print_table_column(k, v[0], v[1], color=color)

    print("Total number of transforms:", n_total)
    print_color(f"Number transforms allowing both torch and numpy: {n_t_or_np}", Colors.green)
    print_color(f"Number of TorchTransform: {n_t}", Colors.green)
    print_color(f"Number of NumpyTransform: {n_np}", Colors.yellow)
    print_color(f"Number of uncategorized: {n_uncategorized}", Colors.red)


def convert_pad_mode(dst: NdarrayOrTensor, mode: str | None):
    """
    Utility to convert padding mode between numpy array and PyTorch Tensor.

    Args:
        dst: target data to convert padding mode for, should be numpy array or PyTorch Tensor.
        mode: current padding mode.

    """
    if isinstance(dst, torch.Tensor):
        if mode == "wrap":
            mode = "circular"
        elif mode == "edge":
            mode = "replicate"
        return look_up_option(mode, PytorchPadMode)
    if isinstance(dst, np.ndarray):
        if mode == "circular":
            mode = "wrap"
        elif mode == "replicate":
            mode = "edge"
        return look_up_option(mode, NumpyPadMode)
    raise ValueError(f"unsupported data type: {type(dst)}.")


def convert_to_contiguous(
    data: NdarrayOrTensor | str | bytes | Mapping | Sequence[Any], **kwargs
) -> NdarrayOrTensor | Mapping | Sequence[Any]:
    """
    Check and ensure the numpy array or PyTorch Tensor in data to be contiguous in memory.

    Args:
        data: input data to convert, will recursively convert the numpy array or PyTorch Tensor in dict and sequence.
        kwargs: if `x` is PyTorch Tensor, additional args for `torch.contiguous`, more details:
            https://pytorch.org/docs/stable/generated/torch.Tensor.contiguous.html#torch.Tensor.contiguous.

    """
    if isinstance(data, (np.ndarray, torch.Tensor, str, bytes)):
        return ascontiguousarray(data, **kwargs)
    elif isinstance(data, Mapping):
        return {k: convert_to_contiguous(v, **kwargs) for k, v in data.items()}
    elif isinstance(data, Sequence):
        return type(data)(convert_to_contiguous(i, **kwargs) for i in data)  # type: ignore
    else:
        return data


def scale_affine(spatial_size, new_spatial_size, centered: bool = True):
    """
    Compute the scaling matrix according to the new spatial size

    Args:
        spatial_size: original spatial size.
        new_spatial_size: new spatial size.
        centered: whether the scaling is with respect to the image center (True, default) or corner (False).

    Returns:
        the scaling matrix.

    """
    r = max(len(new_spatial_size), len(spatial_size))
    if spatial_size == new_spatial_size:
        return np.eye(r + 1)
    s = np.array([float(o) / float(max(n, 1)) for o, n in zip(spatial_size, new_spatial_size)], dtype=float)
    scale = create_scale(r, s.tolist())
    if centered:
        scale[:r, -1] = (np.diag(scale)[:r] - 1) / 2.0  # type: ignore
    return scale


def attach_hook(func, hook, mode="pre"):
    """
    Adds `hook` before or after a `func` call. If mode is "pre", the wrapper will call hook then func.
    If the mode is "post", the wrapper will call func then hook.
    """
    supported = {"pre", "post"}
    if look_up_option(mode, supported) == "pre":
        _hook, _func = hook, func
    else:
        _hook, _func = func, hook

    @wraps(func)
    def wrapper(inst, data):
        data = _hook(inst, data)
        return _func(inst, data)

    return wrapper


def sync_meta_info(key, data_dict, t: bool = True):
    """
    Given the key, sync up between metatensor `data_dict[key]` and meta_dict `data_dict[key_transforms/meta_dict]`.
    t=True: the one with more applied_operations in metatensor vs meta_dict is the output, False: less is the output.
    """
    if not isinstance(data_dict, Mapping):
        return data_dict
    d = dict(data_dict)

    # update meta dicts
    meta_dict_key = PostFix.meta(key)
    if meta_dict_key not in d:
        d[meta_dict_key] = monai.data.MetaTensor.get_default_meta()
    if not isinstance(d[key], monai.data.MetaTensor):
        d[key] = monai.data.MetaTensor(data_dict[key])
        d[key].meta = d[meta_dict_key]
    d[meta_dict_key].update(d[key].meta)  # prefer metatensor's data

    # update xform info
    xform_key = monai.transforms.TraceableTransform.trace_key(key)
    if xform_key not in d:
        d[xform_key] = monai.data.MetaTensor.get_default_applied_operations()
    from_meta, from_dict = d[key].applied_operations, d[xform_key]
    if not from_meta:  # avoid []
        d[key].applied_operations = d[xform_key] = from_dict
        return d
    if not from_dict:
        d[key].applied_operations = d[xform_key] = from_meta
        return d
    if t:  # larger transform info stack is used as the result
        ref = from_meta if len(from_meta) > len(from_dict) else from_dict
    else:  # smaller transform info stack is used as the result
        ref = from_dict if len(from_meta) > len(from_dict) else from_meta
    d[key].applied_operations = d[xform_key] = ref
    return d


def check_boundaries(boundaries) -> None:
    """
    Check boundaries for Signal transforms
    """
    if not (
        isinstance(boundaries, Sequence) and len(boundaries) == 2 and all(isinstance(i, float) for i in boundaries)
    ):
        raise ValueError("Incompatible values: boundaries needs to be a list of float.")


def paste_slices(tup):
    """
    given a tuple (pos,w,max_w), return a tuple of slices
    """
    pos, w, max_w = tup
    max_w = max_w.shape[-1]
    orig_min = max(pos, 0)
    orig_max = min(pos + w, max_w)
    block_min = -min(pos, 0)
    block_max = max_w - max(pos + w, max_w)
    block_max = block_max if block_max != 0 else None
    return slice(orig_min, orig_max), slice(block_min, block_max)


def paste(orig, block, loc):
    """
    given a location (loc) and an original array (orig), paste a block array into it
    """
    loc_zip = zip(loc, block.shape, orig)
    orig_slices, block_slices = zip(*map(paste_slices, loc_zip))

    orig[:, orig_slices[0]] = block[block_slices[0]]

    if orig.shape[0] == 1:
        orig = orig.squeeze()
    return orig


def squarepulse(sig, duty: float = 0.5):
    """
    compute squarepulse using pytorch
    equivalent to numpy implementation from
    https://docs.scipy.org/doc/scipy/reference/generated/scipy.signal.square.html
    """
    t, w = convert_to_tensor(sig), convert_to_tensor(duty)
    w = convert_to_tensor(w)
    t = convert_to_tensor(t)

    y = torch.zeros(t.shape)

    mask1 = (w > 1) | (w < 0)

    tmod = torch.remainder(t, 2 * torch.pi)
    mask2 = (~mask1) & (tmod < w * 2 * torch.pi)
    y[mask2] = 1
    mask3 = (~mask1) & (~mask2)
    y[mask3] = -1
    return y


def _to_numpy_resample_interp_mode(interp_mode):
    ret = look_up_option(str(interp_mode), SplineMode, default=None)
    if ret is not None:
        return int(ret)
    _mapping = {
        InterpolateMode.NEAREST: SplineMode.ZERO,
        InterpolateMode.NEAREST_EXACT: SplineMode.ZERO,
        InterpolateMode.LINEAR: SplineMode.ONE,
        InterpolateMode.BILINEAR: SplineMode.ONE,
        InterpolateMode.TRILINEAR: SplineMode.ONE,
        InterpolateMode.BICUBIC: SplineMode.THREE,
        InterpolateMode.AREA: SplineMode.ZERO,
    }
    ret = look_up_option(str(interp_mode), _mapping, default=None)
    if ret is not None:
        return ret
    return look_up_option(str(interp_mode), list(_mapping) + list(SplineMode))  # for better error msg


def _to_torch_resample_interp_mode(interp_mode):
    ret = look_up_option(str(interp_mode), InterpolateMode, default=None)
    if ret is not None:
        return ret
    _mapping = {
        SplineMode.ZERO: InterpolateMode.NEAREST_EXACT if pytorch_after(1, 11) else InterpolateMode.NEAREST,
        SplineMode.ONE: InterpolateMode.LINEAR,
        SplineMode.THREE: InterpolateMode.BICUBIC,
    }
    ret = look_up_option(str(interp_mode), _mapping, default=None)
    if ret is not None:
        return ret
    return look_up_option(str(interp_mode), list(_mapping) + list(InterpolateMode))


def _to_numpy_resample_padding_mode(m):
    ret = look_up_option(str(m), NdimageMode, default=None)
    if ret is not None:
        return ret
    _mapping = {
        GridSamplePadMode.ZEROS: NdimageMode.CONSTANT,
        GridSamplePadMode.BORDER: NdimageMode.NEAREST,
        GridSamplePadMode.REFLECTION: NdimageMode.REFLECT,
    }
    ret = look_up_option(str(m), _mapping, default=None)
    if ret is not None:
        return ret
    return look_up_option(str(m), list(_mapping) + list(NdimageMode))


def _to_torch_resample_padding_mode(m):
    ret = look_up_option(str(m), GridSamplePadMode, default=None)
    if ret is not None:
        return ret
    _mapping = {
        NdimageMode.CONSTANT: GridSamplePadMode.ZEROS,
        NdimageMode.GRID_CONSTANT: GridSamplePadMode.ZEROS,
        NdimageMode.NEAREST: GridSamplePadMode.BORDER,
        NdimageMode.REFLECT: GridSamplePadMode.REFLECTION,
        NdimageMode.WRAP: GridSamplePadMode.REFLECTION,
        NdimageMode.GRID_WRAP: GridSamplePadMode.REFLECTION,
        NdimageMode.GRID_MIRROR: GridSamplePadMode.REFLECTION,
    }
    ret = look_up_option(str(m), _mapping, default=None)
    if ret is not None:
        return ret
    return look_up_option(str(m), list(_mapping) + list(GridSamplePadMode))


@lru_cache(None)
def resolves_modes(
    interp_mode: str | None = "constant", padding_mode="zeros", backend=TransformBackends.TORCH, **kwargs
):
    """
    Automatically adjust the resampling interpolation mode and padding mode,
    so that they are compatible with the corresponding API of the `backend`.
    Depending on the availability of the backends, when there's no exact
    equivalent, a similar mode is returned.

    Args:
        interp_mode: interpolation mode.
        padding_mode: padding mode.
        backend: optional backend of `TransformBackends`. If None, the backend will be decided from `interp_mode`.
        kwargs: additional keyword arguments. currently support ``torch_interpolate_spatial_nd``, to provide
            additional information to determine ``linear``, ``bilinear`` and ``trilinear``;
            ``use_compiled`` to use MONAI's precompiled backend (pytorch c++ extensions), default to ``False``.
    """
    _interp_mode, _padding_mode, _kwargs = None, None, (kwargs or {}).copy()
    if backend is None:  # infer backend
        backend = (
            TransformBackends.NUMPY
            if look_up_option(str(interp_mode), SplineMode, default=None) is not None
            else TransformBackends.TORCH
        )
    if backend == TransformBackends.NUMPY:
        _interp_mode = _to_numpy_resample_interp_mode(interp_mode)
        _padding_mode = _to_numpy_resample_padding_mode(padding_mode)
        return backend, _interp_mode, _padding_mode, _kwargs
    _interp_mode = _to_torch_resample_interp_mode(interp_mode)
    _padding_mode = _to_torch_resample_padding_mode(padding_mode)
    if str(_interp_mode).endswith("linear"):
        nd = _kwargs.pop("torch_interpolate_spatial_nd", 2)
        if nd == 1:
            _interp_mode = InterpolateMode.LINEAR
        elif nd == 3:
            _interp_mode = InterpolateMode.TRILINEAR
        else:
            _interp_mode = InterpolateMode.BILINEAR  # torch grid_sample bilinear is trilinear in 3D
    if not _kwargs.pop("use_compiled", False):
        return backend, _interp_mode, _padding_mode, _kwargs
    _padding_mode = 1 if _padding_mode == "reflection" else _padding_mode
    if _interp_mode == "bicubic":
        _interp_mode = 3
    elif str(_interp_mode).endswith("linear"):
        _interp_mode = 1
    else:
        _interp_mode = GridSampleMode(_interp_mode)
    return backend, _interp_mode, _padding_mode, _kwargs


def check_applied_operations(entry: list | dict, status_key: str, default_message: str = "No message provided"):
    """
    Check the operations of a MetaTensor to determine whether there are any statuses
    Args:
        entry: a dictionary that may contain TraceKey.STATUS entries, or a list of such dictionaries
        status_key: the status key to search for. This must be an entry in `TraceStatusKeys`_
        default_message: The message to provide if no messages are provided for the given status key entry

    Returns:
        A list of status messages matching the providing status key

    """
    if isinstance(entry, list):
        results = list()
        for sub_entry in entry:
            results.extend(check_applied_operations(sub_entry, status_key, default_message))
        return results
    else:
        status_key_ = TraceStatusKeys(status_key)
        if TraceKeys.STATUSES in entry:
            if status_key_ in entry[TraceKeys.STATUSES]:
                reason = entry[TraceKeys.STATUSES][status_key_]
                if reason is None:
                    return [default_message]
                return reason if isinstance(reason, list) else [reason]
        return []


def has_status_keys(data: torch.Tensor, status_key: Any, default_message: str = "No message provided"):
    """
    Checks whether a given tensor is has a particular status key message on any of its
    applied operations. If it doesn't, it returns the tuple `(False, None)`. If it does
    it returns a tuple of True and a list of status messages for that status key.

    Status keys are defined in :class:`TraceStatusKeys<monai.utils.enums.TraceStatusKeys>`.

    This function also accepts:

    * dictionaries of tensors
    * lists or tuples of tensors
    * list or tuples of dictionaries of tensors

    In any of the above scenarios, it iterates through the collections and executes itself recursively until it is
    operating on tensors.

    Args:
        data: a `torch.Tensor` or `MetaTensor` or collections of torch.Tensor or MetaTensor, as described above
        status_key: the status key to look for, from `TraceStatusKeys`
        default_message: a default message to use if the status key entry doesn't have a message set

    Returns:
        A tuple. The first entry is `False` or `True`. The second entry is the status messages that can be used for the
        user to help debug their pipelines.

    """
    status_key_occurrences = list()
    if isinstance(data, (list, tuple)):
        for d in data:
            _, reasons = has_status_keys(d, status_key, default_message)
            if reasons is not None:
                status_key_occurrences.extend(reasons)
    elif isinstance(data, monai.data.MetaTensor):
        for op in data.applied_operations:
            status_key_occurrences.extend(check_applied_operations(op, status_key, default_message))
    elif isinstance(data, dict):
        for d in data.values():
            _, reasons = has_status_keys(d, status_key, default_message)
            if reasons is not None:
                status_key_occurrences.extend(reasons)

    if len(status_key_occurrences) > 0:
        return False, status_key_occurrences
    return True, None


def distance_transform_edt(
    img: NdarrayOrTensor,
    sampling: None | float | list[float] = None,
    return_distances: bool = True,
    return_indices: bool = False,
    distances: NdarrayOrTensor | None = None,
    indices: NdarrayOrTensor | None = None,
    *,
    block_params: tuple[int, int, int] | None = None,
    float64_distances: bool = False,
) -> None | NdarrayOrTensor | tuple[NdarrayOrTensor, NdarrayOrTensor]:
    """
    Euclidean distance transform, either GPU based with CuPy / cuCIM or CPU based with scipy.
    To use the GPU implementation, make sure cuCIM is available and that the data is a `torch.tensor` on a GPU device.

    Note that the results of the libraries can differ, so stick to one if possible.
    For details, check out the `SciPy`_ and `cuCIM`_ documentation.

    .. _SciPy: https://docs.scipy.org/doc/scipy/reference/generated/scipy.ndimage.distance_transform_edt.html
    .. _cuCIM: https://docs.rapids.ai/api/cucim/nightly/api/#cucim.core.operations.morphology.distance_transform_edt

    Args:
        img: Input image on which the distance transform shall be run.
            Has to be a channel first array, must have shape: (num_channels, H, W [,D]).
            Can be of any type but will be converted into binary: 1 wherever image equates to True, 0 elsewhere.
            Input gets passed channel-wise to the distance-transform, thus results from this function will differ
            from directly calling ``distance_transform_edt()`` in CuPy or SciPy.
        sampling: Spacing of elements along each dimension. If a sequence, must be of length equal to the input rank -1;
            if a single number, this is used for all axes. If not specified, a grid spacing of unity is implied.
        return_distances: Whether to calculate the distance transform.
        return_indices: Whether to calculate the feature transform.
        distances: An output array to store the calculated distance transform, instead of returning it.
            `return_distances` must be True.
        indices: An output array to store the calculated feature transform, instead of returning it. `return_indicies` must be True.
        block_params: This parameter is specific to cuCIM and does not exist in SciPy. For details, look into `cuCIM`_.
        float64_distances: This parameter is specific to cuCIM and does not exist in SciPy.
            If True, use double precision in the distance computation (to match SciPy behavior).
            Otherwise, single precision will be used for efficiency.

    Returns:
        distances: The calculated distance transform. Returned only when `return_distances` is True and `distances` is not supplied.
            It will have the same shape and type as image. For cuCIM: Will have dtype torch.float64 if float64_distances is True,
            otherwise it will have dtype torch.float32. For SciPy: Will have dtype np.float64.
        indices: The calculated feature transform. It has an image-shaped array for each dimension of the image.
            The type will be equal to the type of the image.
            Returned only when `return_indices` is True and `indices` is not supplied. dtype np.float64.

    """
    distance_transform_edt, has_cucim = optional_import(
        "cucim.core.operations.morphology", name="distance_transform_edt"
    )
    use_cp = has_cp and has_cucim and isinstance(img, torch.Tensor) and img.device.type == "cuda"
    if not return_distances and not return_indices:
        raise RuntimeError("Neither return_distances nor return_indices True")

    if not (img.ndim >= 3 and img.ndim <= 4):
        raise RuntimeError("Wrong input dimensionality. Use (num_channels, H, W [,D])")

    distances_original, indices_original = distances, indices
    distances, indices = None, None
    if use_cp:
        distances_, indices_ = None, None
        if return_distances:
            dtype = torch.float64 if float64_distances else torch.float32
            if distances is None:
                distances = torch.zeros_like(img, memory_format=torch.contiguous_format, dtype=dtype)  # type: ignore
            else:
                if not isinstance(distances, torch.Tensor) and distances.device != img.device:
                    raise TypeError("distances must be a torch.Tensor on the same device as img")
                if not distances.dtype == dtype:
                    raise TypeError("distances must be a torch.Tensor of dtype float32 or float64")
            distances_ = convert_to_cupy(distances)
        if return_indices:
            dtype = torch.int32
            if indices is None:
                indices = torch.zeros((img.dim(),) + img.shape, dtype=dtype)  # type: ignore
            else:
                if not isinstance(indices, torch.Tensor) and indices.device != img.device:
                    raise TypeError("indices must be a torch.Tensor on the same device as img")
                if not indices.dtype == dtype:
                    raise TypeError("indices must be a torch.Tensor of dtype int32")
            indices_ = convert_to_cupy(indices)
        img_ = convert_to_cupy(img)
        for channel_idx in range(img_.shape[0]):
            distance_transform_edt(
                img_[channel_idx],
                sampling=sampling,
                return_distances=return_distances,
                return_indices=return_indices,
                distances=distances_[channel_idx] if distances_ is not None else None,
                indices=indices_[channel_idx] if indices_ is not None else None,
                block_params=block_params,
                float64_distances=float64_distances,
            )
    else:
        if not has_ndimage:
            raise RuntimeError("scipy.ndimage required if cupy is not available")
        img_ = convert_to_numpy(img)
        if return_distances:
            if distances is None:
                distances = np.zeros_like(img_, dtype=np.float64)
            else:
                if not isinstance(distances, np.ndarray):
                    raise TypeError("distances must be a numpy.ndarray")
                if not distances.dtype == np.float64:
                    raise TypeError("distances must be a numpy.ndarray of dtype float64")
        if return_indices:
            if indices is None:
                indices = np.zeros((img_.ndim,) + img_.shape, dtype=np.int32)
            else:
                if not isinstance(indices, np.ndarray):
                    raise TypeError("indices must be a numpy.ndarray")
                if not indices.dtype == np.int32:
                    raise TypeError("indices must be a numpy.ndarray of dtype int32")

        for channel_idx in range(img_.shape[0]):
            ndimage.distance_transform_edt(
                img_[channel_idx],
                sampling=sampling,
                return_distances=return_distances,
                return_indices=return_indices,
                distances=distances[channel_idx] if distances is not None else None,
                indices=indices[channel_idx] if indices is not None else None,
            )

    r_vals = []
    if return_distances and distances_original is None:
        r_vals.append(distances)
    if return_indices and indices_original is None:
        r_vals.append(indices)
    if not r_vals:
        return None
    device = img.device if isinstance(img, torch.Tensor) else None
    return convert_data_type(r_vals[0] if len(r_vals) == 1 else r_vals, output_type=type(img), device=device)[0]


if __name__ == "__main__":
    print_transform_backends()<|MERGE_RESOLUTION|>--- conflicted
+++ resolved
@@ -22,11 +22,7 @@
 
 import numpy as np
 import torch
-<<<<<<< HEAD
-import torch.nn.functional as F
-=======
 from torch import Tensor
->>>>>>> f8480027
 
 import monai
 from monai.config import DtypeLike, IndexSelection
@@ -71,13 +67,8 @@
     min_version,
     optional_import,
     pytorch_after,
-<<<<<<< HEAD
-    unsqueeze_right,
-    unsqueeze_left
-=======
     unsqueeze_left,
     unsqueeze_right,
->>>>>>> f8480027
 )
 from monai.utils.enums import TransformBackends
 from monai.utils.type_conversion import (
@@ -117,13 +108,7 @@
     "get_extreme_points",
     "get_largest_connected_component_mask",
     "get_largest_connected_component_mask_point",
-<<<<<<< HEAD
-    "sample_points_from_label",
-    "erode3d",
-    "sample"
-=======
     "convert_points_to_disc",
->>>>>>> f8480027
     "remove_small_objects",
     "img_bounds",
     "in_bounds",
