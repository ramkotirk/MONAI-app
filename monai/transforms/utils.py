# Copyright (c) MONAI Consortium
# Licensed under the Apache License, Version 2.0 (the "License");
# you may not use this file except in compliance with the License.
# You may obtain a copy of the License at
#     http://www.apache.org/licenses/LICENSE-2.0
# Unless required by applicable law or agreed to in writing, software
# distributed under the License is distributed on an "AS IS" BASIS,
# WITHOUT WARRANTIES OR CONDITIONS OF ANY KIND, either express or implied.
# See the License for the specific language governing permissions and
# limitations under the License.

from __future__ import annotations

import itertools
import random
import warnings
from collections.abc import Callable, Hashable, Iterable, Mapping, Sequence
from contextlib import contextmanager
from functools import wraps
from inspect import getmembers, isclass
from typing import Any

import numpy as np
import torch

import monai
from monai.config import DtypeLike, IndexSelection
from monai.config.type_definitions import NdarrayOrTensor, NdarrayTensor
from monai.networks.layers import GaussianFilter
from monai.networks.utils import meshgrid_ij
from monai.transforms.compose import Compose, OneOf
from monai.transforms.transform import MapTransform, Transform, apply_transform
from monai.transforms.utils_pytorch_numpy_unification import (
    any_np_pt,
    ascontiguousarray,
    cumsum,
    isfinite,
    nonzero,
    ravel,
    searchsorted,
    unique,
    unravel_index,
    where,
)
from monai.utils import (
    GridSampleMode,
    InterpolateMode,
    NumpyPadMode,
    PostFix,
    PytorchPadMode,
    TraceKeys,
    ensure_tuple,
    ensure_tuple_rep,
    ensure_tuple_size,
    fall_back_tuple,
    get_equivalent_dtype,
    issequenceiterable,
    look_up_option,
    min_version,
    optional_import,
)
from monai.utils.enums import TransformBackends
from monai.utils.type_conversion import convert_data_type, convert_to_cupy, convert_to_dst_type, convert_to_tensor

measure, has_measure = optional_import("skimage.measure", "0.14.2", min_version)
morphology, has_morphology = optional_import("skimage.morphology")
ndimage, _ = optional_import("scipy.ndimage")
cp, has_cp = optional_import("cupy")
cp_ndarray, _ = optional_import("cupy", name="ndarray")
exposure, has_skimage = optional_import("skimage.exposure")

__all__ = [
    "allow_missing_keys_mode",
    "check_boundaries",
    "compute_divisible_spatial_size",
    "convert_applied_interp_mode",
    "copypaste_arrays",
    "create_control_grid",
    "create_grid",
    "create_rotate",
    "create_scale",
    "create_shear",
    "create_translate",
    "extreme_points_to_image",
    "fill_holes",
    "Fourier",
    "generate_label_classes_crop_centers",
    "generate_pos_neg_label_crop_centers",
    "generate_spatial_bounding_box",
    "get_extreme_points",
    "get_largest_connected_component_mask",
    "remove_small_objects",
    "img_bounds",
    "in_bounds",
    "is_empty",
    "is_positive",
    "map_binary_to_indices",
    "map_classes_to_indices",
    "map_spatial_axes",
    "rand_choice",
    "rescale_array",
    "rescale_array_int_max",
    "rescale_instance_array",
    "resize_center",
    "weighted_patch_samples",
    "zero_margins",
    "equalize_hist",
    "get_number_image_type_conversions",
    "get_transform_backends",
    "print_transform_backends",
    "convert_pad_mode",
    "convert_to_contiguous",
    "get_unique_labels",
    "scale_affine",
    "attach_hook",
    "sync_meta_info",
    "reset_ops_id",
]


def rand_choice(prob: float = 0.5) -> bool:
    """
    Returns True if a randomly chosen number is less than or equal to `prob`, by default this is a 50/50 chance.
    """
    return bool(random.random() <= prob)


def img_bounds(img: np.ndarray):
    """
    Returns the minimum and maximum indices of non-zero lines in axis 0 of `img`, followed by that for axis 1.
    """
    ax0 = np.any(img, axis=0)
    ax1 = np.any(img, axis=1)
    return np.concatenate((np.where(ax0)[0][[0, -1]], np.where(ax1)[0][[0, -1]]))


def in_bounds(x: float, y: float, margin: float, maxx: float, maxy: float) -> bool:
    """
    Returns True if (x,y) is within the rectangle (margin, margin, maxx-margin, maxy-margin).
    """
    return bool(margin <= x < (maxx - margin) and margin <= y < (maxy - margin))


def is_empty(img: np.ndarray | torch.Tensor) -> bool:
    """
    Returns True if `img` is empty, that is its maximum value is not greater than its minimum.
    """
    return not (img.max() > img.min())  # use > instead of <= so that an image full of NaNs will result in True


def is_positive(img):
    """
    Returns a boolean version of `img` where the positive values are converted into True, the other values are False.
    """
    return img > 0


def zero_margins(img: np.ndarray, margin: int) -> bool:
    """
    Returns True if the values within `margin` indices of the edges of `img` in dimensions 1 and 2 are 0.
    """
    if np.any(img[:, :, :margin]) or np.any(img[:, :, -margin:]):
        return False

    return not np.any(img[:, :margin, :]) and not np.any(img[:, -margin:, :])


def rescale_array(
    arr: NdarrayOrTensor,
    minv: float | None = 0.0,
    maxv: float | None = 1.0,
    dtype: DtypeLike | torch.dtype = np.float32,
) -> NdarrayOrTensor:
    """
    Rescale the values of numpy array `arr` to be from `minv` to `maxv`.
    If either `minv` or `maxv` is None, it returns `(a - min_a) / (max_a - min_a)`.

    Args:
        arr: input array to rescale.
        minv: minimum value of target rescaled array.
        maxv: maxmum value of target rescaled array.
        dtype: if not None, convert input array to dtype before computation.

    """
    if dtype is not None:
        arr, *_ = convert_data_type(arr, dtype=dtype)
    mina = arr.min()
    maxa = arr.max()

    if mina == maxa:
        return arr * minv if minv is not None else arr

    norm = (arr - mina) / (maxa - mina)  # normalize the array first
    if (minv is None) or (maxv is None):
        return norm
    return (norm * (maxv - minv)) + minv  # rescale by minv and maxv, which is the normalized array by default


def rescale_instance_array(
    arr: np.ndarray, minv: float | None = 0.0, maxv: float | None = 1.0, dtype: DtypeLike = np.float32
) -> np.ndarray:
    """
    Rescale each array slice along the first dimension of `arr` independently.
    """
    out: np.ndarray = np.zeros(arr.shape, dtype or arr.dtype)
    for i in range(arr.shape[0]):
        out[i] = rescale_array(arr[i], minv, maxv, dtype)

    return out


def rescale_array_int_max(arr: np.ndarray, dtype: DtypeLike = np.uint16) -> np.ndarray:
    """
    Rescale the array `arr` to be between the minimum and maximum values of the type `dtype`.
    """
    info: np.iinfo = np.iinfo(dtype or arr.dtype)
    return np.asarray(rescale_array(arr, info.min, info.max), dtype=dtype or arr.dtype)


def copypaste_arrays(
    src_shape, dest_shape, srccenter: Sequence[int], destcenter: Sequence[int], dims: Sequence[int | None]
) -> tuple[tuple[slice, ...], tuple[slice, ...]]:
    """
    Calculate the slices to copy a sliced area of array in `src_shape` into array in `dest_shape`.

    The area has dimensions `dims` (use 0 or None to copy everything in that dimension),
    the source area is centered at `srccenter` index in `src` and copied into area centered at `destcenter` in `dest`.
    The dimensions of the copied area will be clipped to fit within the
    source and destination arrays so a smaller area may be copied than expected. Return value is the tuples of slice
    objects indexing the copied area in `src`, and those indexing the copy area in `dest`.

    Example

    .. code-block:: python

        src_shape = (6,6)
        src = np.random.randint(0,10,src_shape)
        dest = np.zeros_like(src)
        srcslices, destslices = copypaste_arrays(src_shape, dest.shape, (3, 2),(2, 1),(3, 4))
        dest[destslices] = src[srcslices]
        print(src)
        print(dest)

        >>> [[9 5 6 6 9 6]
             [4 3 5 6 1 2]
             [0 7 3 2 4 1]
             [3 0 0 1 5 1]
             [9 4 7 1 8 2]
             [6 6 5 8 6 7]]
            [[0 0 0 0 0 0]
             [7 3 2 4 0 0]
             [0 0 1 5 0 0]
             [4 7 1 8 0 0]
             [0 0 0 0 0 0]
             [0 0 0 0 0 0]]

    """
    s_ndim = len(src_shape)
    d_ndim = len(dest_shape)
    srcslices = [slice(None)] * s_ndim
    destslices = [slice(None)] * d_ndim

    for i, ss, ds, sc, dc, dim in zip(range(s_ndim), src_shape, dest_shape, srccenter, destcenter, dims):
        if dim:
            # dimension before midpoint, clip to size fitting in both arrays
            d1 = np.clip(dim // 2, 0, min(sc, dc))
            # dimension after midpoint, clip to size fitting in both arrays
            d2 = np.clip(dim // 2 + 1, 0, min(ss - sc, ds - dc))

            srcslices[i] = slice(sc - d1, sc + d2)
            destslices[i] = slice(dc - d1, dc + d2)

    return tuple(srcslices), tuple(destslices)


def resize_center(img: np.ndarray, *resize_dims: int | None, fill_value: float = 0.0, inplace: bool = True):
    """
    Resize `img` by cropping or expanding the image from the center. The `resize_dims` values are the output dimensions
    (or None to use original dimension of `img`). If a dimension is smaller than that of `img` then the result will be
    cropped and if larger padded with zeros, in both cases this is done relative to the center of `img`. The result is
    a new image with the specified dimensions and values from `img` copied into its center.
    """

    resize_dims = fall_back_tuple(resize_dims, img.shape)

    half_img_shape = (np.asarray(img.shape) // 2).tolist()
    half_dest_shape = (np.asarray(resize_dims) // 2).tolist()
    srcslices, destslices = copypaste_arrays(img.shape, resize_dims, half_img_shape, half_dest_shape, resize_dims)

    if not inplace:
        dest = np.full(resize_dims, fill_value, img.dtype)  # type: ignore
        dest[destslices] = img[srcslices]
        return dest
    return img[srcslices]


def map_binary_to_indices(
    label: NdarrayOrTensor, image: NdarrayOrTensor | None = None, image_threshold: float = 0.0
) -> tuple[NdarrayOrTensor, NdarrayOrTensor]:
    """
    Compute the foreground and background of input label data, return the indices after fattening.
    For example:
    ``label = np.array([[[0, 1, 1], [1, 0, 1], [1, 1, 0]]])``
    ``foreground indices = np.array([1, 2, 3, 5, 6, 7])`` and ``background indices = np.array([0, 4, 8])``

    Args:
        label: use the label data to get the foreground/background information.
        image: if image is not None, use ``label = 0 & image > image_threshold``
            to define background. so the output items will not map to all the voxels in the label.
        image_threshold: if enabled `image`, use ``image > image_threshold`` to
            determine the valid image content area and select background only in this area.
    """

    # Prepare fg/bg indices
    if label.shape[0] > 1:
        label = label[1:]  # for One-Hot format data, remove the background channel
    label_flat = ravel(any_np_pt(label, 0))  # in case label has multiple dimensions
    fg_indices = nonzero(label_flat)
    if image is not None:
        img_flat = ravel(any_np_pt(image > image_threshold, 0))
        img_flat, *_ = convert_to_dst_type(img_flat, label, dtype=img_flat.dtype)
        bg_indices = nonzero(img_flat & ~label_flat)
    else:
        bg_indices = nonzero(~label_flat)

    # no need to save the indices in GPU, otherwise, still need to move to CPU at runtime when crop by indices
    fg_indices, *_ = convert_data_type(fg_indices, device=torch.device("cpu"))
    bg_indices, *_ = convert_data_type(bg_indices, device=torch.device("cpu"))
    return fg_indices, bg_indices


def map_classes_to_indices(
    label: NdarrayOrTensor,
    num_classes: int | None = None,
    image: NdarrayOrTensor | None = None,
    image_threshold: float = 0.0,
) -> list[NdarrayOrTensor]:
    """
    Filter out indices of every class of the input label data, return the indices after fattening.
    It can handle both One-Hot format label and Argmax format label, must provide `num_classes` for
    Argmax label.

    For example:
    ``label = np.array([[[0, 1, 2], [2, 0, 1], [1, 2, 0]]])`` and `num_classes=3`, will return a list
    which contains the indices of the 3 classes:
    ``[np.array([0, 4, 8]), np.array([1, 5, 6]), np.array([2, 3, 7])]``

    Args:
        label: use the label data to get the indices of every class.
        num_classes: number of classes for argmax label, not necessary for One-Hot label.
        image: if image is not None, only return the indices of every class that are within the valid
            region of the image (``image > image_threshold``).
        image_threshold: if enabled `image`, use ``image > image_threshold`` to
            determine the valid image content area and select class indices only in this area.

    """
    img_flat: NdarrayOrTensor | None = None
    if image is not None:
        img_flat = ravel((image > image_threshold).any(0))

    indices: list[NdarrayOrTensor] = []
    # assuming the first dimension is channel
    channels = len(label)

    num_classes_: int = channels
    if channels == 1:
        if num_classes is None:
            raise ValueError("if not One-Hot format label, must provide the num_classes.")
        num_classes_ = num_classes

    for c in range(num_classes_):
        label_flat = ravel(any_np_pt(label[c : c + 1] if channels > 1 else label == c, 0))
        label_flat = img_flat & label_flat if img_flat is not None else label_flat
        # no need to save the indices in GPU, otherwise, still need to move to CPU at runtime when crop by indices
        cls_indices: NdarrayOrTensor = convert_data_type(nonzero(label_flat), device=torch.device("cpu"))[0]
        indices.append(cls_indices)

    return indices


def weighted_patch_samples(
    spatial_size: int | Sequence[int],
    w: NdarrayOrTensor,
    n_samples: int = 1,
    r_state: np.random.RandomState | None = None,
) -> list:
    """
    Computes `n_samples` of random patch sampling locations, given the sampling weight map `w` and patch `spatial_size`.

    Args:
        spatial_size: length of each spatial dimension of the patch.
        w: weight map, the weights must be non-negative. each element denotes a sampling weight of the spatial location.
            0 indicates no sampling.
            The weight map shape is assumed ``(spatial_dim_0, spatial_dim_1, ..., spatial_dim_n)``.
        n_samples: number of patch samples
        r_state: a random state container

    Returns:
        a list of `n_samples` N-D integers representing the spatial sampling location of patches.

    """
    if w is None:
        raise ValueError("w must be an ND array, got None.")
    if r_state is None:
        r_state = np.random.RandomState()
    img_size = np.asarray(w.shape, dtype=int)
    win_size = np.asarray(fall_back_tuple(spatial_size, img_size), dtype=int)

    s = tuple(slice(w // 2, m - w + w // 2) if m > w else slice(m // 2, m // 2 + 1) for w, m in zip(win_size, img_size))
    v = w[s]  # weight map in the 'valid' mode
    v_size = v.shape
    v = ravel(v)  # always copy
    if (v < 0).any():
        v -= v.min()  # shifting to non-negative
    v = cumsum(v)
    if not v[-1] or not isfinite(v[-1]) or v[-1] < 0:  # uniform sampling
        idx = r_state.randint(0, len(v), size=n_samples)
    else:
        r, *_ = convert_to_dst_type(r_state.random(n_samples), v)
        idx = searchsorted(v, r * v[-1], right=True)  # type: ignore
    idx, *_ = convert_to_dst_type(idx, v, dtype=torch.int)  # type: ignore
    # compensate 'valid' mode
    diff = np.minimum(win_size, img_size) // 2
    diff, *_ = convert_to_dst_type(diff, v)  # type: ignore
    return [unravel_index(i, v_size) + diff for i in idx]


def correct_crop_centers(
    centers: list[int],
    spatial_size: Sequence[int] | int,
    label_spatial_shape: Sequence[int],
    allow_smaller: bool = False,
) -> tuple[Any]:
    """
    Utility to correct the crop center if the crop size and centers are not compatible with the image size.

    Args:
        centers: pre-computed crop centers of every dim, will correct based on the valid region.
        spatial_size: spatial size of the ROIs to be sampled.
        label_spatial_shape: spatial shape of the original label data to compare with ROI.
        allow_smaller: if `False`, an exception will be raised if the image is smaller than
            the requested ROI in any dimension. If `True`, any smaller dimensions will be set to
            match the cropped size (i.e., no cropping in that dimension).

    """
    spatial_size = fall_back_tuple(spatial_size, default=label_spatial_shape)
    if any(np.subtract(label_spatial_shape, spatial_size) < 0):
        if not allow_smaller:
            raise ValueError(
                "The size of the proposed random crop ROI is larger than the image size, "
                f"got ROI size {spatial_size} and label image size {label_spatial_shape} respectively."
            )
        spatial_size = tuple(min(l, s) for l, s in zip(label_spatial_shape, spatial_size))

    # Select subregion to assure valid roi
    valid_start = np.floor_divide(spatial_size, 2)
    # add 1 for random
    valid_end = np.subtract(label_spatial_shape + np.array(1), spatial_size / np.array(2)).astype(np.uint16)
    # int generation to have full range on upper side, but subtract unfloored size/2 to prevent rounded range
    # from being too high
    for i, valid_s in enumerate(valid_start):
        # need this because np.random.randint does not work with same start and end
        if valid_s == valid_end[i]:
            valid_end[i] += 1
    valid_centers = []
    for c, v_s, v_e in zip(centers, valid_start, valid_end):
        center_i = min(max(c, v_s), v_e - 1)
        valid_centers.append(int(center_i))
    return ensure_tuple(valid_centers)  # type: ignore


def generate_pos_neg_label_crop_centers(
    spatial_size: Sequence[int] | int,
    num_samples: int,
    pos_ratio: float,
    label_spatial_shape: Sequence[int],
    fg_indices: NdarrayOrTensor,
    bg_indices: NdarrayOrTensor,
    rand_state: np.random.RandomState | None = None,
    allow_smaller: bool = False,
) -> tuple[tuple]:
    """
    Generate valid sample locations based on the label with option for specifying foreground ratio
    Valid: samples sitting entirely within image, expected input shape: [C, H, W, D] or [C, H, W]

    Args:
        spatial_size: spatial size of the ROIs to be sampled.
        num_samples: total sample centers to be generated.
        pos_ratio: ratio of total locations generated that have center being foreground.
        label_spatial_shape: spatial shape of the original label data to unravel selected centers.
        fg_indices: pre-computed foreground indices in 1 dimension.
        bg_indices: pre-computed background indices in 1 dimension.
        rand_state: numpy randomState object to align with other modules.
        allow_smaller: if `False`, an exception will be raised if the image is smaller than
            the requested ROI in any dimension. If `True`, any smaller dimensions will be set to
            match the cropped size (i.e., no cropping in that dimension).

    Raises:
        ValueError: When the proposed roi is larger than the image.
        ValueError: When the foreground and background indices lengths are 0.

    """
    if rand_state is None:
        rand_state = np.random.random.__self__  # type: ignore

    centers = []
    fg_indices = np.asarray(fg_indices) if isinstance(fg_indices, Sequence) else fg_indices
    bg_indices = np.asarray(bg_indices) if isinstance(bg_indices, Sequence) else bg_indices
    if len(fg_indices) == 0 and len(bg_indices) == 0:
        raise ValueError("No sampling location available.")

    if len(fg_indices) == 0 or len(bg_indices) == 0:
        pos_ratio = 0 if len(fg_indices) == 0 else 1
        warnings.warn(
            f"Num foregrounds {len(fg_indices)}, Num backgrounds {len(bg_indices)}, "
            f"unable to generate class balanced samples, setting `pos_ratio` to {pos_ratio}."
        )

    for _ in range(num_samples):
        indices_to_use = fg_indices if rand_state.rand() < pos_ratio else bg_indices
        random_int = rand_state.randint(len(indices_to_use))
        idx = indices_to_use[random_int]
        center = unravel_index(idx, label_spatial_shape).tolist()
        # shift center to range of valid centers
        centers.append(correct_crop_centers(center, spatial_size, label_spatial_shape, allow_smaller))

    return ensure_tuple(centers)  # type: ignore


def generate_label_classes_crop_centers(
    spatial_size: Sequence[int] | int,
    num_samples: int,
    label_spatial_shape: Sequence[int],
    indices: Sequence[NdarrayOrTensor],
    ratios: list[float | int] | None = None,
    rand_state: np.random.RandomState | None = None,
    allow_smaller: bool = False,
<<<<<<< HEAD
) -> tuple[tuple]:
=======
    warn: bool = True,
) -> list[list[int]]:
>>>>>>> 354c9c2b
    """
    Generate valid sample locations based on the specified ratios of label classes.
    Valid: samples sitting entirely within image, expected input shape: [C, H, W, D] or [C, H, W]

    Args:
        spatial_size: spatial size of the ROIs to be sampled.
        num_samples: total sample centers to be generated.
        label_spatial_shape: spatial shape of the original label data to unravel selected centers.
        indices: sequence of pre-computed foreground indices of every class in 1 dimension.
        ratios: ratios of every class in the label to generate crop centers, including background class.
            if None, every class will have the same ratio to generate crop centers.
        rand_state: numpy randomState object to align with other modules.
        allow_smaller: if `False`, an exception will be raised if the image is smaller than
            the requested ROI in any dimension. If `True`, any smaller dimensions will be set to
            match the cropped size (i.e., no cropping in that dimension).
        warn: if `True` prints a warning if a class is not present in the label.

    """
    if rand_state is None:
        rand_state = np.random.random.__self__  # type: ignore

    if num_samples < 1:
        raise ValueError(f"num_samples must be an int number and greater than 0, got {num_samples}.")
    ratios_: list[float | int] = list(ensure_tuple([1] * len(indices) if ratios is None else ratios))
    if len(ratios_) != len(indices):
        raise ValueError(
            f"random crop ratios must match the number of indices of classes, got {len(ratios_)} and {len(indices)}."
        )
    if any(i < 0 for i in ratios_):
        raise ValueError(f"ratios should not contain negative number, got {ratios_}.")

    for i, array in enumerate(indices):
        if len(array) == 0 and warn:
            warnings.warn(f"no available indices of class {i} to crop, set the crop ratio of this class to zero.")
            ratios_[i] = 0

    centers = []
    classes = rand_state.choice(len(ratios_), size=num_samples, p=np.asarray(ratios_) / np.sum(ratios_))
    for i in classes:
        # randomly select the indices of a class based on the ratios
        indices_to_use = indices[i]
        random_int = rand_state.randint(len(indices_to_use))
        center = unravel_index(indices_to_use[random_int], label_spatial_shape).tolist()
        # shift center to range of valid centers
        centers.append(correct_crop_centers(center, spatial_size, label_spatial_shape, allow_smaller))

    return ensure_tuple(centers)  # type: ignore


def create_grid(
    spatial_size: Sequence[int],
    spacing: Sequence[float] | None = None,
    homogeneous: bool = True,
    dtype: DtypeLike | torch.dtype = float,
    device: torch.device | None = None,
    backend=TransformBackends.NUMPY,
) -> NdarrayOrTensor:
    """
    compute a `spatial_size` mesh.

        - when ``homogeneous=True``, the output shape is (N+1, dim_size_1, dim_size_2, ..., dim_size_N)
        - when ``homogeneous=False``, the output shape is (N, dim_size_1, dim_size_2, ..., dim_size_N)

    Args:
        spatial_size: spatial size of the grid.
        spacing: same len as ``spatial_size``, defaults to 1.0 (dense grid).
        homogeneous: whether to make homogeneous coordinates.
        dtype: output grid data type, defaults to `float`.
        device: device to compute and store the output (when the backend is "torch").
        backend: APIs to use, ``numpy`` or ``torch``.

    """
    _backend = look_up_option(backend, TransformBackends)
    _dtype = dtype or float
    if _backend == TransformBackends.NUMPY:
        return _create_grid_numpy(spatial_size, spacing, homogeneous, _dtype)  # type: ignore
    if _backend == TransformBackends.TORCH:
        return _create_grid_torch(spatial_size, spacing, homogeneous, _dtype, device)  # type: ignore
    raise ValueError(f"backend {backend} is not supported")


def _create_grid_numpy(
    spatial_size: Sequence[int],
    spacing: Sequence[float] | None = None,
    homogeneous: bool = True,
    dtype: DtypeLike | torch.dtype = float,
):
    """
    compute a `spatial_size` mesh with the numpy API.
    """
    spacing = spacing or tuple(1.0 for _ in spatial_size)
    ranges = [np.linspace(-(d - 1.0) / 2.0 * s, (d - 1.0) / 2.0 * s, int(d)) for d, s in zip(spatial_size, spacing)]
    coords = np.asarray(np.meshgrid(*ranges, indexing="ij"), dtype=get_equivalent_dtype(dtype, np.ndarray))
    if not homogeneous:
        return coords
    return np.concatenate([coords, np.ones_like(coords[:1])])


def _create_grid_torch(
    spatial_size: Sequence[int],
    spacing: Sequence[float] | None = None,
    homogeneous: bool = True,
    dtype=torch.float32,
    device: torch.device | None = None,
):
    """
    compute a `spatial_size` mesh with the torch API.
    """
    spacing = spacing or tuple(1.0 for _ in spatial_size)
    ranges = [
        torch.linspace(
            -(d - 1.0) / 2.0 * s,
            (d - 1.0) / 2.0 * s,
            int(d),
            device=device,
            dtype=get_equivalent_dtype(dtype, torch.Tensor),
        )
        for d, s in zip(spatial_size, spacing)
    ]
    coords = meshgrid_ij(*ranges)
    if not homogeneous:
        return torch.stack(coords)
    return torch.stack([*coords, torch.ones_like(coords[0])])


def create_control_grid(
    spatial_shape: Sequence[int],
    spacing: Sequence[float],
    homogeneous: bool = True,
    dtype: DtypeLike = float,
    device: torch.device | None = None,
    backend=TransformBackends.NUMPY,
):
    """
    control grid with two additional point in each direction
    """
    torch_backend = look_up_option(backend, TransformBackends) == TransformBackends.TORCH
    ceil_func: Callable = torch.ceil if torch_backend else np.ceil  # type: ignore
    grid_shape = []
    for d, s in zip(spatial_shape, spacing):
        d = torch.as_tensor(d, device=device) if torch_backend else int(d)  # type: ignore
        if d % 2 == 0:
            grid_shape.append(ceil_func((d - 1.0) / (2.0 * s) + 0.5) * 2.0 + 2.0)
        else:
            grid_shape.append(ceil_func((d - 1.0) / (2.0 * s)) * 2.0 + 3.0)
    return create_grid(
        spatial_size=grid_shape, spacing=spacing, homogeneous=homogeneous, dtype=dtype, device=device, backend=backend
    )


def create_rotate(
    spatial_dims: int,
    radians: Sequence[float] | float,
    device: torch.device | None = None,
    backend: str = TransformBackends.NUMPY,
) -> NdarrayOrTensor:
    """
    create a 2D or 3D rotation matrix

    Args:
        spatial_dims: {``2``, ``3``} spatial rank
        radians: rotation radians
            when spatial_dims == 3, the `radians` sequence corresponds to
            rotation in the 1st, 2nd, and 3rd dim respectively.
        device: device to compute and store the output (when the backend is "torch").
        backend: APIs to use, ``numpy`` or ``torch``.

    Raises:
        ValueError: When ``radians`` is empty.
        ValueError: When ``spatial_dims`` is not one of [2, 3].

    """
    _backend = look_up_option(backend, TransformBackends)
    if _backend == TransformBackends.NUMPY:
        return _create_rotate(
            spatial_dims=spatial_dims, radians=radians, sin_func=np.sin, cos_func=np.cos, eye_func=np.eye
        )
    if _backend == TransformBackends.TORCH:
        return _create_rotate(
            spatial_dims=spatial_dims,
            radians=radians,
            sin_func=lambda th: torch.sin(torch.as_tensor(th, dtype=torch.float32, device=device)),
            cos_func=lambda th: torch.cos(torch.as_tensor(th, dtype=torch.float32, device=device)),
            eye_func=lambda rank: torch.eye(rank, device=device),
        )
    raise ValueError(f"backend {backend} is not supported")


def _create_rotate(
    spatial_dims: int,
    radians: Sequence[float] | float,
    sin_func: Callable = np.sin,
    cos_func: Callable = np.cos,
    eye_func: Callable = np.eye,
) -> NdarrayOrTensor:
    radians = ensure_tuple(radians)
    if spatial_dims == 2:
        if len(radians) >= 1:
            sin_, cos_ = sin_func(radians[0]), cos_func(radians[0])
            out = eye_func(3)
            out[0, 0], out[0, 1] = cos_, -sin_
            out[1, 0], out[1, 1] = sin_, cos_
            return out  # type: ignore
        raise ValueError("radians must be non empty.")

    if spatial_dims == 3:
        affine = None
        if len(radians) >= 1:
            sin_, cos_ = sin_func(radians[0]), cos_func(radians[0])
            affine = eye_func(4)
            affine[1, 1], affine[1, 2] = cos_, -sin_
            affine[2, 1], affine[2, 2] = sin_, cos_
        if len(radians) >= 2:
            sin_, cos_ = sin_func(radians[1]), cos_func(radians[1])
            if affine is None:
                raise ValueError("Affine should be a matrix.")
            _affine = eye_func(4)
            _affine[0, 0], _affine[0, 2] = cos_, sin_
            _affine[2, 0], _affine[2, 2] = -sin_, cos_
            affine = affine @ _affine
        if len(radians) >= 3:
            sin_, cos_ = sin_func(radians[2]), cos_func(radians[2])
            if affine is None:
                raise ValueError("Affine should be a matrix.")
            _affine = eye_func(4)
            _affine[0, 0], _affine[0, 1] = cos_, -sin_
            _affine[1, 0], _affine[1, 1] = sin_, cos_
            affine = affine @ _affine
        if affine is None:
            raise ValueError("radians must be non empty.")
        return affine  # type: ignore

    raise ValueError(f"Unsupported spatial_dims: {spatial_dims}, available options are [2, 3].")


def create_shear(
    spatial_dims: int,
    coefs: Sequence[float] | float,
    device: torch.device | None = None,
    backend=TransformBackends.NUMPY,
) -> NdarrayOrTensor:
    """
    create a shearing matrix

    Args:
        spatial_dims: spatial rank
        coefs: shearing factors, a tuple of 2 floats for 2D, a tuple of 6 floats for 3D),
            take a 3D affine as example::

                [
                    [1.0, coefs[0], coefs[1], 0.0],
                    [coefs[2], 1.0, coefs[3], 0.0],
                    [coefs[4], coefs[5], 1.0, 0.0],
                    [0.0, 0.0, 0.0, 1.0],
                ]

        device: device to compute and store the output (when the backend is "torch").
        backend: APIs to use, ``numpy`` or ``torch``.

    Raises:
        NotImplementedError: When ``spatial_dims`` is not one of [2, 3].

    """
    _backend = look_up_option(backend, TransformBackends)
    if _backend == TransformBackends.NUMPY:
        return _create_shear(spatial_dims=spatial_dims, coefs=coefs, eye_func=np.eye)
    if _backend == TransformBackends.TORCH:
        return _create_shear(
            spatial_dims=spatial_dims, coefs=coefs, eye_func=lambda rank: torch.eye(rank, device=device)
        )
    raise ValueError(f"backend {backend} is not supported")


def _create_shear(spatial_dims: int, coefs: Sequence[float] | float, eye_func=np.eye) -> NdarrayOrTensor:
    if spatial_dims == 2:
        coefs = ensure_tuple_size(coefs, dim=2, pad_val=0.0)
        out = eye_func(3)
        out[0, 1], out[1, 0] = coefs[0], coefs[1]
        return out  # type: ignore
    if spatial_dims == 3:
        coefs = ensure_tuple_size(coefs, dim=6, pad_val=0.0)
        out = eye_func(4)
        out[0, 1], out[0, 2] = coefs[0], coefs[1]
        out[1, 0], out[1, 2] = coefs[2], coefs[3]
        out[2, 0], out[2, 1] = coefs[4], coefs[5]
        return out  # type: ignore
    raise NotImplementedError("Currently only spatial_dims in [2, 3] are supported.")


def create_scale(
    spatial_dims: int,
    scaling_factor: Sequence[float] | float,
    device: torch.device | str | None = None,
    backend=TransformBackends.NUMPY,
) -> NdarrayOrTensor:
    """
    create a scaling matrix

    Args:
        spatial_dims: spatial rank
        scaling_factor: scaling factors for every spatial dim, defaults to 1.
        device: device to compute and store the output (when the backend is "torch").
        backend: APIs to use, ``numpy`` or ``torch``.
    """
    _backend = look_up_option(backend, TransformBackends)
    if _backend == TransformBackends.NUMPY:
        return _create_scale(spatial_dims=spatial_dims, scaling_factor=scaling_factor, array_func=np.diag)
    if _backend == TransformBackends.TORCH:
        return _create_scale(
            spatial_dims=spatial_dims,
            scaling_factor=scaling_factor,
            array_func=lambda x: torch.diag(torch.as_tensor(x, device=device)),
        )
    raise ValueError(f"backend {backend} is not supported")


def _create_scale(spatial_dims: int, scaling_factor: Sequence[float] | float, array_func=np.diag) -> NdarrayOrTensor:
    scaling_factor = ensure_tuple_size(scaling_factor, dim=spatial_dims, pad_val=1.0)
    return array_func(scaling_factor[:spatial_dims] + (1.0,))  # type: ignore


def create_translate(
    spatial_dims: int,
    shift: Sequence[float] | float,
    device: torch.device | None = None,
    backend=TransformBackends.NUMPY,
) -> NdarrayOrTensor:
    """
    create a translation matrix

    Args:
        spatial_dims: spatial rank
        shift: translate pixel/voxel for every spatial dim, defaults to 0.
        device: device to compute and store the output (when the backend is "torch").
        backend: APIs to use, ``numpy`` or ``torch``.
    """
    _backend = look_up_option(backend, TransformBackends)
    spatial_dims = int(spatial_dims)
    if _backend == TransformBackends.NUMPY:
        return _create_translate(spatial_dims=spatial_dims, shift=shift, eye_func=np.eye, array_func=np.asarray)
    if _backend == TransformBackends.TORCH:
        return _create_translate(
            spatial_dims=spatial_dims,
            shift=shift,
            eye_func=lambda x: torch.eye(torch.as_tensor(x), device=device),  # type: ignore
            array_func=lambda x: torch.as_tensor(x, device=device),
        )
    raise ValueError(f"backend {backend} is not supported")


def _create_translate(
    spatial_dims: int, shift: Sequence[float] | float, eye_func=np.eye, array_func=np.asarray
) -> NdarrayOrTensor:
    shift = ensure_tuple(shift)
    affine = eye_func(spatial_dims + 1)
    for i, a in enumerate(shift[:spatial_dims]):
        affine[i, spatial_dims] = a
    return array_func(affine)  # type: ignore


def generate_spatial_bounding_box(
    img: NdarrayOrTensor,
    select_fn: Callable = is_positive,
    channel_indices: IndexSelection | None = None,
    margin: Sequence[int] | int = 0,
    allow_smaller: bool = True,
) -> tuple[list[int], list[int]]:
    """
    Generate the spatial bounding box of foreground in the image with start-end positions (inclusive).
    Users can define arbitrary function to select expected foreground from the whole image or specified channels.
    And it can also add margin to every dim of the bounding box.
    The output format of the coordinates is:

        [1st_spatial_dim_start, 2nd_spatial_dim_start, ..., Nth_spatial_dim_start],
        [1st_spatial_dim_end, 2nd_spatial_dim_end, ..., Nth_spatial_dim_end]

    If `allow_smaller`, the bounding boxes edges are aligned with the input image edges.
    This function returns [0, 0, ...], [0, 0, ...] if there's no positive intensity.

    Args:
        img: a "channel-first" image of shape (C, spatial_dim1[, spatial_dim2, ...]) to generate bounding box from.
        select_fn: function to select expected foreground, default is to select values > 0.
        channel_indices: if defined, select foreground only on the specified channels
            of image. if None, select foreground on the whole image.
        margin: add margin value to spatial dims of the bounding box, if only 1 value provided, use it for all dims.
        allow_smaller: when computing box size with `margin`, whether allow the image size to be smaller
            than box size, default to `True`.
    """
    spatial_size = img.shape[1:]
    data = img[list(ensure_tuple(channel_indices))] if channel_indices is not None else img
    data = select_fn(data).any(0)
    ndim = len(data.shape)
    margin = ensure_tuple_rep(margin, ndim)
    for m in margin:
        if m < 0:
            raise ValueError(f"margin value should not be negative number, got {margin}.")

    box_start = [0] * ndim
    box_end = [0] * ndim

    for di, ax in enumerate(itertools.combinations(reversed(range(ndim)), ndim - 1)):
        dt = data
        if len(ax) != 0:
            dt = any_np_pt(dt, ax)

        if not dt.any():
            # if no foreground, return all zero bounding box coords
            return [0] * ndim, [0] * ndim

        arg_max = where(dt == dt.max())[0]
        min_d = arg_max[0] - margin[di]
        max_d = arg_max[-1] + margin[di] + 1
        if allow_smaller:
            min_d = max(min_d, 0)
            max_d = min(max_d, spatial_size[di])

        box_start[di] = min_d.detach().cpu().item() if isinstance(min_d, torch.Tensor) else min_d
        box_end[di] = max_d.detach().cpu().item() if isinstance(max_d, torch.Tensor) else max_d

    return box_start, box_end


def get_largest_connected_component_mask(
    img: NdarrayTensor, connectivity: int | None = None, num_components: int = 1
) -> NdarrayTensor:
    """
    Gets the largest connected component mask of an image.

    Args:
        img: Image to get largest connected component from. Shape is (spatial_dim1 [, spatial_dim2, ...])
        connectivity: Maximum number of orthogonal hops to consider a pixel/voxel as a neighbor.
            Accepted values are ranging from  1 to input.ndim. If ``None``, a full
            connectivity of ``input.ndim`` is used. for more details:
            https://scikit-image.org/docs/dev/api/skimage.measure.html#skimage.measure.label.
        num_components: The number of largest components to preserve.
    """
    # use skimage/cucim.skimage and np/cp depending on whether packages are
    # available and input is non-cpu torch.tensor
    cucim, has_cucim = optional_import("cucim")
    use_cp = has_cp and has_cucim and isinstance(img, torch.Tensor) and img.device != torch.device("cpu")
    if use_cp:
        img_ = convert_to_cupy(img.short())  # type: ignore
        label = cucim.skimage.measure.label
        lib = cp
    else:
        if not has_measure:
            raise RuntimeError("Skimage.measure required.")
        img_, *_ = convert_data_type(img, np.ndarray)
        label = measure.label
        lib = np

    # features will be an image -- 0 for background and then each different
    # feature will have its own index.
    features, num_features = label(img_, connectivity=connectivity, return_num=True)
    # if num features less than max desired, nothing to do.
    if num_features <= num_components:
        out = img_.astype(bool)
    else:
        # ignore background
        nonzeros = features[lib.nonzero(features)]
        # get number voxels per feature (bincount). argsort[::-1] to get indices
        # of largest components.
        features_to_keep = lib.argsort(lib.bincount(nonzeros))[::-1]
        # only keep the first n non-background indices
        features_to_keep = features_to_keep[:num_components]
        # generate labelfield. True if in list of features to keep
        out = lib.isin(features, features_to_keep)

    return convert_to_dst_type(out, dst=img, dtype=out.dtype)[0]


def remove_small_objects(
    img: NdarrayTensor, min_size: int = 64, connectivity: int = 1, independent_channels: bool = True
) -> NdarrayTensor:
    """
    Use `skimage.morphology.remove_small_objects` to remove small objects from images.
    See: https://scikit-image.org/docs/dev/api/skimage.morphology.html#remove-small-objects.

    Data should be one-hotted.

    Args:
        img: image to process. Expected shape: C, H,W,[D]. Expected to only have singleton channel dimension,
            i.e., not be one-hotted. Converted to type int.
        min_size: objects smaller than this size are removed.
        connectivity: Maximum number of orthogonal hops to consider a pixel/voxel as a neighbor.
            Accepted values are ranging from  1 to input.ndim. If ``None``, a full
            connectivity of ``input.ndim`` is used. For more details refer to linked scikit-image
            documentation.
        independent_channels: Whether to consider each channel independently.
    """
    # if all equal to one value, no need to call skimage
    if len(unique(img)) == 1:
        return img

    if not has_morphology:
        raise RuntimeError("Skimage required.")

    img_np: np.ndarray
    img_np, *_ = convert_data_type(img, np.ndarray)

    # morphology.remove_small_objects assumes them to be independent by default
    # else, convert to foreground vs background, remove small objects, then convert
    # back by multiplying the output by the input
    if not independent_channels:
        img_np = img_np > 0
    else:
        # if binary, convert to boolean, else int
        img_np = img_np.astype(bool if img_np.max() <= 1 else np.int32)

    out_np = morphology.remove_small_objects(img_np, min_size, connectivity)
    out, *_ = convert_to_dst_type(out_np, img)

    # convert back by multiplying
    if not independent_channels:
        out = img * out  # type: ignore
    return out


def get_unique_labels(img: NdarrayOrTensor, is_onehot: bool, discard: int | Iterable[int] | None = None) -> set[int]:
    """Get list of non-background labels in an image.

    Args:
        img: Image to be processed. Shape should be [C, W, H, [D]] with C=1 if not onehot else `num_classes`.
        is_onehot: Boolean as to whether input image is one-hotted. If one-hotted, only return channels with
        discard: Can be used to remove labels (e.g., background). Can be any value, sequence of values, or
            `None` (nothing is discarded).

    Returns:
        Set of labels
    """
    applied_labels: set[int]
    n_channels = img.shape[0]
    if is_onehot:
        applied_labels = {i for i, s in enumerate(img) if s.sum() > 0}
    else:
        if n_channels != 1:
            raise ValueError(f"If input not one-hotted, should only be 1 channel, got {n_channels}.")
        applied_labels = set(unique(img).tolist())
    if discard is not None:
        for i in ensure_tuple(discard):
            applied_labels.discard(i)
    return applied_labels


def fill_holes(
    img_arr: np.ndarray, applied_labels: Iterable[int] | None = None, connectivity: int | None = None
) -> np.ndarray:
    """
    Fill the holes in the provided image.

    The label 0 will be treated as background and the enclosed holes will be set to the neighboring class label.
    What is considered to be an enclosed hole is defined by the connectivity.
    Holes on the edge are always considered to be open (not enclosed).

    Note:

        The performance of this method heavily depends on the number of labels.
        It is a bit faster if the list of `applied_labels` is provided.
        Limiting the number of `applied_labels` results in a big decrease in processing time.

        If the image is one-hot-encoded, then the `applied_labels` need to match the channel index.

    Args:
        img_arr: numpy array of shape [C, spatial_dim1[, spatial_dim2, ...]].
        applied_labels: Labels for which to fill holes. Defaults to None,
            that is filling holes for all labels.
        connectivity: Maximum number of orthogonal hops to
            consider a pixel/voxel as a neighbor. Accepted values are ranging from  1 to input.ndim.
            Defaults to a full connectivity of ``input.ndim``.

    Returns:
        numpy array of shape [C, spatial_dim1[, spatial_dim2, ...]].
    """
    channel_axis = 0
    num_channels = img_arr.shape[channel_axis]
    is_one_hot = num_channels > 1
    spatial_dims = img_arr.ndim - 1
    structure = ndimage.generate_binary_structure(spatial_dims, connectivity or spatial_dims)

    # Get labels if not provided. Exclude background label.
    applied_labels = set(applied_labels) if applied_labels is not None else get_unique_labels(img_arr, is_one_hot)
    background_label = 0
    applied_labels.discard(background_label)

    for label in applied_labels:
        tmp = np.zeros(img_arr.shape[1:], dtype=bool)
        ndimage.binary_dilation(
            tmp,
            structure=structure,
            iterations=-1,
            mask=np.logical_not(img_arr[label]) if is_one_hot else img_arr[0] != label,
            origin=0,
            border_value=1,
            output=tmp,
        )
        if is_one_hot:
            img_arr[label] = np.logical_not(tmp)
        else:
            img_arr[0, np.logical_not(tmp)] = label

    return img_arr


def get_extreme_points(
    img: NdarrayOrTensor, rand_state: np.random.RandomState | None = None, background: int = 0, pert: float = 0.0
) -> list[tuple[int, ...]]:
    """
    Generate extreme points from an image. These are used to generate initial segmentation
    for annotation models. An optional perturbation can be passed to simulate user clicks.

    Args:
        img:
            Image to generate extreme points from. Expected Shape is ``(spatial_dim1, [, spatial_dim2, ...])``.
        rand_state: `np.random.RandomState` object used to select random indices.
        background: Value to be consider as background, defaults to 0.
        pert: Random perturbation amount to add to the points, defaults to 0.0.

    Returns:
        A list of extreme points, its length is equal to 2 * spatial dimension of input image.
        The output format of the coordinates is:

        [1st_spatial_dim_min, 1st_spatial_dim_max, 2nd_spatial_dim_min, ..., Nth_spatial_dim_max]

    Raises:
        ValueError: When the input image does not have any foreground pixel.
    """
    if rand_state is None:
        rand_state = np.random.random.__self__  # type: ignore
    indices = where(img != background)
    if np.size(indices[0]) == 0:
        raise ValueError("get_extreme_points: no foreground object in mask!")

    def _get_point(val, dim):
        """
        Select one of the indices within slice containing val.

        Args:
            val : value for comparison
            dim : dimension in which to look for value
        """
        idx = where(indices[dim] == val)[0]
        idx = idx.cpu() if isinstance(idx, torch.Tensor) else idx
        idx = rand_state.choice(idx) if rand_state is not None else idx
        pt = []
        for j in range(img.ndim):
            # add +- pert to each dimension
            val = int(indices[j][idx] + 2.0 * pert * (rand_state.rand() if rand_state is not None else 0.5 - 0.5))
            val = max(val, 0)
            val = min(val, img.shape[j] - 1)
            pt.append(val)
        return pt

    points = []
    for i in range(img.ndim):
        points.append(tuple(_get_point(indices[i].min(), i)))
        points.append(tuple(_get_point(indices[i].max(), i)))

    return points


def extreme_points_to_image(
    points: list[tuple[int, ...]],
    label: NdarrayOrTensor,
    sigma: Sequence[float] | float | Sequence[torch.Tensor] | torch.Tensor = 0.0,
    rescale_min: float = -1.0,
    rescale_max: float = 1.0,
) -> torch.Tensor:
    """
    Please refer to :py:class:`monai.transforms.AddExtremePointsChannel` for the usage.

    Applies a gaussian filter to the extreme points image. Then the pixel values in points image are rescaled
    to range [rescale_min, rescale_max].

    Args:
        points: Extreme points of the object/organ.
        label: label image to get extreme points from. Shape must be
            (1, spatial_dim1, [, spatial_dim2, ...]). Doesn't support one-hot labels.
        sigma: if a list of values, must match the count of spatial dimensions of input data,
            and apply every value in the list to 1 spatial dimension. if only 1 value provided,
            use it for all spatial dimensions.
        rescale_min: minimum value of output data.
        rescale_max: maximum value of output data.
    """
    # points to image
    # points_image = torch.zeros(label.shape[1:], dtype=torch.float)
    points_image = torch.zeros_like(torch.as_tensor(label[0]), dtype=torch.float)
    for p in points:
        points_image[p] = 1.0

    if isinstance(sigma, Sequence):
        sigma = [torch.as_tensor(s, device=points_image.device) for s in sigma]
    else:
        sigma = torch.as_tensor(sigma, device=points_image.device)

    # add channel and add batch
    points_image = points_image.unsqueeze(0).unsqueeze(0)
    gaussian_filter = GaussianFilter(label.ndim - 1, sigma=sigma)
    points_image = gaussian_filter(points_image).squeeze(0).detach()

    # rescale the points image to [rescale_min, rescale_max]
    min_intensity = points_image.min()
    max_intensity = points_image.max()
    points_image = (points_image - min_intensity) / (max_intensity - min_intensity)
    return points_image * (rescale_max - rescale_min) + rescale_min


def map_spatial_axes(
    img_ndim: int, spatial_axes: Sequence[int] | int | None = None, channel_first: bool = True
) -> list[int]:
    """
    Utility to map the spatial axes to real axes in channel first/last shape.
    For example:
    If `channel_first` is True, and `img` has 3 spatial dims, map spatial axes to real axes as below:
    None -> [1, 2, 3]
    [0, 1] -> [1, 2]
    [0, -1] -> [1, -1]
    If `channel_first` is False, and `img` has 3 spatial dims, map spatial axes to real axes as below:
    None -> [0, 1, 2]
    [0, 1] -> [0, 1]
    [0, -1] -> [0, -2]

    Args:
        img_ndim: dimension number of the target image.
        spatial_axes: spatial axes to be converted, default is None.
            The default `None` will convert to all the spatial axes of the image.
            If axis is negative it counts from the last to the first axis.
            If axis is a tuple of ints.
        channel_first: the image data is channel first or channel last, default to channel first.

    """
    if spatial_axes is None:
        return list(range(1, img_ndim) if channel_first else range(img_ndim - 1))
    spatial_axes_ = []
    for a in ensure_tuple(spatial_axes):
        if channel_first:
            spatial_axes_.append(a % img_ndim if a < 0 else a + 1)
        else:
            spatial_axes_.append((a - 1) % (img_ndim - 1) if a < 0 else a)
    return spatial_axes_


@contextmanager
def allow_missing_keys_mode(transform: MapTransform | Compose | tuple[MapTransform] | tuple[Compose]):
    """Temporarily set all MapTransforms to not throw an error if keys are missing. After, revert to original states.

    Args:
        transform: either MapTransform or a Compose

    Example:

    .. code-block:: python

        data = {"image": np.arange(16, dtype=float).reshape(1, 4, 4)}
        t = SpatialPadd(["image", "label"], 10, allow_missing_keys=False)
        _ = t(data)  # would raise exception
        with allow_missing_keys_mode(t):
            _ = t(data)  # OK!
    """
    # If given a sequence of transforms, Compose them to get a single list
    if issequenceiterable(transform):
        transform = Compose(transform)

    # Get list of MapTransforms
    transforms = []
    if isinstance(transform, MapTransform):
        transforms = [transform]
    elif isinstance(transform, Compose):
        # Only keep contained MapTransforms
        transforms = [t for t in transform.flatten().transforms if isinstance(t, MapTransform)]
    if len(transforms) == 0:
        raise TypeError(
            "allow_missing_keys_mode expects either MapTransform(s) or Compose(s) containing MapTransform(s)"
        )

    # Get the state of each `allow_missing_keys`
    orig_states = [t.allow_missing_keys for t in transforms]

    try:
        # Set all to True
        for t in transforms:
            t.allow_missing_keys = True
        yield
    finally:
        # Revert
        for t, o_s in zip(transforms, orig_states):
            t.allow_missing_keys = o_s


_interp_modes = list(InterpolateMode) + list(GridSampleMode)


def convert_applied_interp_mode(trans_info, mode: str = "nearest", align_corners: bool | None = None):
    """
    Recursively change the interpolation mode in the applied operation stacks, default to "nearest".

    See also: :py:class:`monai.transform.inverse.InvertibleTransform`

    Args:
        trans_info: applied operation stack, tracking the previously applied invertible transform.
        mode: target interpolation mode to convert, default to "nearest" as it's usually used to save the mode output.
        align_corners: target align corner value in PyTorch interpolation API, need to align with the `mode`.

    """
    if isinstance(trans_info, (list, tuple)):
        return [convert_applied_interp_mode(x, mode=mode, align_corners=align_corners) for x in trans_info]
    if not isinstance(trans_info, Mapping):
        return trans_info
    trans_info = dict(trans_info)
    if "mode" in trans_info:
        current_mode = trans_info["mode"]
        if current_mode[0] in _interp_modes:
            trans_info["mode"] = [mode for _ in range(len(mode))]
        elif current_mode in _interp_modes:
            trans_info["mode"] = mode
    if "align_corners" in trans_info:
        _align_corners = TraceKeys.NONE if align_corners is None else align_corners
        current_value = trans_info["align_corners"]
        trans_info["align_corners"] = (
            [_align_corners for _ in mode] if issequenceiterable(current_value) else _align_corners
        )
    if ("mode" not in trans_info) and ("align_corners" not in trans_info):
        return {
            k: convert_applied_interp_mode(trans_info[k], mode=mode, align_corners=align_corners) for k in trans_info
        }
    return trans_info


def reset_ops_id(data):
    """find MetaTensors in list or dict `data` and (in-place) set ``TraceKeys.ID`` to ``Tracekys.NONE``."""
    if isinstance(data, (list, tuple)):
        return [reset_ops_id(d) for d in data]
    if isinstance(data, monai.data.MetaTensor):
        data.applied_operations = reset_ops_id(data.applied_operations)
        return data
    if not isinstance(data, Mapping):
        return data
    data = dict(data)
    if TraceKeys.ID in data:
        data[TraceKeys.ID] = TraceKeys.NONE
    return {k: reset_ops_id(v) for k, v in data.items()}


def compute_divisible_spatial_size(spatial_shape: Sequence[int], k: Sequence[int] | int):
    """
    Compute the target spatial size which should be divisible by `k`.

    Args:
        spatial_shape: original spatial shape.
        k: the target k for each spatial dimension.
            if `k` is negative or 0, the original size is preserved.
            if `k` is an int, the same `k` be applied to all the input spatial dimensions.

    """
    k = fall_back_tuple(k, (1,) * len(spatial_shape))
    new_size = []
    for k_d, dim in zip(k, spatial_shape):
        new_dim = int(np.ceil(dim / k_d) * k_d) if k_d > 0 else dim
        new_size.append(new_dim)

    return tuple(new_size)


def equalize_hist(
    img: np.ndarray, mask: np.ndarray | None = None, num_bins: int = 256, min: int = 0, max: int = 255
) -> np.ndarray:
    """
    Utility to equalize input image based on the histogram.
    If `skimage` installed, will leverage `skimage.exposure.histogram`, otherwise, use
    `np.histogram` instead.

    Args:
        img: input image to equalize.
        mask: if provided, must be ndarray of bools or 0s and 1s, and same shape as `image`.
            only points at which `mask==True` are used for the equalization.
        num_bins: number of the bins to use in histogram, default to `256`. for more details:
            https://numpy.org/doc/stable/reference/generated/numpy.histogram.html.
        min: the min value to normalize input image, default to `0`.
        max: the max value to normalize input image, default to `255`.

    """

    orig_shape = img.shape
    hist_img = img[np.array(mask, dtype=bool)] if mask is not None else img
    if has_skimage:
        hist, bins = exposure.histogram(hist_img.flatten(), num_bins)
    else:
        hist, bins = np.histogram(hist_img.flatten(), num_bins)
        bins = (bins[:-1] + bins[1:]) / 2

    cum = hist.cumsum()
    # normalize the cumulative result
    cum = rescale_array(arr=cum, minv=min, maxv=max)

    # apply linear interpolation
    img = np.interp(img.flatten(), bins, cum)
    return img.reshape(orig_shape)


class Fourier:
    """
    Helper class storing Fourier mappings
    """

    @staticmethod
    def shift_fourier(x: NdarrayOrTensor, spatial_dims: int) -> NdarrayOrTensor:
        """
        Applies fourier transform and shifts the zero-frequency component to the
        center of the spectrum. Only the spatial dimensions get transformed.

        Args:
            x: Image to transform.
            spatial_dims: Number of spatial dimensions.

        Returns
            k: K-space data.
        """
        dims = tuple(range(-spatial_dims, 0))
        k: NdarrayOrTensor
        if isinstance(x, torch.Tensor):
            if hasattr(torch.fft, "fftshift"):  # `fftshift` is new in torch 1.8.0
                k = torch.fft.fftshift(torch.fft.fftn(x, dim=dims), dim=dims)
            else:
                # if using old PyTorch, will convert to numpy array and return
                k = np.fft.fftshift(np.fft.fftn(x.cpu().numpy(), axes=dims), axes=dims)
        else:
            k = np.fft.fftshift(np.fft.fftn(x, axes=dims), axes=dims)
        return k

    @staticmethod
    def inv_shift_fourier(k: NdarrayOrTensor, spatial_dims: int, n_dims: int | None = None) -> NdarrayOrTensor:
        """
        Applies inverse shift and fourier transform. Only the spatial
        dimensions are transformed.

        Args:
            k: K-space data.
            spatial_dims: Number of spatial dimensions.

        Returns:
            x: Tensor in image space.
        """
        dims = tuple(range(-spatial_dims, 0))
        out: NdarrayOrTensor
        if isinstance(k, torch.Tensor):
            if hasattr(torch.fft, "ifftshift"):  # `ifftshift` is new in torch 1.8.0
                out = torch.fft.ifftn(torch.fft.ifftshift(k, dim=dims), dim=dims, norm="backward").real
            else:
                # if using old PyTorch, will convert to numpy array and return
                out = np.fft.ifftn(np.fft.ifftshift(k.cpu().numpy(), axes=dims), axes=dims).real
        else:
            out = np.fft.ifftn(np.fft.ifftshift(k, axes=dims), axes=dims).real
        return out


def get_number_image_type_conversions(transform: Compose, test_data: Any, key: Hashable | None = None) -> int:
    """
    Get the number of times that the data need to be converted (e.g., numpy to torch).
    Conversions between different devices are also counted (e.g., CPU to GPU).

    Args:
        transform: composed transforms to be tested
        test_data: data to be used to count the number of conversions
        key: if using dictionary transforms, this key will be used to check the number of conversions.
    """

    def _get_data(obj, key):
        return obj if key is None else obj[key]

    # if the starting point is a string (e.g., input to LoadImage), start
    # at -1 since we don't want to count the string -> image conversion.
    num_conversions = 0 if not isinstance(_get_data(test_data, key), str) else -1

    tr = transform.flatten().transforms

    if isinstance(transform, OneOf) or any(isinstance(i, OneOf) for i in tr):
        raise RuntimeError("Not compatible with `OneOf`, as the applied transform is deterministically chosen.")

    for _transform in tr:
        prev_data = _get_data(test_data, key)
        prev_type = type(prev_data)
        prev_device = prev_data.device if isinstance(prev_data, torch.Tensor) else None
        test_data = apply_transform(_transform, test_data, transform.map_items, transform.unpack_items)
        # every time the type or device changes, increment the counter
        curr_data = _get_data(test_data, key)
        curr_device = curr_data.device if isinstance(curr_data, torch.Tensor) else None
        if not isinstance(curr_data, prev_type) or curr_device != prev_device:
            num_conversions += 1
    return num_conversions


def get_transform_backends():
    """Get the backends of all MONAI transforms.

    Returns:
        Dictionary, where each key is a transform, and its
        corresponding values are a boolean list, stating
        whether that transform supports (1) `torch.Tensor`,
        and (2) `np.ndarray` as input without needing to
        convert.
    """
    backends = {}
    unique_transforms = []
    for n, obj in getmembers(monai.transforms):
        # skip aliases
        if obj in unique_transforms:
            continue
        unique_transforms.append(obj)

        if (
            isclass(obj)
            and issubclass(obj, Transform)
            and n
            not in [
                "BatchInverseTransform",
                "Compose",
                "CuCIM",
                "CuCIMD",
                "Decollated",
                "InvertD",
                "InvertibleTransform",
                "Lambda",
                "LambdaD",
                "MapTransform",
                "OneOf",
                "RandCuCIM",
                "RandCuCIMD",
                "RandomOrder",
                "PadListDataCollate",
                "RandLambda",
                "RandLambdaD",
                "RandTorchVisionD",
                "RandomizableTransform",
                "TorchVisionD",
                "Transform",
            ]
        ):
            backends[n] = [TransformBackends.TORCH in obj.backend, TransformBackends.NUMPY in obj.backend]
    return backends


def print_transform_backends():
    """Prints a list of backends of all MONAI transforms."""

    class Colors:
        none = ""
        red = "91"
        green = "92"
        yellow = "93"

    def print_color(t, color):
        print(f"\033[{color}m{t}\033[00m")

    def print_table_column(name, torch, numpy, color=Colors.none):
        print_color(f"{name:<50} {torch:<8} {numpy:<8}", color)

    backends = get_transform_backends()
    n_total = len(backends)
    n_t_or_np, n_t, n_np, n_uncategorized = 0, 0, 0, 0
    print_table_column("Transform", "Torch?", "Numpy?")
    for k, v in backends.items():
        if all(v):
            color = Colors.green
            n_t_or_np += 1
        elif v[0]:
            color = Colors.green
            n_t += 1
        elif v[1]:
            color = Colors.yellow
            n_np += 1
        else:
            color = Colors.red
            n_uncategorized += 1
        print_table_column(k, v[0], v[1], color=color)

    print("Total number of transforms:", n_total)
    print_color(f"Number transforms allowing both torch and numpy: {n_t_or_np}", Colors.green)
    print_color(f"Number of TorchTransform: {n_t}", Colors.green)
    print_color(f"Number of NumpyTransform: {n_np}", Colors.yellow)
    print_color(f"Number of uncategorised: {n_uncategorized}", Colors.red)


def convert_pad_mode(dst: NdarrayOrTensor, mode: str | None):
    """
    Utility to convert padding mode between numpy array and PyTorch Tensor.

    Args:
        dst: target data to convert padding mode for, should be numpy array or PyTorch Tensor.
        mode: current padding mode.

    """
    if isinstance(dst, torch.Tensor):
        if mode == "wrap":
            mode = "circular"
        elif mode == "edge":
            mode = "replicate"
        return look_up_option(mode, PytorchPadMode)
    if isinstance(dst, np.ndarray):
        if mode == "circular":
            mode = "wrap"
        elif mode == "replicate":
            mode = "edge"
        return look_up_option(mode, NumpyPadMode)
    raise ValueError(f"unsupported data type: {type(dst)}.")


def convert_to_contiguous(
    data: NdarrayOrTensor | str | bytes | Mapping | Sequence[Any], **kwargs
) -> NdarrayOrTensor | Mapping | Sequence[Any]:
    """
    Check and ensure the numpy array or PyTorch Tensor in data to be contiguous in memory.

    Args:
        data: input data to convert, will recursively convert the numpy array or PyTorch Tensor in dict and sequence.
        kwargs: if `x` is PyTorch Tensor, additional args for `torch.contiguous`, more details:
            https://pytorch.org/docs/stable/generated/torch.Tensor.contiguous.html#torch.Tensor.contiguous.

    """
    if isinstance(data, (np.ndarray, torch.Tensor, str, bytes)):
        return ascontiguousarray(data, **kwargs)
    elif isinstance(data, Mapping):
        return {k: convert_to_contiguous(v, **kwargs) for k, v in data.items()}
    elif isinstance(data, Sequence) and not isinstance(data, bytes):
        return [convert_to_contiguous(i, **kwargs) for i in data]  # type: ignore
    else:
        return data


def scale_affine(affine, spatial_size, new_spatial_size, centered: bool = True):
    """
    Scale the affine matrix according to the new spatial size.

    Args:
        affine: affine matrix to scale.
        spatial_size: original spatial size.
        new_spatial_size: new spatial size.
        centered: whether the scaling is with respect to
            the image center (True, default) or corner (False).

    Returns:
        Scaled affine matrix.

    """
    if spatial_size == new_spatial_size:
        return affine
    r = len(affine) - 1
    s = np.array([float(o) / float(max(n, 1)) for o, n in zip(spatial_size, new_spatial_size)])
    scale = create_scale(r, s.tolist())
    if centered:
        scale[:r, -1] = (np.diag(scale)[:r] - 1) / 2  # type: ignore
    return affine @ convert_to_dst_type(scale, affine)[0]


def attach_hook(func, hook, mode="pre"):
    """
    Adds `hook` before or after a `func` call. If mode is "pre", the wrapper will call hook then func.
    If the mode is "post", the wrapper will call func then hook.
    """
    supported = {"pre", "post"}
    if look_up_option(mode, supported) == "pre":
        _hook, _func = hook, func
    else:
        _hook, _func = func, hook

    @wraps(func)
    def wrapper(inst, data):
        data = _hook(inst, data)
        return _func(inst, data)

    return wrapper


def sync_meta_info(key, data_dict, t: bool = True):
    """
    Given the key, sync up between metatensor `data_dict[key]` and meta_dict `data_dict[key_transforms/meta_dict]`.
    t=True: the one with more applied_operations in metatensor vs meta_dict is the output, False: less is the output.
    """
    if not isinstance(data_dict, Mapping):
        return data_dict
    d = dict(data_dict)

    # update meta dicts
    meta_dict_key = PostFix.meta(key)
    if meta_dict_key not in d:
        d[meta_dict_key] = monai.data.MetaTensor.get_default_meta()
    if not isinstance(d[key], monai.data.MetaTensor):
        d[key] = monai.data.MetaTensor(data_dict[key])
        d[key].meta = d[meta_dict_key]
    d[meta_dict_key].update(d[key].meta)  # prefer metatensor's data

    # update xform info
    xform_key = monai.transforms.TraceableTransform.trace_key(key)
    if xform_key not in d:
        d[xform_key] = monai.data.MetaTensor.get_default_applied_operations()
    from_meta, from_dict = d[key].applied_operations, d[xform_key]
    if not from_meta:  # avoid []
        d[key].applied_operations = d[xform_key] = from_dict
        return d
    if not from_dict:
        d[key].applied_operations = d[xform_key] = from_meta
        return d
    if t:  # larger transform info stack is used as the result
        ref = from_meta if len(from_meta) > len(from_dict) else from_dict
    else:  # smaller transform info stack is used as the result
        ref = from_dict if len(from_meta) > len(from_dict) else from_meta
    d[key].applied_operations = d[xform_key] = ref
    return d


def check_boundaries(boundaries) -> None:
    """
    Check boundaries for Signal transforms
    """
    if not (
        isinstance(boundaries, Sequence) and len(boundaries) == 2 and all(isinstance(i, float) for i in boundaries)
    ):
        raise ValueError("Incompatible values: boundaries needs to be a list of float.")


def paste_slices(tup):
    """
    given a tuple (pos,w,max_w), return a tuple of slices
    """
    pos, w, max_w = tup
    max_w = max_w.shape[-1]
    orig_min = max(pos, 0)
    orig_max = min(pos + w, max_w)
    block_min = -min(pos, 0)
    block_max = max_w - max(pos + w, max_w)
    block_max = block_max if block_max != 0 else None
    return slice(orig_min, orig_max), slice(block_min, block_max)


def paste(orig, block, loc):
    """
    given a location (loc) and an original array (orig), paste a block array into it
    """
    loc_zip = zip(loc, block.shape, orig)
    orig_slices, block_slices = zip(*map(paste_slices, loc_zip))

    orig[:, orig_slices[0]] = block[block_slices[0]]

    if orig.shape[0] == 1:
        orig = orig.squeeze()
    return orig


def squarepulse(sig, duty: float = 0.5):
    """
    compute squarepulse using pytorch
    equivalent to numpy implementation from
    https://docs.scipy.org/doc/scipy/reference/generated/scipy.signal.square.html
    """
    t, w = convert_to_tensor(sig), convert_to_tensor(duty)
    w = convert_to_tensor(w)
    t = convert_to_tensor(t)

    y = torch.zeros(t.shape)

    mask1 = (w > 1) | (w < 0)

    tmod = torch.remainder(t, 2 * torch.pi)
    mask2 = (~mask1) & (tmod < w * 2 * torch.pi)
    y[mask2] = 1
    mask3 = (~mask1) & (~mask2)
    y[mask3] = -1
    return y


if __name__ == "__main__":
    print_transform_backends()<|MERGE_RESOLUTION|>--- conflicted
+++ resolved
@@ -535,12 +535,8 @@
     ratios: list[float | int] | None = None,
     rand_state: np.random.RandomState | None = None,
     allow_smaller: bool = False,
-<<<<<<< HEAD
+    warn: bool = True,
 ) -> tuple[tuple]:
-=======
-    warn: bool = True,
-) -> list[list[int]]:
->>>>>>> 354c9c2b
     """
     Generate valid sample locations based on the specified ratios of label classes.
     Valid: samples sitting entirely within image, expected input shape: [C, H, W, D] or [C, H, W]
