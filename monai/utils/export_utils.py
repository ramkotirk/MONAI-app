--- conflicted
+++ resolved
@@ -31,11 +31,7 @@
 from .cast_utils import CastToFloat
 
 
-<<<<<<< HEAD
-def simple_replace(base_t: Type[nn.Module], dest_t: Type[nn.Module]) -> Callable[[nn.Module], Optional[nn.Module]]:
-=======
-def simple_replace(BaseT: type[nn.Module], DestT: type[nn.Module]) -> Callable[[nn.Module], nn.Module | None]:
->>>>>>> 6e2733ad
+def simple_replace(base_t: Type[nn.Module], dest_t: Type[nn.Module]) -> Callable[[nn.Module], nn.Module | None]:
     """
     Generic function generator to replace base_t module with dest_t.
     base_t and dest_t should have same atrributes. No weights are copied.
@@ -46,13 +42,8 @@
         swap function to replace base_t module with dest_t
     """
 
-<<<<<<< HEAD
-    def expansion_fn(mod: nn.Module) -> Optional[nn.Module]:
+    def expansion_fn(mod: nn.Module) -> nn.Module | None:
         if not isinstance(mod, base_t):
-=======
-    def expansion_fn(mod: nn.Module) -> nn.Module | None:
-        if not isinstance(mod, BaseT):
->>>>>>> 6e2733ad
             return None
         args = [getattr(mod, name, None) for name in mod.__constants__]
         out = dest_t(*args)
@@ -61,11 +52,7 @@
     return expansion_fn
 
 
-<<<<<<< HEAD
-def wrap_module(base_t: Type[nn.Module], dest_t: Type[nn.Module]) -> Callable[[nn.Module], Optional[nn.Module]]:
-=======
-def wrap_module(BaseT: type[nn.Module], DestT: type[nn.Module]) -> Callable[[nn.Module], nn.Module | None]:
->>>>>>> 6e2733ad
+def wrap_module(base_t: Type[nn.Module], dest_t: Type[nn.Module]) -> Callable[[nn.Module], nn.Module | None]:
     """
     Generic function generator to replace base_t module with dest_t wrapper.
     Args:
@@ -75,13 +62,8 @@
         swap function to replace base_t module with dest_t
     """
 
-<<<<<<< HEAD
-    def expansion_fn(mod: nn.Module) -> Optional[nn.Module]:
+    def expansion_fn(mod: nn.Module) -> nn.Module | None:
         out = dest_t(mod)
-=======
-    def expansion_fn(mod: nn.Module) -> nn.Module | None:
-        out = DestT(mod)
->>>>>>> 6e2733ad
         return out
 
     return expansion_fn
