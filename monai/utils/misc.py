--- conflicted
+++ resolved
@@ -527,11 +527,7 @@
 
     @staticmethod
     def algo_hash() -> str | None:
-<<<<<<< HEAD
-        return os.environ.get("MONAI_ALGO_HASH", "4403f94")
-=======
         return os.environ.get("MONAI_ALGO_HASH", "e4cf5a1")
->>>>>>> d83fa566
 
     @staticmethod
     def trace_transform() -> str | None:
