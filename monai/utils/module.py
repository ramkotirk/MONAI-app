# Copyright 2020 MONAI Consortium
# Licensed under the Apache License, Version 2.0 (the "License");
# you may not use this file except in compliance with the License.
# You may obtain a copy of the License at
#     http://www.apache.org/licenses/LICENSE-2.0
# Unless required by applicable law or agreed to in writing, software
# distributed under the License is distributed on an "AS IS" BASIS,
# WITHOUT WARRANTIES OR CONDITIONS OF ANY KIND, either express or implied.
# See the License for the specific language governing permissions and
# limitations under the License.

import sys
from importlib import import_module
from pkgutil import walk_packages
from re import match
from typing import Any, Callable, List, Tuple

OPTIONAL_IMPORT_MSG_FMT = "{}"


def export(modname):
    """
    Make the decorated object a member of the named module. This will also add the object under its aliases if it has
    a `__aliases__` member, thus this decorator should be before the `alias` decorator to pick up those names. Alias
    names which conflict with package names or existing members will be ignored.
    """

    def _inner(obj):
        mod = import_module(modname)
        if not hasattr(mod, obj.__name__):
            setattr(mod, obj.__name__, obj)

            # add the aliases for `obj` to the target module
            for alias in getattr(obj, "__aliases__", ()):
                if not hasattr(mod, alias):
                    setattr(mod, alias, obj)

        return obj

    return _inner


def load_submodules(basemod, load_all: bool = True, exclude_pattern: str = "(.*[tT]est.*)|(_.*)"):
    """
    Traverse the source of the module structure starting with module `basemod`, loading all packages plus all files if
    `load_all` is True, excluding anything whose name matches `exclude_pattern`.
    """
    submodules = []
    err_mod: List[str] = []
    for importer, name, is_pkg in walk_packages(
        basemod.__path__, prefix=basemod.__name__ + ".", onerror=err_mod.append
    ):
        if (is_pkg or load_all) and name not in sys.modules and match(exclude_pattern, name) is None:
            try:
                mod = import_module(name)
                importer.find_module(name).load_module(name)
                submodules.append(mod)
            except OptionalImportError:
                pass  # could not import the optional deps., they are ignored

<<<<<<< HEAD
    for importer, name, is_pkg in walk_packages(basemod.__path__, prefix=basemod.__name__ + "."):
        if (is_pkg or load_all) and name not in sys.modules and match(exclude_pattern, name) is None:
            mod = import_module(name)
            importer.find_module(name).load_module(name)
            submodules.append(mod)
=======
    return submodules, err_mod
>>>>>>> c5e74b70


<<<<<<< HEAD

=======
>>>>>>> c5e74b70
def get_full_type_name(typeobj):
    module = typeobj.__module__
    if module is None or module == str.__class__.__module__:
        return typeobj.__name__  # Avoid reporting __builtin__
    else:
        return module + "." + typeobj.__name__


def min_version(the_module, min_version_str: str = "") -> bool:
    """
    Convert version strings into tuples of int and compare them.

    Returns True if the module's version is greater or equal to the 'min_version'.
    When min_version_str is not provided, it always returns True.
    """
    if min_version_str:
        mod_version = tuple(int(x) for x in the_module.__version__.split(".")[:2])
        required = tuple(int(x) for x in min_version_str.split(".")[:2])
        return mod_version >= required
    return True  # always valid version


def exact_version(the_module, version_str: str = "") -> bool:
    """
    Returns True if the module's __version__ matches version_str
    """
    return bool(the_module.__version__ == version_str)


class OptionalImportError(ImportError):
    """
    Could not import APIs from an optional dependency.
    """


def optional_import(
    module: str,
    version: str = "",
    version_checker: Callable[..., bool] = min_version,
    name: str = "",
    descriptor: str = OPTIONAL_IMPORT_MSG_FMT,
    version_args=None,
    allow_namespace_pkg: bool = False,
) -> Tuple[Any, bool]:
    """
    Imports an optional module specified by `module` string.
    Any importing related exceptions will be stored, and exceptions raise lazily
    when attempting to use the failed-to-import module.

    Args:
        module: name of the module to be imported.
        version: version string used by the version_checker.
        version_checker: a callable to check the module version, Defaults to monai.utils.min_version.
        name: a non-module attribute (such as method/class) to import from the imported module.
        descriptor: a format string for the final error message when using a not imported module.
        version_args: additional parameters to the version checker.
        allow_namespace_pkg: whether importing a namespace package is allowed. Defaults to False.

    Returns:
        The imported module and a boolean flag indicating whether the import is successful.

    Examples::

        >>> torch, flag = optional_import('torch', '1.1')
        >>> print(torch, flag)
        <module 'torch' from 'python/lib/python3.6/site-packages/torch/__init__.py'> True

        >>> the_module, flag = optional_import('unknown_module')
        >>> print(flag)
        False
        >>> the_module.method  # trying to access a module which is not imported
        OptionalImportError: import unknown_module (No module named 'unknown_module').

        >>> torch, flag = optional_import('torch', '42', exact_version)
        >>> torch.nn  # trying to access a module for which there isn't a proper version imported
        OptionalImportError: import torch (requires version '42' by 'exact_version').

        >>> conv, flag = optional_import('torch.nn.functional', '1.0', name='conv1d')
        >>> print(conv)
        <built-in method conv1d of type object at 0x11a49eac0>

        >>> conv, flag = optional_import('torch.nn.functional', '42', name='conv1d')
        >>> conv()  # trying to use a function from the not successfully imported module (due to unmatched version)
        OptionalImportError: from torch.nn.functional import conv1d (requires version '42' by 'min_version').
    """

    tb = None
    exception_str = ""
    if name:
        actual_cmd = f"from {module} import {name}"
    else:
        actual_cmd = f"import {module}"
    try:
        pkg = __import__(module)  # top level module
        the_module = import_module(module)
        if not allow_namespace_pkg:
            is_namespace = getattr(the_module, "__file__", None) is None and hasattr(the_module, "__path__")
            assert not is_namespace
        if name:  # user specified to load class/function/... from the module
            the_module = getattr(the_module, name)
    except Exception as import_exception:  # any exceptions during import
        tb = import_exception.__traceback__
        exception_str = f"{import_exception}"
    else:  # found the module
        if version_args and version_checker(pkg, f"{version}", version_args):
            return the_module, True
        if not version_args and version_checker(pkg, f"{version}"):
            return the_module, True

    # preparing lazy error message
    msg = descriptor.format(actual_cmd)
    if version and tb is None:  # a pure version issue
        msg += f" (requires '{module} {version}' by '{version_checker.__name__}')"
    if exception_str:
        msg += f" ({exception_str})"

    class _LazyRaise:
        def __init__(self, *_args, **_kwargs):
            _default_msg = (
                f"{msg}."
                + "\n\nFor details about installing the optional dependencies, please visit:"
                + "\n    https://docs.monai.io/en/latest/installation.html#installing-the-recommended-dependencies"
            )
            if tb is None:
                self._exception = OptionalImportError(_default_msg)
            else:
                self._exception = OptionalImportError(_default_msg).with_traceback(tb)

        def __getattr__(self, name):
            """
            Raises:
                OptionalImportError: When you call this method.
            """
            raise self._exception

        def __call__(self, *_args, **_kwargs):
            """
            Raises:
                OptionalImportError: When you call this method.
            """
            raise self._exception

    return _LazyRaise(), False<|MERGE_RESOLUTION|>--- conflicted
+++ resolved
@@ -58,21 +58,9 @@
             except OptionalImportError:
                 pass  # could not import the optional deps., they are ignored
 
-<<<<<<< HEAD
-    for importer, name, is_pkg in walk_packages(basemod.__path__, prefix=basemod.__name__ + "."):
-        if (is_pkg or load_all) and name not in sys.modules and match(exclude_pattern, name) is None:
-            mod = import_module(name)
-            importer.find_module(name).load_module(name)
-            submodules.append(mod)
-=======
     return submodules, err_mod
->>>>>>> c5e74b70
-
-
-<<<<<<< HEAD
-
-=======
->>>>>>> c5e74b70
+
+
 def get_full_type_name(typeobj):
     module = typeobj.__module__
     if module is None or module == str.__class__.__module__:
