--- conflicted
+++ resolved
@@ -26,11 +26,8 @@
     tensorboard
     pytorch-ignite==0.3.0
     gdown>=3.6.4
-<<<<<<< HEAD
+    torchvision
     itk
-=======
-    torchvision
->>>>>>> cff8d608
 nibabel =
     nibabel
 skimage =
@@ -43,13 +40,10 @@
     gdown>=3.6.4
 ignite =
     pytorch-ignite==0.3.0
-<<<<<<< HEAD
+torchvision =
+    torchvision
 itk =
     itk
-=======
-torchvision =
-    torchvision
->>>>>>> cff8d608
 
 [flake8]
 select = B,C,E,F,N,P,T4,W,B9
