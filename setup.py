# Copyright 2020 MONAI Consortium
# Licensed under the Apache License, Version 2.0 (the "License");
# you may not use this file except in compliance with the License.
# You may obtain a copy of the License at
#     http://www.apache.org/licenses/LICENSE-2.0
# Unless required by applicable law or agreed to in writing, software
# distributed under the License is distributed on an "AS IS" BASIS,
# WITHOUT WARRANTIES OR CONDITIONS OF ANY KIND, either express or implied.
# See the License for the specific language governing permissions and
# limitations under the License.

from setuptools import find_packages, setup

import versioneer

if __name__ == "__main__":
    setup(
        version=versioneer.get_version(),
        cmdclass=versioneer.get_cmdclass(),
<<<<<<< HEAD
        packages=find_packages(exclude=("docs", "examples", "tests", "research")),
        zip_safe=True,
=======
        packages=find_packages(exclude=("docs", "examples", "tests")),
        zip_safe=False,
        package_data={"monai": ["py.typed"]},
>>>>>>> 4360c86a
    )<|MERGE_RESOLUTION|>--- conflicted
+++ resolved
@@ -17,12 +17,7 @@
     setup(
         version=versioneer.get_version(),
         cmdclass=versioneer.get_cmdclass(),
-<<<<<<< HEAD
-        packages=find_packages(exclude=("docs", "examples", "tests", "research")),
-        zip_safe=True,
-=======
         packages=find_packages(exclude=("docs", "examples", "tests")),
         zip_safe=False,
         package_data={"monai": ["py.typed"]},
->>>>>>> 4360c86a
     )