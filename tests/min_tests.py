# Copyright (c) MONAI Consortium
# Licensed under the Apache License, Version 2.0 (the "License");
# you may not use this file except in compliance with the License.
# You may obtain a copy of the License at
#     http://www.apache.org/licenses/LICENSE-2.0
# Unless required by applicable law or agreed to in writing, software
# distributed under the License is distributed on an "AS IS" BASIS,
# WITHOUT WARRANTIES OR CONDITIONS OF ANY KIND, either express or implied.
# See the License for the specific language governing permissions and
# limitations under the License.

from __future__ import annotations

import glob
import os
import sys
import unittest


def run_testsuit():
    """
    Load test cases by excluding those need external dependencies.
    The loaded cases should work with "requirements-min.txt"::

        # in the monai repo folder:
        pip install -r requirements-min.txt
        QUICKTEST=true python -m tests.min_tests

    :return: a test suite
    """
    exclude_cases = [  # these cases use external dependencies
        "test_ahnet",
        "test_arraydataset",
        "test_auto3dseg_bundlegen",
        "test_auto3dseg_ensemble",
        "test_auto3dseg_hpo",
        "test_auto3dseg",
        "test_bundle_onnx_export",
        "test_bundle_trt_export",
        "test_cachedataset",
        "test_cachedataset_parallel",
        "test_cachedataset_persistent_workers",
        "test_cachentransdataset",
        "test_check_missing_files",
        "test_compute_f_beta",
        "test_compute_ho_ver_maps",
        "test_compute_ho_ver_maps_d",
        "test_compute_panoptic_quality",
        "test_contrastive_loss",
        "test_convert_to_onnx",
        "test_convert_to_trt",
        "test_csv_dataset",
        "test_csv_iterable_dataset",
        "test_cumulative_average_dist",
        "test_dataset",
        "test_dataset_summary",
        "test_deepedit_transforms",
        "test_deepedit_interaction",
        "test_deepgrow_dataset",
        "test_deepgrow_interaction",
        "test_deepgrow_transforms",
        "test_detect_envelope",
        "test_dints_network",
        "test_efficientnet",
        "test_ensemble_evaluator",
        "test_ensure_channel_first",
        "test_ensure_channel_firstd",
        "test_fill_holes",
        "test_fill_holesd",
        "test_foreground_mask",
        "test_foreground_maskd",
        "test_global_mutual_information_loss",
        "test_grid_patch",
        "test_gmm",
        "test_handler_metrics_reloaded",
        "test_handler_checkpoint_loader",
        "test_handler_checkpoint_saver",
        "test_handler_classification_saver",
        "test_handler_classification_saver_dist",
        "test_handler_confusion_matrix",
        "test_handler_confusion_matrix_dist",
        "test_handler_decollate_batch",
        "test_handler_early_stop",
        "test_handler_garbage_collector",
        "test_handler_hausdorff_distance",
        "test_handler_ignite_metric",
        "test_handler_lr_scheduler",
        "test_handler_mean_dice",
        "test_handler_panoptic_quality",
        "test_handler_mean_iou",
        "test_handler_metrics_saver",
        "test_handler_metrics_saver_dist",
        "test_handler_mlflow",
        "test_handler_nvtx",
        "test_handler_parameter_scheduler",
        "test_handler_post_processing",
        "test_handler_prob_map_producer",
        "test_handler_regression_metrics",
        "test_handler_regression_metrics_dist",
        "test_handler_rocauc",
        "test_handler_rocauc_dist",
        "test_handler_smartcache",
        "test_handler_stats",
        "test_handler_surface_distance",
        "test_handler_tb_image",
        "test_handler_tb_stats",
        "test_handler_validation",
        "test_hausdorff_distance",
        "test_header_correct",
        "test_hilbert_transform",
        "test_hovernet_loss",
        "test_image_dataset",
        "test_image_rw",
        "test_img2tensorboard",
        "test_integration_fast_train",
        "test_integration_gpu_customization",
        "test_integration_segmentation_3d",
        "test_integration_lazy_samples",
        "test_integration_sliding_window",
        "test_integration_unet_2d",
        "test_integration_workflows",
        "test_integration_workflows_gan",
        "test_integration_bundle_run",
        "test_integration_autorunner",
        "test_integration_nnunetv2_runner",
        "test_invert",
        "test_invertd",
        "test_iterable_dataset",
        "test_keep_largest_connected_component",
        "test_keep_largest_connected_componentd",
        "test_label_filter",
        "test_lltm",
        "test_lmdbdataset",
        "test_lmdbdataset_dist",
        "test_load_image",
        "test_load_imaged",
        "test_load_spacing_orientation",
        "test_mednistdataset",
        "test_milmodel",
        "test_mlp",
        "test_nifti_header_revise",
        "test_nifti_rw",
        "test_nuclick_transforms",
        "test_nrrd_reader",
        "test_occlusion_sensitivity",
        "test_orientation",
        "test_orientationd",
        "test_parallel_execution",
        "test_patchembedding",
        "test_persistentdataset",
        "test_pil_reader",
        "test_plot_2d_or_3d_image",
        "test_png_rw",
        "test_prepare_batch_default",
        "test_prepare_batch_extra_input",
        "test_prepare_batch_hovernet",
        "test_rand_grid_patch",
        "test_rand_rotate",
        "test_rand_rotated",
        "test_rand_zoom",
        "test_rand_zoomd",
        "test_randtorchvisiond",
        "test_rankfilter_dist",
        "test_resample_backends",
        "test_resize",
        "test_resized",
        "test_resample_to_match",
        "test_resample_to_matchd",
        "test_rotate",
        "test_rotated",
        "test_save_image",
        "test_save_imaged",
        "test_selfattention",
        "test_senet",
        "test_smartcachedataset",
        "test_spacing",
        "test_spacingd",
        "test_splitdimd",
        "test_surface_distance",
        "test_surface_dice",
        "test_testtimeaugmentation",
        "test_torchvision",
        "test_torchvisiond",
        "test_transchex",
        "test_transformerblock",
        "test_unetr",
        "test_unetr_block",
        "test_vit",
        "test_vitautoenc",
        "test_write_metrics_reports",
        "test_wsireader",
        "test_zoom",
        "test_zoom_affine",
        "test_zoomd",
        "test_prepare_batch_default_dist",
        "test_parallel_execution_dist",
        "test_bundle_verify_metadata",
        "test_bundle_verify_net",
        "test_bundle_ckpt_export",
        "test_bundle_utils",
        "test_bundle_init_bundle",
        "test_fastmri_reader",
        "test_metrics_reloaded",
        "test_spatial_combine_transforms",
        "test_bundle_workflow",
        "test_zarr_avg_merger",
<<<<<<< HEAD
        "test_perceptual_loss",
=======
        "test_ultrasound_confidence_map_transform",
>>>>>>> c4ff70b3
    ]
    assert sorted(exclude_cases) == sorted(set(exclude_cases)), f"Duplicated items in {exclude_cases}"

    files = glob.glob(os.path.join(os.path.dirname(__file__), "test_*.py"))

    cases = []
    for case in files:
        test_module = os.path.basename(case)[:-3]
        if test_module in exclude_cases:
            exclude_cases.remove(test_module)
            print(f"skipping tests.{test_module}.")
        else:
            cases.append(f"tests.{test_module}")
    assert not exclude_cases, f"items in exclude_cases not used: {exclude_cases}."
    test_suite = unittest.TestLoader().loadTestsFromNames(cases)
    return test_suite


if __name__ == "__main__":
    # testing import submodules
    from monai.utils.module import load_submodules

    _, err_mod = load_submodules(sys.modules["monai"], True)
    assert not err_mod, f"err_mod={err_mod} not empty"

    # testing all modules
    test_runner = unittest.TextTestRunner(stream=sys.stdout, verbosity=2)
    result = test_runner.run(run_testsuit())
    sys.exit(int(not result.wasSuccessful()))<|MERGE_RESOLUTION|>--- conflicted
+++ resolved
@@ -204,11 +204,8 @@
         "test_spatial_combine_transforms",
         "test_bundle_workflow",
         "test_zarr_avg_merger",
-<<<<<<< HEAD
         "test_perceptual_loss",
-=======
         "test_ultrasound_confidence_map_transform",
->>>>>>> c4ff70b3
     ]
     assert sorted(exclude_cases) == sorted(set(exclude_cases)), f"Duplicated items in {exclude_cases}"
 
