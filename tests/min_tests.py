# Copyright 2020 MONAI Consortium
# Licensed under the Apache License, Version 2.0 (the "License");
# you may not use this file except in compliance with the License.
# You may obtain a copy of the License at
#     http://www.apache.org/licenses/LICENSE-2.0
# Unless required by applicable law or agreed to in writing, software
# distributed under the License is distributed on an "AS IS" BASIS,
# WITHOUT WARRANTIES OR CONDITIONS OF ANY KIND, either express or implied.
# See the License for the specific language governing permissions and
# limitations under the License.

import glob
import os
import sys
import unittest


def run_testsuit():
    exclude_cases = [  # these cases use external dependencies
        "test_arraydataset",
        "test_cachedataset",
        "test_cachedataset_parallel",
        "test_check_md5",
        "test_dataset",
<<<<<<< HEAD
        "test_fcn",
=======
        "test_ahnet",
>>>>>>> 45f0b26f
        "test_handler_checkpoint_loader",
        "test_handler_checkpoint_saver",
        "test_handler_classification_saver",
        "test_handler_lr_scheduler",
        "test_handler_mean_dice",
        "test_handler_rocauc",
        "test_handler_segmentation_saver",
        "test_handler_stats",
        "test_handler_tb_image",
        "test_handler_tb_stats",
        "test_handler_validation",
        "test_header_correct",
        "test_img2tensorboard",
        "test_integration_segmentation_3d",
        "test_integration_sliding_window",
        "test_integration_unet_2d",
        "test_integration_workflows",
        "test_keep_largest_connected_component",
        "test_keep_largest_connected_componentd",
        "test_load_nifti",
        "test_load_niftid",
        "test_load_png",
        "test_load_pngd",
        "test_load_spacing_orientation",
        "test_nifti_dataset",
        "test_nifti_header_revise",
        "test_nifti_rw",
        "test_nifti_saver",
        "test_orientation",
        "test_orientationd",
        "test_parallel_execution",
        "test_persistentdataset",
        "test_plot_2d_or_3d_image",
        "test_png_rw",
        "test_png_saver",
        "test_rand_rotate",
        "test_rand_rotated",
        "test_rand_zoom",
        "test_rand_zoomd",
        "test_resize",
        "test_resized",
        "test_rotate",
        "test_rotated",
        "test_spacing",
        "test_spacingd",
        "test_zoom",
        "test_zoom_affine",
        "test_zoomd",
    ]

    files = glob.glob(os.path.join(os.path.dirname(__file__), "test_*.py"))

    cases = []
    for case in files:
        test_module = os.path.basename(case)[:-3]
        if test_module in exclude_cases:
            print(f"skipping test {test_module}.")
        else:
            cases.append(f"tests.{test_module}")
    test_suite = unittest.TestLoader().loadTestsFromNames(cases)
    return test_suite


if __name__ == "__main__":
    test_runner = unittest.TextTestRunner(stream=sys.stdout, verbosity=2)
    result = test_runner.run(run_testsuit())
    exit(int(not result.wasSuccessful()))<|MERGE_RESOLUTION|>--- conflicted
+++ resolved
@@ -22,11 +22,7 @@
         "test_cachedataset_parallel",
         "test_check_md5",
         "test_dataset",
-<<<<<<< HEAD
-        "test_fcn",
-=======
         "test_ahnet",
->>>>>>> 45f0b26f
         "test_handler_checkpoint_loader",
         "test_handler_checkpoint_saver",
         "test_handler_classification_saver",
