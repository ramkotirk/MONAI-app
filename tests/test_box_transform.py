--- conflicted
+++ resolved
@@ -15,10 +15,6 @@
 import torch
 from parameterized import parameterized
 
-<<<<<<< HEAD
-from monai.apps.detection.transforms.dictionary import BoxToMaskd, ConvertBoxModed, MaskToBoxd
-from monai.transforms import CastToTyped
-=======
 from monai.apps.detection.transforms.dictionary import (
     BoxToMaskd,
     ConvertBoxModed,
@@ -27,7 +23,6 @@
     RotateBox90d,
 )
 from monai.transforms import CastToTyped, Invertd
->>>>>>> 86521d5e
 from tests.utils import TEST_NDARRAYS_NO_META_TENSOR, assert_allclose
 
 TESTS_3D = []
@@ -136,8 +131,6 @@
             # )
             # data_back = invert_transform_convert_mode(convert_result)
             # assert_allclose(data_back["boxes"], data["boxes"], type_test=False, device_test=False, atol=1e-3)
-<<<<<<< HEAD
-=======
 
             # # test ZoomBoxd
             # transform_zoom = ZoomBoxd(
@@ -202,7 +195,6 @@
             # )
             # data_back = invert_transform_flip(flip_result)
             # assert_allclose(data_back["boxes"], data["boxes"], type_test=False, device_test=False, atol=1e-3)
->>>>>>> 86521d5e
 
             # # test ZoomBoxd
             # transform_zoom = ZoomBoxd(
@@ -323,29 +315,29 @@
             #         atol=1e-3,
             #     )
 
-            # test RotateBox90d
-            transform_rotate = RotateBox90d(
-                image_keys="image", box_keys="boxes", box_ref_image_keys="image", k=1, spatial_axes=[0, 1]
-            )
-            rotate_result = transform_rotate(data)
-            assert_allclose(rotate_result["boxes"], expected_rotate_result, type_test=True, device_test=True, atol=1e-3)
-            invert_transform_rotate = Invertd(
-                keys=["image", "boxes"], transform=transform_rotate, orig_keys=["image", "boxes"]
-            )
-            data_back = invert_transform_rotate(rotate_result)
-            assert_allclose(data_back["boxes"], data["boxes"], type_test=False, device_test=False, atol=1e-3)
-            assert_allclose(data_back["image"], data["image"], type_test=False, device_test=False, atol=1e-3)
-
-            transform_rotate = RandRotateBox90d(
-                image_keys="image", box_keys="boxes", box_ref_image_keys="image", prob=1.0, max_k=3, spatial_axes=[0, 1]
-            )
-            rotate_result = transform_rotate(data)
-            invert_transform_rotate = Invertd(
-                keys=["image", "boxes"], transform=transform_rotate, orig_keys=["image", "boxes"]
-            )
-            data_back = invert_transform_rotate(rotate_result)
-            assert_allclose(data_back["boxes"], data["boxes"], type_test=False, device_test=False, atol=1e-3)
-            assert_allclose(data_back["image"], data["image"], type_test=False, device_test=False, atol=1e-3)
+            # # test RotateBox90d
+            # transform_rotate = RotateBox90d(
+            #     image_keys="image", box_keys="boxes", box_ref_image_keys="image", k=1, spatial_axes=[0, 1]
+            # )
+            # rotate_result = transform_rotate(data)
+            # assert_allclose(rotate_result["boxes"], expected_rotate_result, type_test=True, device_test=True, atol=1e-3)
+            # invert_transform_rotate = Invertd(
+            #     keys=["image", "boxes"], transform=transform_rotate, orig_keys=["image", "boxes"]
+            # )
+            # data_back = invert_transform_rotate(rotate_result)
+            # assert_allclose(data_back["boxes"], data["boxes"], type_test=False, device_test=False, atol=1e-3)
+            # assert_allclose(data_back["image"], data["image"], type_test=False, device_test=False, atol=1e-3)
+
+            # transform_rotate = RandRotateBox90d(
+            #     image_keys="image", box_keys="boxes", box_ref_image_keys="image", prob=1.0, max_k=3, spatial_axes=[0, 1]
+            # )
+            # rotate_result = transform_rotate(data)
+            # invert_transform_rotate = Invertd(
+            #     keys=["image", "boxes"], transform=transform_rotate, orig_keys=["image", "boxes"]
+            # )
+            # data_back = invert_transform_rotate(rotate_result)
+            # assert_allclose(data_back["boxes"], data["boxes"], type_test=False, device_test=False, atol=1e-3)
+            # assert_allclose(data_back["image"], data["image"], type_test=False, device_test=False, atol=1e-3)
 
 
 if __name__ == "__main__":
