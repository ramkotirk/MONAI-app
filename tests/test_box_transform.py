# Copyright (c) MONAI Consortium
# Licensed under the Apache License, Version 2.0 (the "License");
# you may not use this file except in compliance with the License.
# You may obtain a copy of the License at
#     http://www.apache.org/licenses/LICENSE-2.0
# Unless required by applicable law or agreed to in writing, software
# distributed under the License is distributed on an "AS IS" BASIS,
# WITHOUT WARRANTIES OR CONDITIONS OF ANY KIND, either express or implied.
# See the License for the specific language governing permissions and
# limitations under the License.

import unittest

import numpy as np
import torch
from parameterized import parameterized

from monai.apps.detection.transforms.dictionary import (
<<<<<<< HEAD
=======
    AffineBoxToImageCoordinated,
    AffineBoxToWorldCoordinated,
>>>>>>> af0e0e9f
    BoxToMaskd,
    ConvertBoxModed,
    MaskToBoxd,
    RandRotateBox90d,
    RotateBox90d,
)
from monai.transforms import CastToTyped, Invertd
from tests.utils import TEST_NDARRAYS_NO_META_TENSOR, assert_allclose

TESTS_3D = []
boxes = [[0, 0, 0, 0, 0, 0], [0, 1, 0, 2, 3, 3], [0, 1, 1, 2, 3, 4]]
labels = [1, 1, 0]
scores = [[0.2, 0.8], [0.3, 0.7], [0.6, 0.4]]
image_size = [1, 4, 6, 4]
image = np.zeros(image_size)

for p in TEST_NDARRAYS_NO_META_TENSOR:
    TESTS_3D.append(
        [
            {"box_keys": "boxes", "dst_mode": "xyzwhd"},
            {"boxes": p(boxes), "image": p(image), "labels": p(labels), "scores": p(scores)},
            p([[0, 0, 0, 0, 0, 0], [0, 1, 0, 2, 2, 3], [0, 1, 1, 2, 2, 3]]),
            p([[0, 0, 0, 0, 0, 0], [0, 3, 0, 1, 9, 4.5], [0, 3, 1.5, 1, 9, 6]]),
            p([[1, -6, -1, 1, -6, -1], [1, -3, -1, 2, 3, 3.5], [1, -3, 0.5, 2, 3, 5]]),
            p([[4, 6, 4, 4, 6, 4], [2, 3, 1, 4, 5, 4], [2, 3, 0, 4, 5, 3]]),
            p([[0, 1, 0, 2, 3, 3], [0, 1, 1, 2, 3, 4]]),
            p([[6, 0, 0, 6, 0, 0], [3, 0, 0, 5, 2, 3], [3, 0, 1, 5, 2, 4]]),
        ]
    )

TESTS_2D = []
boxes = [[0, 1, 2, 2], [0, 0, 1, 1]]
labels = [1, 0]
image_size = [1, 2, 2]
image = np.zeros(image_size)
for p in TEST_NDARRAYS_NO_META_TENSOR:
    TESTS_2D.append(
        [{"boxes": p(boxes), "image": p(image), "labels": p(labels)}, p([[[0, 2], [0, 2]], [[1, 0], [0, 0]]])]
    )


class TestBoxTransform(unittest.TestCase):
    @parameterized.expand(TESTS_2D)
    def test_value_2d(self, data, expected_mask):
        test_dtype = [torch.float32, torch.float16]
        for dtype in test_dtype:
            data = CastToTyped(keys=["image", "boxes"], dtype=dtype)(data)
            transform_to_mask = BoxToMaskd(
                box_keys="boxes",
                box_mask_keys="box_mask",
                box_ref_image_keys="image",
                label_keys="labels",
                min_fg_label=0,
                ellipse_mask=False,
            )
            transform_to_box = MaskToBoxd(
                box_keys="boxes", box_mask_keys="box_mask", label_keys="labels", min_fg_label=0
            )
            data_mask = transform_to_mask(data)
            assert_allclose(data_mask["box_mask"], expected_mask, type_test=True, device_test=True, atol=1e-3)
            data_back = transform_to_box(data_mask)
            assert_allclose(data_back["boxes"], data["boxes"], type_test=False, device_test=False, atol=1e-3)
            assert_allclose(data_back["labels"], data["labels"], type_test=False, device_test=False, atol=1e-3)

    def test_value_3d_mask(self):
        test_dtype = [torch.float32, torch.float16]
        image = np.zeros((1, 32, 33, 34))
        boxes = np.array([[7, 8, 9, 10, 12, 13], [1, 3, 5, 2, 5, 9], [0, 0, 0, 1, 1, 1]])
        data = {"image": image, "boxes": boxes, "labels": np.array((1, 0, 3))}
        for dtype in test_dtype:
            data = CastToTyped(keys=["image", "boxes"], dtype=dtype)(data)
            transform_to_mask = BoxToMaskd(
                box_keys="boxes",
                box_mask_keys="box_mask",
                box_ref_image_keys="image",
                label_keys="labels",
                min_fg_label=0,
                ellipse_mask=False,
            )
            transform_to_box = MaskToBoxd(
                box_keys="boxes", box_mask_keys="box_mask", label_keys="labels", min_fg_label=0
            )
            data_mask = transform_to_mask(data)
            assert_allclose(data_mask["box_mask"].shape, (3, 32, 33, 34), type_test=True, device_test=True, atol=1e-3)
            data_back = transform_to_box(data_mask)
            assert_allclose(data_back["boxes"], data["boxes"], type_test=False, device_test=False, atol=1e-3)
            assert_allclose(data_back["labels"], data["labels"], type_test=False, device_test=False, atol=1e-3)

    @parameterized.expand(TESTS_3D)
    def test_value_3d(
        self,
        keys,
        data,
        expected_convert_result,
        expected_zoom_result,
        expected_zoom_keepsize_result,
        expected_flip_result,
        expected_clip_result,
        expected_rotate_result,
    ):
        test_dtype = [torch.float32]
        for dtype in test_dtype:
            data = CastToTyped(keys=["image", "boxes"], dtype=dtype)(data)
            # test ConvertBoxToStandardModed
            transform_convert_mode = ConvertBoxModed(**keys)
            convert_result = transform_convert_mode(data)
            assert_allclose(
                convert_result["boxes"], expected_convert_result, type_test=True, device_test=True, atol=1e-3
            )

            # invert_transform_convert_mode = Invertd(
            #     keys=["boxes"], transform=transform_convert_mode, orig_keys=["boxes"]
            # )
            # data_back = invert_transform_convert_mode(convert_result)
            # assert_allclose(data_back["boxes"], data["boxes"], type_test=False, device_test=False, atol=1e-3)

            # # test ZoomBoxd
            # transform_zoom = ZoomBoxd(
            #     image_keys="image", box_keys="boxes", box_ref_image_keys="image", zoom=[0.5, 3, 1.5], keep_size=False
            # )
            # zoom_result = transform_zoom(data)
            # assert_allclose(zoom_result["boxes"], expected_zoom_result, type_test=True, device_test=True, atol=1e-3)
            # invert_transform_zoom = Invertd(
            #     keys=["image", "boxes"], transform=transform_zoom, orig_keys=["image", "boxes"]
            # )
            # data_back = invert_transform_zoom(zoom_result)
            # assert_allclose(data_back["boxes"], data["boxes"], type_test=False, device_test=False, atol=1e-3)
            # assert_allclose(data_back["image"], data["image"], type_test=False, device_test=False, atol=1e-3)

            # transform_zoom = ZoomBoxd(
            #     image_keys="image", box_keys="boxes", box_ref_image_keys="image", zoom=[0.5, 3, 1.5], keep_size=True
            # )
            # zoom_result = transform_zoom(data)
            # assert_allclose(
            #     zoom_result["boxes"], expected_zoom_keepsize_result, type_test=True, device_test=True, atol=1e-3
            # )

            # # test RandZoomBoxd
            # transform_zoom = RandZoomBoxd(
            #     image_keys="image",
            #     box_keys="boxes",
            #     box_ref_image_keys="image",
            #     prob=1.0,
            #     min_zoom=(0.3,) * 3,
            #     max_zoom=(3.0,) * 3,
            #     keep_size=False,
            # )
            # zoom_result = transform_zoom(data)
            # invert_transform_zoom = Invertd(
            #     keys=["image", "boxes"], transform=transform_zoom, orig_keys=["image", "boxes"]
            # )
            # data_back = invert_transform_zoom(zoom_result)
            # assert_allclose(data_back["boxes"], data["boxes"], type_test=False, device_test=False, atol=0.01)
            # assert_allclose(data_back["image"], data["image"], type_test=False, device_test=False, atol=1e-3)

<<<<<<< HEAD
            # # test AffineBoxToImageCoordinated
            # transform_affine = AffineBoxToImageCoordinated(box_keys="boxes", box_ref_image_keys="image")
            # with self.assertRaises(Exception) as context:
            #     transform_affine(data)
            # self.assertTrue("Please check whether it is the correct the image meta key." in str(context.exception))

            # data["image_meta_dict"] = {"affine": torch.diag(1.0 / torch.Tensor([0.5, 3, 1.5, 1]))}
            # affine_result = transform_affine(data)
            # assert_allclose(affine_result["boxes"], expected_zoom_result, type_test=True, device_test=True, atol=0.01)
            # invert_transform_affine = Invertd(keys=["boxes"], transform=transform_affine, orig_keys=["boxes"])
            # data_back = invert_transform_affine(affine_result)
            # assert_allclose(data_back["boxes"], data["boxes"], type_test=False, device_test=False, atol=0.01)
=======
            # test AffineBoxToImageCoordinated, AffineBoxToWorldCoordinated
            transform_affine = AffineBoxToImageCoordinated(box_keys="boxes", box_ref_image_keys="image")
            with self.assertRaises(Exception) as context:
                transform_affine(data)
            self.assertTrue("Please check whether it is the correct the image meta key." in str(context.exception))

            data["image_meta_dict"] = {"affine": torch.diag(1.0 / torch.Tensor([0.5, 3, 1.5, 1]))}
            affine_result = transform_affine(data)
            assert_allclose(affine_result["boxes"], expected_zoom_result, type_test=True, device_test=True, atol=0.01)
            invert_transform_affine = Invertd(keys=["boxes"], transform=transform_affine, orig_keys=["boxes"])
            data_back = invert_transform_affine(affine_result)
            assert_allclose(data_back["boxes"], data["boxes"], type_test=False, device_test=False, atol=0.01)
            invert_transform_affine = AffineBoxToWorldCoordinated(box_keys="boxes", box_ref_image_keys="image")
            data_back = invert_transform_affine(affine_result)
            assert_allclose(data_back["boxes"], data["boxes"], type_test=False, device_test=False, atol=0.01)
>>>>>>> af0e0e9f

            # # test FlipBoxd
            # transform_flip = FlipBoxd(
            #     image_keys="image", box_keys="boxes", box_ref_image_keys="image", spatial_axis=[0, 1, 2]
            # )
            # flip_result = transform_flip(data)
            # assert_allclose(flip_result["boxes"], expected_flip_result, type_test=True, device_test=True, atol=1e-3)
            # invert_transform_flip = Invertd(
            #     keys=["image", "boxes"], transform=transform_flip, orig_keys=["image", "boxes"]
            # )
            # data_back = invert_transform_flip(flip_result)
            # assert_allclose(data_back["boxes"], data["boxes"], type_test=False, device_test=False, atol=1e-3)

            # # test ZoomBoxd
            # transform_zoom = ZoomBoxd(
            #     image_keys="image", box_keys="boxes", box_ref_image_keys="image", zoom=[0.5, 3, 1.5], keep_size=False
            # )
            # zoom_result = transform_zoom(data)
            # assert_allclose(zoom_result["boxes"], expected_zoom_result, type_test=True, device_test=True, atol=1e-3)
            # invert_transform_zoom = Invertd(
            #     keys=["image", "boxes"], transform=transform_zoom, orig_keys=["image", "boxes"]
            # )
            # data_back = invert_transform_zoom(zoom_result)
            # assert_allclose(data_back["boxes"], data["boxes"], type_test=False, device_test=False, atol=1e-3)
            # assert_allclose(data_back["image"], data["image"], type_test=False, device_test=False, atol=1e-3)

            # transform_zoom = ZoomBoxd(
            #     image_keys="image", box_keys="boxes", box_ref_image_keys="image", zoom=[0.5, 3, 1.5], keep_size=True
            # )
            # zoom_result = transform_zoom(data)
            # assert_allclose(
            #     zoom_result["boxes"], expected_zoom_keepsize_result, type_test=True, device_test=True, atol=1e-3
            # )

            # # test RandZoomBoxd
            # transform_zoom = RandZoomBoxd(
            #     image_keys="image",
            #     box_keys="boxes",
            #     box_ref_image_keys="image",
            #     prob=1.0,
            #     min_zoom=(0.3,) * 3,
            #     max_zoom=(3.0,) * 3,
            #     keep_size=False,
            # )
            # zoom_result = transform_zoom(data)
            # invert_transform_zoom = Invertd(
            #     keys=["image", "boxes"], transform=transform_zoom, orig_keys=["image", "boxes"]
            # )
            # data_back = invert_transform_zoom(zoom_result)
            # assert_allclose(data_back["boxes"], data["boxes"], type_test=False, device_test=False, atol=0.01)
            # assert_allclose(data_back["image"], data["image"], type_test=False, device_test=False, atol=1e-3)

            # # test AffineBoxToImageCoordinated
            # transform_affine = AffineBoxToImageCoordinated(box_keys="boxes", box_ref_image_keys="image")
            # with self.assertRaises(Exception) as context:
            #     transform_affine(data)
            # self.assertTrue("Please check whether it is the correct the image meta key." in str(context.exception))

            # data["image_meta_dict"] = {"affine": torch.diag(1.0 / torch.Tensor([0.5, 3, 1.5, 1]))}
            # affine_result = transform_affine(data)
            # assert_allclose(affine_result["boxes"], expected_zoom_result, type_test=True, device_test=True, atol=0.01)
            # invert_transform_affine = Invertd(keys=["boxes"], transform=transform_affine, orig_keys=["boxes"])
            # data_back = invert_transform_affine(affine_result)
            # assert_allclose(data_back["boxes"], data["boxes"], type_test=False, device_test=False, atol=0.01)

            # # test FlipBoxd
            # transform_flip = FlipBoxd(
            #     image_keys="image", box_keys="boxes", box_ref_image_keys="image", spatial_axis=[0, 1, 2]
            # )
            # flip_result = transform_flip(data)
            # assert_allclose(flip_result["boxes"], expected_flip_result, type_test=True, device_test=True, atol=1e-3)
            # invert_transform_flip = Invertd(
            #     keys=["image", "boxes"], transform=transform_flip, orig_keys=["image", "boxes"]
            # )
            # data_back = invert_transform_flip(flip_result)
            # assert_allclose(data_back["boxes"], data["boxes"], type_test=False, device_test=False, atol=1e-3)
            # assert_allclose(data_back["image"], data["image"], type_test=False, device_test=False, atol=1e-3)

            # # test RandFlipBoxd
            # for spatial_axis in [(0,), (1,), (2,), (0, 1), (1, 2)]:
            #     transform_flip = RandFlipBoxd(
            #         image_keys="image",
            #         box_keys="boxes",
            #         box_ref_image_keys="image",
            #         prob=1.0,
            #         spatial_axis=spatial_axis,
            #     )
            #     flip_result = transform_flip(data)
            #     invert_transform_flip = Invertd(
            #         keys=["image", "boxes"], transform=transform_flip, orig_keys=["image", "boxes"]
            #     )
            #     data_back = invert_transform_flip(flip_result)
            #     assert_allclose(data_back["boxes"], data["boxes"], type_test=False, device_test=False, atol=1e-3)
            #     assert_allclose(data_back["image"], data["image"], type_test=False, device_test=False, atol=1e-3)

            # # test ClipBoxToImaged
            # transform_clip = ClipBoxToImaged(
            #     box_keys="boxes", box_ref_image_keys="image", label_keys=["labels", "scores"], remove_empty=True
            # )
            # clip_result = transform_clip(data)
            # assert_allclose(clip_result["boxes"], expected_clip_result, type_test=True, device_test=True, atol=1e-3)
            # assert_allclose(clip_result["labels"], data["labels"][1:], type_test=True, device_test=True, atol=1e-3)
            # assert_allclose(clip_result["scores"], data["scores"][1:], type_test=True, device_test=True, atol=1e-3)

            # transform_clip = ClipBoxToImaged(
            #     box_keys="boxes", box_ref_image_keys="image", label_keys=[], remove_empty=True
            # )  # corner case when label_keys is empty
            # clip_result = transform_clip(data)
            # assert_allclose(clip_result["boxes"], expected_clip_result, type_test=True, device_test=True, atol=1e-3)

            # # test RandCropBoxByPosNegLabeld
            # transform_crop = RandCropBoxByPosNegLabeld(
            #     image_keys="image", box_keys="boxes", label_keys=["labels", "scores"], spatial_size=2, num_samples=3
            # )
            # crop_result = transform_crop(data)
            # assert len(crop_result) == 3
            # for ll in range(3):
            #     assert_allclose(
            #         crop_result[ll]["boxes"].shape[0],
            #         crop_result[ll]["labels"].shape[0],
            #         type_test=True,
            #         device_test=True,
            #         atol=1e-3,
            #     )
            #     assert_allclose(
            #         crop_result[ll]["boxes"].shape[0],
            #         crop_result[ll]["scores"].shape[0],
            #         type_test=True,
            #         device_test=True,
            #         atol=1e-3,
            #     )

            # test RotateBox90d
            transform_rotate = RotateBox90d(
                image_keys="image", box_keys="boxes", box_ref_image_keys="image", k=1, spatial_axes=[0, 1]
            )
            rotate_result = transform_rotate(data)
            assert_allclose(rotate_result["boxes"], expected_rotate_result, type_test=True, device_test=True, atol=1e-3)
            invert_transform_rotate = Invertd(
                keys=["image", "boxes"], transform=transform_rotate, orig_keys=["image", "boxes"]
            )
            data_back = invert_transform_rotate(rotate_result)
            assert_allclose(data_back["boxes"], data["boxes"], type_test=False, device_test=False, atol=1e-3)
            assert_allclose(data_back["image"], data["image"], type_test=False, device_test=False, atol=1e-3)

            transform_rotate = RandRotateBox90d(
                image_keys="image", box_keys="boxes", box_ref_image_keys="image", prob=1.0, max_k=3, spatial_axes=[0, 1]
            )
            rotate_result = transform_rotate(data)
            invert_transform_rotate = Invertd(
                keys=["image", "boxes"], transform=transform_rotate, orig_keys=["image", "boxes"]
            )
            data_back = invert_transform_rotate(rotate_result)
            assert_allclose(data_back["boxes"], data["boxes"], type_test=False, device_test=False, atol=1e-3)
            assert_allclose(data_back["image"], data["image"], type_test=False, device_test=False, atol=1e-3)


if __name__ == "__main__":
    unittest.main()<|MERGE_RESOLUTION|>--- conflicted
+++ resolved
@@ -15,19 +15,8 @@
 import torch
 from parameterized import parameterized
 
-from monai.apps.detection.transforms.dictionary import (
-<<<<<<< HEAD
-=======
-    AffineBoxToImageCoordinated,
-    AffineBoxToWorldCoordinated,
->>>>>>> af0e0e9f
-    BoxToMaskd,
-    ConvertBoxModed,
-    MaskToBoxd,
-    RandRotateBox90d,
-    RotateBox90d,
-)
-from monai.transforms import CastToTyped, Invertd
+from monai.apps.detection.transforms.dictionary import BoxToMaskd, ConvertBoxModed, MaskToBoxd
+from monai.transforms import CastToTyped
 from tests.utils import TEST_NDARRAYS_NO_META_TENSOR, assert_allclose
 
 TESTS_3D = []
@@ -176,7 +165,6 @@
             # assert_allclose(data_back["boxes"], data["boxes"], type_test=False, device_test=False, atol=0.01)
             # assert_allclose(data_back["image"], data["image"], type_test=False, device_test=False, atol=1e-3)
 
-<<<<<<< HEAD
             # # test AffineBoxToImageCoordinated
             # transform_affine = AffineBoxToImageCoordinated(box_keys="boxes", box_ref_image_keys="image")
             # with self.assertRaises(Exception) as context:
@@ -189,23 +177,6 @@
             # invert_transform_affine = Invertd(keys=["boxes"], transform=transform_affine, orig_keys=["boxes"])
             # data_back = invert_transform_affine(affine_result)
             # assert_allclose(data_back["boxes"], data["boxes"], type_test=False, device_test=False, atol=0.01)
-=======
-            # test AffineBoxToImageCoordinated, AffineBoxToWorldCoordinated
-            transform_affine = AffineBoxToImageCoordinated(box_keys="boxes", box_ref_image_keys="image")
-            with self.assertRaises(Exception) as context:
-                transform_affine(data)
-            self.assertTrue("Please check whether it is the correct the image meta key." in str(context.exception))
-
-            data["image_meta_dict"] = {"affine": torch.diag(1.0 / torch.Tensor([0.5, 3, 1.5, 1]))}
-            affine_result = transform_affine(data)
-            assert_allclose(affine_result["boxes"], expected_zoom_result, type_test=True, device_test=True, atol=0.01)
-            invert_transform_affine = Invertd(keys=["boxes"], transform=transform_affine, orig_keys=["boxes"])
-            data_back = invert_transform_affine(affine_result)
-            assert_allclose(data_back["boxes"], data["boxes"], type_test=False, device_test=False, atol=0.01)
-            invert_transform_affine = AffineBoxToWorldCoordinated(box_keys="boxes", box_ref_image_keys="image")
-            data_back = invert_transform_affine(affine_result)
-            assert_allclose(data_back["boxes"], data["boxes"], type_test=False, device_test=False, atol=0.01)
->>>>>>> af0e0e9f
 
             # # test FlipBoxd
             # transform_flip = FlipBoxd(
@@ -338,29 +309,29 @@
             #         atol=1e-3,
             #     )
 
-            # test RotateBox90d
-            transform_rotate = RotateBox90d(
-                image_keys="image", box_keys="boxes", box_ref_image_keys="image", k=1, spatial_axes=[0, 1]
-            )
-            rotate_result = transform_rotate(data)
-            assert_allclose(rotate_result["boxes"], expected_rotate_result, type_test=True, device_test=True, atol=1e-3)
-            invert_transform_rotate = Invertd(
-                keys=["image", "boxes"], transform=transform_rotate, orig_keys=["image", "boxes"]
-            )
-            data_back = invert_transform_rotate(rotate_result)
-            assert_allclose(data_back["boxes"], data["boxes"], type_test=False, device_test=False, atol=1e-3)
-            assert_allclose(data_back["image"], data["image"], type_test=False, device_test=False, atol=1e-3)
-
-            transform_rotate = RandRotateBox90d(
-                image_keys="image", box_keys="boxes", box_ref_image_keys="image", prob=1.0, max_k=3, spatial_axes=[0, 1]
-            )
-            rotate_result = transform_rotate(data)
-            invert_transform_rotate = Invertd(
-                keys=["image", "boxes"], transform=transform_rotate, orig_keys=["image", "boxes"]
-            )
-            data_back = invert_transform_rotate(rotate_result)
-            assert_allclose(data_back["boxes"], data["boxes"], type_test=False, device_test=False, atol=1e-3)
-            assert_allclose(data_back["image"], data["image"], type_test=False, device_test=False, atol=1e-3)
+            # # test RotateBox90d
+            # transform_rotate = RotateBox90d(
+            #     image_keys="image", box_keys="boxes", box_ref_image_keys="image", k=1, spatial_axes=[0, 1]
+            # )
+            # rotate_result = transform_rotate(data)
+            # assert_allclose(rotate_result["boxes"], expected_rotate_result, type_test=True, device_test=True, atol=1e-3)
+            # invert_transform_rotate = Invertd(
+            #     keys=["image", "boxes"], transform=transform_rotate, orig_keys=["image", "boxes"]
+            # )
+            # data_back = invert_transform_rotate(rotate_result)
+            # assert_allclose(data_back["boxes"], data["boxes"], type_test=False, device_test=False, atol=1e-3)
+            # assert_allclose(data_back["image"], data["image"], type_test=False, device_test=False, atol=1e-3)
+
+            # transform_rotate = RandRotateBox90d(
+            #     image_keys="image", box_keys="boxes", box_ref_image_keys="image", prob=1.0, max_k=3, spatial_axes=[0, 1]
+            # )
+            # rotate_result = transform_rotate(data)
+            # invert_transform_rotate = Invertd(
+            #     keys=["image", "boxes"], transform=transform_rotate, orig_keys=["image", "boxes"]
+            # )
+            # data_back = invert_transform_rotate(rotate_result)
+            # assert_allclose(data_back["boxes"], data["boxes"], type_test=False, device_test=False, atol=1e-3)
+            # assert_allclose(data_back["image"], data["image"], type_test=False, device_test=False, atol=1e-3)
 
 
 if __name__ == "__main__":
