--- conflicted
+++ resolved
@@ -23,12 +23,8 @@
 
 import monai.networks.nets as nets
 from monai.apps import check_hash
-<<<<<<< HEAD
-from monai.bundle import ConfigParser, load
 from monai.utils import optional_import
-=======
 from monai.bundle import ConfigParser, create_workflow, load
->>>>>>> 9f1168f4
 from tests.utils import (
     SkipIfBeforePyTorchVersion,
     assert_allclose,
@@ -63,7 +59,9 @@
     "https://api.ngc.nvidia.com/v2/models/nvidia/monaihosting/brats_mri_segmentation/versions/0.3.9/files/brats_mri_segmentation_v0.3.9.zip",
 ]
 
-TEST_CASE_6 = [
+TEST_CASE_6 = [["models/model.pt", "configs/train.json"], "renalStructures_CECT_segmentation", "0.1.0"]
+
+TEST_CASE_7 = [
     ["model.pt", "model.ts", "network.json", "test_output.pt", "test_input.pt"],
     "test_bundle",
     "Project-MONAI/MONAI-extra-test-data/0.8.1",
@@ -71,7 +69,13 @@
     "model.pt",
 ]
 
-TEST_CASE_7 = [
+TEST_CASE_8 = [
+    "spleen_ct_segmentation",
+    "cuda" if torch.cuda.is_available() else "cpu",
+    {"spatial_dims": 3, "out_channels": 5},
+]
+
+TEST_CASE_9 = [
     ["test_output.pt", "test_input.pt"],
     "test_bundle",
     "0.1.1",
@@ -80,30 +84,13 @@
     "model.ts",
 ]
 
-<<<<<<< HEAD
-=======
-TEST_CASE_6 = [
-    ["models/model.pt", "models/model.ts", "configs/train.json"],
-    "brats_mri_segmentation",
-    "https://api.ngc.nvidia.com/v2/models/nvidia/monaihosting/brats_mri_segmentation/versions/0.3.9/files/brats_mri_segmentation_v0.3.9.zip",
-]
-
-TEST_CASE_7 = [
-    "spleen_ct_segmentation",
-    "cuda" if torch.cuda.is_available() else "cpu",
-    {"spatial_dims": 3, "out_channels": 5},
-]
-
-TEST_CASE_8 = [["models/model.pt", "configs/train.json"], "renalStructures_CECT_segmentation", "0.1.0"]
-
-TEST_CASE_9 = [
+TEST_CASE_10 = [
     ["network.json", "test_output.pt", "test_input.pt", "large_files.yaml"],
     "test_bundle",
     "https://github.com/Project-MONAI/MONAI-extra-test-data/releases/download/0.8.1/test_bundle_v0.1.2.zip",
     {"model.pt": "27952767e2e154e3b0ee65defc5aed38", "model.ts": "97746870fe591f69ac09827175b00675"},
 ]
 
->>>>>>> 9f1168f4
 
 class TestDownload(unittest.TestCase):
     @parameterized.expand([TEST_CASE_1, TEST_CASE_2])
@@ -185,7 +172,7 @@
                     file_path = os.path.join(tempdir, bundle_name, file)
                     self.assertTrue(os.path.exists(file_path))
 
-    @parameterized.expand([TEST_CASE_8])
+    @parameterized.expand([TEST_CASE_6])
     @skip_if_quick
     def test_monaihosting_source_download_bundle(self, bundle_files, bundle_name, version):
         with skip_if_downloading_fails():
@@ -205,7 +192,7 @@
 
 @skip_if_no_cuda
 class TestLoad(unittest.TestCase):
-    @parameterized.expand([TEST_CASE_6])
+    @parameterized.expand([TEST_CASE_7])
     @skip_if_quick
     def test_load_weights(self, bundle_files, bundle_name, repo, device, model_file):
         with skip_if_downloading_fails():
@@ -255,9 +242,6 @@
                 output_2 = model_2.forward(input_tensor)
                 assert_allclose(output_2, expected_output, atol=1e-4, rtol=1e-4, type_test=False)
 
-<<<<<<< HEAD
-    @parameterized.expand([TEST_CASE_7])
-=======
                 # test compatibility with return_state_dict=True.
                 model_3 = load(
                     name=bundle_name,
@@ -274,7 +258,7 @@
                 output_3 = model_3.forward(input_tensor)
                 assert_allclose(output_3, expected_output, atol=1e-4, rtol=1e-4, type_test=False)
 
-    @parameterized.expand([TEST_CASE_7])
+    @parameterized.expand([TEST_CASE_8])
     @skip_if_quick
     def test_load_weights_with_net_override(self, bundle_name, device, net_override):
         with skip_if_downloading_fails():
@@ -319,8 +303,7 @@
                 expected_shape = (1, 5, 96, 96, 96)
                 np.testing.assert_equal(output.shape, expected_shape)
 
-    @parameterized.expand([TEST_CASE_5])
->>>>>>> 9f1168f4
+    @parameterized.expand([TEST_CASE_9])
     @skip_if_quick
     @SkipIfBeforePyTorchVersion((1, 7, 1))
     def test_load_ts_module(self, bundle_files, bundle_name, version, repo, device, model_file):
@@ -353,7 +336,7 @@
 
 
 class TestDownloadLargefiles(unittest.TestCase):
-    @parameterized.expand([TEST_CASE_9])
+    @parameterized.expand([TEST_CASE_10])
     @skip_if_quick
     def test_url_download_large_files(self, bundle_files, bundle_name, url, hash_val):
         with skip_if_downloading_fails():
