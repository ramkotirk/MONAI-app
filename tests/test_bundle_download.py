--- conflicted
+++ resolved
@@ -52,6 +52,12 @@
 ]
 
 TEST_CASE_5 = [
+    ["models/model.pt", "models/model.ts", "configs/train.json"],
+    "brats_mri_segmentation",
+    "https://api.ngc.nvidia.com/v2/models/nvidia/monaihosting/brats_mri_segmentation/versions/0.3.9/files/brats_mri_segmentation_v0.3.9.zip",
+]
+
+TEST_CASE_6 = [
     ["model.pt", "model.ts", "network.json", "test_output.pt", "test_input.pt"],
     "test_bundle",
     "Project-MONAI/MONAI-extra-test-data/0.8.1",
@@ -59,19 +65,13 @@
     "model.pt",
 ]
 
-TEST_CASE_6 = [
+TEST_CASE_7 = [
     ["test_output.pt", "test_input.pt"],
     "test_bundle",
     "0.1.1",
     "Project-MONAI/MONAI-extra-test-data/0.8.1",
     "cuda" if torch.cuda.is_available() else "cpu",
     "model.ts",
-]
-
-TEST_CASE_6 = [
-    ["models/model.pt", "models/model.ts", "configs/train.json"],
-    "brats_mri_segmentation",
-    "https://api.ngc.nvidia.com/v2/models/nvidia/monaihosting/brats_mri_segmentation/versions/0.3.9/files/brats_mri_segmentation_v0.3.9.zip",
 ]
 
 
@@ -115,7 +115,6 @@
                 if file == "network.json":
                     self.assertTrue(check_hash(filepath=file_path, val=hash_val))
 
-<<<<<<< HEAD
     @parameterized.expand([TEST_CASE_4])
     @skip_if_quick
     @skipUnless(has_huggingface_hub, "Requires `huggingface_hub`.")
@@ -134,8 +133,12 @@
                     "huggingface_hub",
                 ]
                 cmd += ["--bundle_dir", tempdir, "--repo", repo, "--progress", "False"]
-=======
-    @parameterized.expand([TEST_CASE_6])
+                command_line_tests(cmd)
+                for file in bundle_files:
+                    file_path = os.path.join(tempdir, bundle_name, file)
+                    self.assertTrue(os.path.exists(file_path))
+
+    @parameterized.expand([TEST_CASE_5])
     @skip_if_quick
     def test_monaihosting_download_bundle(self, bundle_files, bundle_name, url):
         with skip_if_downloading_fails():
@@ -147,7 +150,6 @@
                 parser.export_config_file(config=def_args, filepath=def_args_file)
                 cmd = ["coverage", "run", "-m", "monai.bundle", "download", "--args_file", def_args_file]
                 cmd += ["--url", url, "--progress", "False", "--source", "monaihosting"]
->>>>>>> e24b9698
                 command_line_tests(cmd)
                 for file in bundle_files:
                     file_path = os.path.join(tempdir, bundle_name, file)
@@ -155,7 +157,7 @@
 
 
 class TestLoad(unittest.TestCase):
-    @parameterized.expand([TEST_CASE_5])
+    @parameterized.expand([TEST_CASE_6])
     @skip_if_quick
     def test_load_weights(self, bundle_files, bundle_name, repo, device, model_file):
         with skip_if_downloading_fails():
@@ -204,7 +206,7 @@
                 output_2 = model_2.forward(input_tensor)
                 assert_allclose(output_2, expected_output, atol=1e-4, rtol=1e-4, type_test=False)
 
-    @parameterized.expand([TEST_CASE_6])
+    @parameterized.expand([TEST_CASE_7])
     @skip_if_quick
     @SkipIfBeforePyTorchVersion((1, 7, 1))
     def test_load_ts_module(self, bundle_files, bundle_name, version, repo, device, model_file):
