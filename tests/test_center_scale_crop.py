--- conflicted
+++ resolved
@@ -18,21 +18,12 @@
 
 TEST_SHAPES = [
     [{"roi_scale": [0.6, 0.3, -1]}, (3, 3, 3, 3), (3, 2, 1, 3)],
-<<<<<<< HEAD
     [{"roi_scale": 0.6}, (3, 3, 3, 3), (3, 2, 2, 2)],
     [
         {"roi_scale": 0.5},
         (3, 3, 3, 3),
         (3, 2, 2, 2),
     ]
-=======
-    #     [{"roi_scale": 0.6}, (3, 3, 3, 3), (3, 2, 2, 2)],
-    #     [
-    #         {"roi_scale": 0.5},
-    #         (3, 3, 3, 3),
-    #         (3, 2, 2, 2),
-    #     ]
->>>>>>> 7fd48360
 ]
 
 TEST_VALUES = [
@@ -46,12 +37,7 @@
 
 class TestCenterSpatialCrop(CropTest):
     Cropper = CenterScaleCrop
-<<<<<<< HEAD
     @parameterized.expand(TEST_SHAPES)
-=======
-    # @parameterized.expand(TEST_SHAPES)
-
->>>>>>> 7fd48360
     def test_shape(self, input_param, input_shape, expected_shape):
         self.crop_test(input_param, input_shape, expected_shape)
 
