--- conflicted
+++ resolved
@@ -44,13 +44,10 @@
     @staticmethod
     def get_data(im_shape, input_type):
         create_test_image = create_test_image_2d if len(im_shape) == 2 else create_test_image_3d
-<<<<<<< HEAD
-        return {k: input_type(create_test_image(*im_shape, 4, 20, 0, 5)[0]) for k in KEYS}
-=======
         ims = create_test_image(*im_shape, rad_max=20, noise_max=0.0, num_seg_classes=5)
         ims = [torch.Tensor(im) for im in ims] if as_tensor_input else ims
         return {k: v for k, v in zip(KEYS, ims)}
->>>>>>> c1d26177
+        return {k: input_type(create_test_image(*im_shape, 4, 20, 0, 5)[0]) for k in KEYS}
 
     @parameterized.expand(TEST_CASES)
     def test_same_result(self, im_shape, as_tensor_output, input_type):
