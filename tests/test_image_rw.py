# Copyright (c) MONAI Consortium
# Licensed under the Apache License, Version 2.0 (the "License");
# you may not use this file except in compliance with the License.
# You may obtain a copy of the License at
#     http://www.apache.org/licenses/LICENSE-2.0
# Unless required by applicable law or agreed to in writing, software
# distributed under the License is distributed on an "AS IS" BASIS,
# WITHOUT WARRANTIES OR CONDITIONS OF ANY KIND, either express or implied.
# See the License for the specific language governing permissions and
# limitations under the License.

import itertools
import os
import shutil
import tempfile
import unittest

import numpy as np
import torch
from parameterized import parameterized

from monai.data.image_reader import ITKReader, NibabelReader, NrrdReader, PILReader
from monai.data.image_writer import ITKWriter, NibabelWriter, PILWriter, register_writer, resolve_writer
from monai.data.meta_tensor import MetaTensor
from monai.transforms import LoadImage, SaveImage, moveaxis
from monai.utils import MetaKeys, OptionalImportError, optional_import
from tests.utils import TEST_NDARRAYS, assert_allclose

_, has_itk = optional_import("itk", allow_namespace_pkg=True)


@unittest.skipUnless(has_itk, "itk not installed")
class TestLoadSaveNifti(unittest.TestCase):
    def setUp(self):
        self.test_dir = tempfile.mkdtemp()

    def tearDown(self):
        shutil.rmtree(self.test_dir, ignore_errors=True)

    def nifti_rw(self, test_data, reader, writer, dtype, resample=True):
        test_data = test_data.astype(dtype)
        ndim = len(test_data.shape) - 1
        for p in TEST_NDARRAYS:
            output_ext = ".nii.gz"
            filepath = f"testfile_{ndim}d"
            saver = SaveImage(
                output_dir=self.test_dir, output_ext=output_ext, resample=resample, separate_folder=False, writer=writer
            )
            meta_dict = {
                "filename_or_obj": f"{filepath}.png",
                "affine": np.eye(4),
                "original_affine": np.array([[0, 1, 0, 0], [1, 0, 0, 0], [0, 0, 1, 0], [0, 0, 0, 1]]),
            }
            test_data = MetaTensor(p(test_data), meta=meta_dict)
            self.assertEqual(test_data.meta[MetaKeys.SPACE], "RAS")
            saver(test_data)
            saved_path = os.path.join(self.test_dir, filepath + "_trans" + output_ext)
            self.assertTrue(os.path.exists(saved_path))
            loader = LoadImage(image_only=True, reader=reader, squeeze_non_spatial_dims=True)
            data = loader(saved_path)
            meta = data.meta
            if meta["original_channel_dim"] == -1:
                _test_data = moveaxis(test_data, 0, -1)
            else:
                _test_data = test_data[0]
            if resample:
                _test_data = moveaxis(_test_data, 0, 1)
<<<<<<< HEAD
            assert_allclose(meta["qform_code"], 1, type_test=False)
            assert_allclose(meta["sform_code"], 1, type_test=False)
            assert_allclose(data, _test_data)
=======
            assert_allclose(data, torch.as_tensor(_test_data))
>>>>>>> 775935da

    @parameterized.expand(itertools.product([NibabelReader, ITKReader], [NibabelWriter, "ITKWriter"]))
    def test_2d(self, reader, writer):
        test_data = np.arange(48, dtype=np.uint8).reshape(1, 6, 8)
        self.nifti_rw(test_data, reader, writer, np.uint8)
        self.nifti_rw(test_data, reader, writer, np.float32)

    @parameterized.expand(itertools.product([NibabelReader, ITKReader], [NibabelWriter, ITKWriter]))
    def test_3d(self, reader, writer):
        test_data = np.arange(48, dtype=np.uint8).reshape(1, 2, 3, 8)
        self.nifti_rw(test_data, reader, writer, int)
        self.nifti_rw(test_data, reader, writer, int, False)

    @parameterized.expand(itertools.product([NibabelReader, ITKReader], ["NibabelWriter", ITKWriter]))
    def test_4d(self, reader, writer):
        test_data = np.arange(48, dtype=np.uint8).reshape(2, 1, 3, 8)
        self.nifti_rw(test_data, reader, writer, np.float16)


@unittest.skipUnless(has_itk, "itk not installed")
class TestLoadSavePNG(unittest.TestCase):
    def setUp(self):
        self.test_dir = tempfile.mkdtemp()

    def tearDown(self):
        shutil.rmtree(self.test_dir, ignore_errors=True)

    def png_rw(self, test_data, reader, writer, dtype, resample=True):
        test_data = test_data.astype(dtype)
        ndim = len(test_data.shape) - 1
        for p in TEST_NDARRAYS:
            output_ext = ".png"
            filepath = f"testfile_{ndim}d"
            saver = SaveImage(
                output_dir=self.test_dir, output_ext=output_ext, resample=resample, separate_folder=False, writer=writer
            )
            test_data = MetaTensor(p(test_data), meta={"filename_or_obj": f"{filepath}.png", "spatial_shape": (6, 8)})
            saver(test_data)
            saved_path = os.path.join(self.test_dir, filepath + "_trans" + output_ext)
            self.assertTrue(os.path.exists(saved_path))
            loader = LoadImage(image_only=True, reader=reader)
            data = loader(saved_path)
            meta = data.meta
            if meta["original_channel_dim"] == -1:
                _test_data = moveaxis(test_data, 0, -1)
            else:
                _test_data = test_data[0]
            assert_allclose(data, torch.as_tensor(_test_data))

    @parameterized.expand(itertools.product([PILReader, ITKReader], [PILWriter, ITKWriter]))
    def test_2d(self, reader, writer):
        test_data = np.arange(48, dtype=np.uint8).reshape(1, 6, 8)
        self.png_rw(test_data, reader, writer, np.uint8)

    @parameterized.expand(itertools.product([PILReader, ITKReader], ["monai.data.PILWriter", ITKWriter]))
    def test_rgb(self, reader, writer):
        test_data = np.arange(48, dtype=np.uint8).reshape(3, 2, 8)
        self.png_rw(test_data, reader, writer, np.uint8, False)


class TestRegRes(unittest.TestCase):
    def test_0_default(self):
        self.assertTrue(len(resolve_writer(".png")) > 0, "has png writer")
        self.assertTrue(len(resolve_writer(".nrrd")) > 0, "has nrrd writer")
        self.assertTrue(len(resolve_writer("unknown")) > 0, "has writer")
        register_writer("unknown1", lambda: (_ for _ in ()).throw(OptionalImportError))
        with self.assertRaises(OptionalImportError):
            resolve_writer("unknown1")

    def test_1_new(self):
        register_writer("new", lambda x: x + 1)
        register_writer("new2", lambda x: x + 1)
        self.assertEqual(resolve_writer("new")[0](0), 1)


@unittest.skipUnless(has_itk, "itk not installed")
class TestLoadSaveNrrd(unittest.TestCase):
    def setUp(self):
        self.test_dir = tempfile.mkdtemp()

    def tearDown(self):
        shutil.rmtree(self.test_dir, ignore_errors=True)

    def nrrd_rw(self, test_data, reader, writer, dtype, resample=True):
        test_data = test_data.astype(dtype)
        ndim = len(test_data.shape)
        for p in TEST_NDARRAYS:
            output_ext = ".nrrd"
            filepath = f"testfile_{ndim}d"
            saver = SaveImage(
                output_dir=self.test_dir, output_ext=output_ext, resample=resample, separate_folder=False, writer=writer
            )
            test_data = MetaTensor(
                p(test_data), meta={"filename_or_obj": f"{filepath}{output_ext}", "spatial_shape": test_data.shape}
            )
            saver(test_data)
            saved_path = os.path.join(self.test_dir, filepath + "_trans" + output_ext)
            loader = LoadImage(image_only=True, reader=reader)
            data = loader(saved_path)
            assert_allclose(data, torch.as_tensor(test_data))

    @parameterized.expand(itertools.product([NrrdReader, ITKReader], [ITKWriter, ITKWriter]))
    def test_2d(self, reader, writer):
        test_data = np.random.randn(8, 8).astype(np.float32)
        self.nrrd_rw(test_data, reader, writer, np.float32)

    @parameterized.expand(itertools.product([NrrdReader, ITKReader], [ITKWriter, ITKWriter]))
    def test_3d(self, reader, writer):
        test_data = np.random.randn(8, 8, 8).astype(np.float32)
        self.nrrd_rw(test_data, reader, writer, np.float32)


if __name__ == "__main__":
    unittest.main()<|MERGE_RESOLUTION|>--- conflicted
+++ resolved
@@ -65,13 +65,9 @@
                 _test_data = test_data[0]
             if resample:
                 _test_data = moveaxis(_test_data, 0, 1)
-<<<<<<< HEAD
             assert_allclose(meta["qform_code"], 1, type_test=False)
             assert_allclose(meta["sform_code"], 1, type_test=False)
-            assert_allclose(data, _test_data)
-=======
             assert_allclose(data, torch.as_tensor(_test_data))
->>>>>>> 775935da
 
     @parameterized.expand(itertools.product([NibabelReader, ITKReader], [NibabelWriter, "ITKWriter"]))
     def test_2d(self, reader, writer):
