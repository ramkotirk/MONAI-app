# Copyright 2020 - 2021 MONAI Consortium
# Licensed under the Apache License, Version 2.0 (the "License");
# you may not use this file except in compliance with the License.
# You may obtain a copy of the License at
#     http://www.apache.org/licenses/LICENSE-2.0
# Unless required by applicable law or agreed to in writing, software
# distributed under the License is distributed on an "AS IS" BASIS,
# WITHOUT WARRANTIES OR CONDITIONS OF ANY KIND, either express or implied.
# See the License for the specific language governing permissions and
# limitations under the License.

import random
import sys
import unittest
from functools import partial
from typing import TYPE_CHECKING, List, Tuple

import numpy as np
import torch
from parameterized import parameterized

from monai.data import CacheDataset, DataLoader, create_test_image_2d, create_test_image_3d
from monai.data.utils import decollate_batch
from monai.networks.nets import UNet
from monai.transforms import (
    AddChanneld,
    BorderPadd,
    CenterSpatialCropd,
    Compose,
    CropForegroundd,
    DivisiblePadd,
    Flipd,
<<<<<<< HEAD
    CropForegroundd,
    DivisiblePadd,
    InvertibleTransform,
    LoadImaged,
    Orientationd,
    Rand2DElasticd,
    Rand3DElasticd,
    RandAffined,
    RandAxisFlipd,
    RandFlipd,
    RandRotate90d,
    RandRotated,
    RandSpatialCropd,
    RandZoomd,
    Resized,
=======
    InvertibleTransform,
    LoadImaged,
    Orientationd,
    RandAxisFlipd,
    RandFlipd,
    Randomizable,
    RandRotate90d,
>>>>>>> 5f7f2c75
    RandSpatialCropd,
    ResizeWithPadOrCrop,
    ResizeWithPadOrCropd,
    Rotate90d,
<<<<<<< HEAD
    Rotated,
    Spacingd,
    SpatialCropd,
    ResizeWithPadOrCropd,
=======
>>>>>>> 5f7f2c75
    SpatialCropd,
    SpatialPadd,
    Zoomd,
    allow_missing_keys_mode,
)
from monai.utils import first, get_seed, optional_import, set_determinism
from monai.utils.enums import InverseKeys
from tests.utils import make_nifti_image, make_rand_affine, test_is_quick

if TYPE_CHECKING:
    has_vtk = True
    has_nib = True
else:
    _, has_vtk = optional_import("vtk")
    _, has_nib = optional_import("nibabel")

KEYS = ["image", "label"]

TESTS: List[Tuple] = []

# For pad, start with odd/even images and add odd/even amounts
for name in ("1D even", "1D odd"):
    for val in (3, 4):
        for t in (
            partial(SpatialPadd, spatial_size=val, method="symmetric"),
            partial(SpatialPadd, spatial_size=val, method="end"),
            partial(BorderPadd, spatial_border=[val, val + 1]),
            partial(DivisiblePadd, k=val),
            partial(ResizeWithPadOrCropd, spatial_size=20 + val),
            partial(CenterSpatialCropd, roi_size=10 + val),
            partial(CropForegroundd, source_key="label"),
            partial(SpatialCropd, roi_center=10, roi_size=10 + val),
            partial(SpatialCropd, roi_center=11, roi_size=10 + val),
            partial(SpatialCropd, roi_start=val, roi_end=17),
            partial(SpatialCropd, roi_start=val, roi_end=16),
            partial(RandSpatialCropd, roi_size=12 + val),
            partial(ResizeWithPadOrCropd, spatial_size=21 - val),
        ):
            TESTS.append((t.func.__name__ + name, name, 0, t(KEYS)))  # type: ignore

# non-sensical tests: crop bigger or pad smaller or -ve values
for t in (
    partial(DivisiblePadd, k=-3),
    partial(CenterSpatialCropd, roi_size=-3),
    partial(RandSpatialCropd, roi_size=-3),
    partial(SpatialPadd, spatial_size=15),
    partial(BorderPadd, spatial_border=[15, 16]),
    partial(CenterSpatialCropd, roi_size=30),
    partial(SpatialCropd, roi_center=10, roi_size=100),
    partial(SpatialCropd, roi_start=3, roi_end=100),
):
    TESTS.append((t.func.__name__ + "bad 1D even", "1D even", 0, t(KEYS)))  # type: ignore

TESTS.append(
    (
        "SpatialPadd (x2) 2d",
        "2D",
        0,
        SpatialPadd(KEYS, spatial_size=[111, 113], method="end"),
        SpatialPadd(KEYS, spatial_size=[118, 117]),
    )
)

TESTS.append(
    (
        "SpatialPadd 3d",
        "3D",
        0,
        SpatialPadd(KEYS, spatial_size=[112, 113, 116]),
    )
)


TESTS.append(
    (
        "SpatialCropd 2d",
        "2D",
        0,
        SpatialCropd(KEYS, [49, 51], [90, 89]),
    )
)

TESTS.append(
    (
        "SpatialCropd 2d",
        "2D",
        0,
        SpatialCropd(KEYS, [49, 51], [390, 89]),
    )
)

TESTS.append(
    (
        "SpatialCropd 3d",
        "3D",
        0,
        SpatialCropd(KEYS, [49, 51, 44], [90, 89, 93]),
    )
)

TESTS.append(("RandSpatialCropd 2d", "2D", 0, RandSpatialCropd(KEYS, [96, 93], True, False)))

TESTS.append(("RandSpatialCropd 3d", "3D", 0, RandSpatialCropd(KEYS, [96, 93, 92], False, False)))

TESTS.append(
    (
        "BorderPadd 2d",
        "2D",
        0,
        BorderPadd(KEYS, [3, 7, 2, 5]),
    )
)

TESTS.append(
    (
        "BorderPadd 2d",
        "2D",
        0,
        BorderPadd(KEYS, [3, 7]),
    )
)

TESTS.append(
    (
        "BorderPadd 3d",
        "3D",
        0,
        BorderPadd(KEYS, [4]),
    )
)

TESTS.append(
    (
        "DivisiblePadd 2d",
        "2D",
        0,
        DivisiblePadd(KEYS, k=4),
    )
)

TESTS.append(
    (
        "DivisiblePadd 3d",
        "3D",
        0,
        DivisiblePadd(KEYS, k=[4, 8, 11]),
    )
)


TESTS.append(
    (
        "CenterSpatialCropd 2d",
        "2D",
        0,
        CenterSpatialCropd(KEYS, roi_size=95),
    )
)

TESTS.append(
    (
        "CenterSpatialCropd 3d",
        "3D",
        0,
        CenterSpatialCropd(KEYS, roi_size=[95, 97, 98]),
    )
)

TESTS.append(("CropForegroundd 2d", "2D", 0, CropForegroundd(KEYS, source_key="label", margin=2)))

TESTS.append(("CropForegroundd 3d", "3D", 0, CropForegroundd(KEYS, source_key="label")))


TESTS.append(("ResizeWithPadOrCropd 3d", "3D", 0, ResizeWithPadOrCropd(KEYS, [201, 150, 105])))

TESTS.append(
    (
<<<<<<< HEAD
        "RandRotated, prob 0",
        "2D",
        0,
        RandRotated(KEYS, prob=0),
    )
)

TESTS.append(
    (
=======
>>>>>>> 5f7f2c75
        "Flipd 3d",
        "3D",
        0,
        Flipd(KEYS, [1, 2]),
    )
)

TESTS.append(
    (
        "Flipd 3d",
        "3D",
        0,
        Flipd(KEYS, [1, 2]),
    )
)

TESTS.append(
    (
        "RandFlipd 3d",
        "3D",
        0,
        RandFlipd(KEYS, 1, [1, 2]),
    )
)

TESTS.append(
    (
        "RandAxisFlipd 3d",
        "3D",
        0,
        RandAxisFlipd(KEYS, 1),
    )
)

<<<<<<< HEAD

TESTS.append(
    (
        "Rotated 2d",
        "2D",
        8e-2,
        Rotated(KEYS, random.uniform(np.pi / 6, np.pi), keep_size=True, align_corners=False),
    )
)

TESTS.append(
    (
        "Rotated 3d",
        "3D",
        1e-1,
        Rotated(KEYS, [random.uniform(np.pi / 6, np.pi) for _ in range(3)], True),  # type: ignore
    )
)

TESTS.append(
    (
        "RandRotated 3d",
        "3D",
        1e-1,
        RandRotated(KEYS, *[random.uniform(np.pi / 6, np.pi) for _ in range(3)], 1),  # type: ignore
    )
)

TESTS.append(
    (
        "Orientationd 3d",
        "3D",
        0,
        # For data loader, output needs to be same size, so input must be square/cubic
        SpatialPadd(KEYS, 110),
        Orientationd(KEYS, "RAS"),
    )
)
=======
for acc in [True, False]:
    TESTS.append(
        (
            "Orientationd 3d",
            "3D",
            0,
            Orientationd(KEYS, "RAS", as_closest_canonical=acc),
        )
    )
>>>>>>> 5f7f2c75

TESTS.append(
    (
        "Rotate90d 2d",
        "2D",
        0,
        Rotate90d(KEYS),
    )
)

TESTS.append(
    (
        "Rotate90d 3d",
        "3D",
        0,
        Rotate90d(KEYS, k=2, spatial_axes=(1, 2)),
    )
)

TESTS.append(
    (
        "RandRotate90d 3d",
        "3D",
        0,
<<<<<<< HEAD
        # For data loader, output needs to be same size, so input must be square/cubic
        SpatialPadd(KEYS, 110),
=======
>>>>>>> 5f7f2c75
        RandRotate90d(KEYS, prob=1, spatial_axes=(1, 2)),
    )
)

<<<<<<< HEAD
TESTS.append(
    (
        "Zoomd 1d",
        "1D",
        0,
        Zoomd(KEYS, zoom=2, keep_size=False),
    )
)

TESTS.append(
    (
        "Zoomd 2d",
        "2D",
        2e-1,
        Zoomd(KEYS, zoom=0.9),
    )
)

TESTS.append(
    (
        "Zoomd 3d",
        "3D",
        3e-2,
        Zoomd(KEYS, zoom=[2.5, 1, 3], keep_size=False),
    )
)

TESTS.append(("RandZoom 3d", "3D", 9e-2, RandZoomd(KEYS, 1, [0.5, 0.6, 0.9], [1.1, 1, 1.05], keep_size=True)))

TESTS.append(("Spacingd 3d", "3D", 3e-2, Spacingd(KEYS, [0.5, 0.7, 0.9], diagonal=False)))

TESTS.append(("Resized 2d", "2D", 2e-1, Resized(KEYS, [50, 47])))

TESTS.append(("Resized 3d", "3D", 5e-2, Resized(KEYS, [201, 150, 78])))

TESTS.append(
    (
        "RandAffine 3d",
        "3D",
        1e-1,
        RandAffined(
            KEYS,
            [155, 179, 192],
            prob=1,
            padding_mode="zeros",
            rotate_range=[np.pi / 6, -np.pi / 5, np.pi / 7],
            shear_range=[(0.5, 0.5)],
            translate_range=[10, 5, -4],
            scale_range=[(0.8, 1.2), (0.9, 1.3)],
        ),
    )
)

if has_vtk:
    TESTS.append(
        (
            "Rand2DElasticd 2d",
            "2D",
            2e-1,
            Rand2DElasticd(
                KEYS,
                spacing=(10.0, 10.0),
                magnitude_range=(1, 1),
                spatial_size=(155, 192),
                prob=1,
                padding_mode="zeros",
                rotate_range=[(np.pi / 6, np.pi / 6)],
                shear_range=[(0.5, 0.5)],
                translate_range=[10, 5],
                scale_range=[(0.2, 0.2), (0.3, 0.3)],
            ),
        )
    )

if not test_is_quick and has_vtk:
    TESTS.append(
        (
            "Rand3DElasticd 3d",
            "3D",
            1e-1,
            Rand3DElasticd(
                KEYS,
                sigma_range=(3, 5),
                magnitude_range=(100, 100),
                prob=1,
                padding_mode="zeros",
                rotate_range=[np.pi / 6, np.pi / 7],
                shear_range=[(0.5, 0.5), 0.2],
                translate_range=[10, 5, 3],
                scale_range=[(0.8, 1.2), (0.9, 1.3)],
            ),
        )
    )

=======
>>>>>>> 5f7f2c75
TESTS_COMPOSE_X2 = [(t[0] + " Compose", t[1], t[2], Compose(Compose(t[3:]))) for t in TESTS]

TESTS = TESTS + TESTS_COMPOSE_X2  # type: ignore


class TestInverse(unittest.TestCase):
    """Test inverse methods.
    If tests are failing, the following function might be useful for displaying
    `x`, `fx`, `f⁻¹fx` and `x - f⁻¹fx`.
    .. code-block:: python
        def plot_im(orig, fwd_bck, fwd):
            import matplotlib.pyplot as plt
            diff_orig_fwd_bck = orig - fwd_bck
            ims_to_show = [orig, fwd, fwd_bck, diff_orig_fwd_bck]
            titles = ["x", "fx", "f⁻¹fx", "x - f⁻¹fx"]
            fig, axes = plt.subplots(1, 4, gridspec_kw={"width_ratios": [i.shape[1] for i in ims_to_show]})
            vmin = min(np.array(i).min() for i in [orig, fwd_bck, fwd])
            vmax = max(np.array(i).max() for i in [orig, fwd_bck, fwd])
            for im, title, ax in zip(ims_to_show, titles, axes):
                _vmin, _vmax = (vmin, vmax) if id(im) != id(diff_orig_fwd_bck) else (None, None)
                im = np.squeeze(np.array(im))
                while im.ndim > 2:
                    im = im[..., im.shape[-1] // 2]
                im_show = ax.imshow(np.squeeze(im), vmin=_vmin, vmax=_vmax)
                ax.set_title(title, fontsize=25)
                ax.axis("off")
                fig.colorbar(im_show, ax=ax)
            plt.show()
    This can then be added to the exception:
    .. code-block:: python
        except AssertionError:
            print(
                f"Failed: {name}. Mean diff = {mean_diff} (expected <= {acceptable_diff}), unmodified diff: {unmodded_diff}"
            )
            if orig[0].ndim > 1:
                plot_im(orig, fwd_bck, unmodified)
    """

    def setUp(self):
        if not has_nib:
            self.skipTest("nibabel required for test_inverse")

        set_determinism(seed=0)

        self.all_data = {}

        affine = make_rand_affine()
        affine[0] *= 2

        for size in [10, 11]:
            # pad 5 onto both ends so that cropping can be lossless
            im_1d = np.pad(np.arange(size), 5)[None]
            name = "1D even" if size % 2 == 0 else "1D odd"
            self.all_data[name] = {
                "image": np.array(im_1d, copy=True),
                "label": np.array(im_1d, copy=True),
                "other": np.array(im_1d, copy=True),
            }

        im_2d_fname, seg_2d_fname = [make_nifti_image(i) for i in create_test_image_2d(101, 100)]
        im_3d_fname, seg_3d_fname = [make_nifti_image(i, affine) for i in create_test_image_3d(100, 101, 107)]

        load_ims = Compose([LoadImaged(KEYS), AddChanneld(KEYS)])
        self.all_data["2D"] = load_ims({"image": im_2d_fname, "label": seg_2d_fname})
        self.all_data["3D"] = load_ims({"image": im_3d_fname, "label": seg_3d_fname})

    def tearDown(self):
        set_determinism(seed=None)

    def check_inverse(self, name, keys, orig_d, fwd_bck_d, unmodified_d, acceptable_diff):
        for key in keys:
            orig = orig_d[key]
            fwd_bck = fwd_bck_d[key]
            if isinstance(fwd_bck, torch.Tensor):
                fwd_bck = fwd_bck.cpu().numpy()
            unmodified = unmodified_d[key]
            if isinstance(orig, np.ndarray):
                mean_diff = np.mean(np.abs(orig - fwd_bck))
                unmodded_diff = np.mean(np.abs(orig - ResizeWithPadOrCrop(orig.shape[1:])(unmodified)))
                try:
                    self.assertLessEqual(mean_diff, acceptable_diff)
                except AssertionError:
                    print(
                        f"Failed: {name}. Mean diff = {mean_diff} (expected <= {acceptable_diff}), unmodified diff: {unmodded_diff}"
                    )
                    if orig[0].ndim == 1:
                        print("orig", orig[0])
                        print("fwd_bck", fwd_bck[0])
                        print("unmod", unmodified[0])
                    raise

    @parameterized.expand(TESTS)
    def test_inverse(self, _, data_name, acceptable_diff, *transforms):
        name = _

        data = self.all_data[data_name]

        forwards = [data.copy()]

        # Apply forwards
        for t in transforms:
            if isinstance(t, Randomizable):
                t.set_random_state(seed=get_seed())
            forwards.append(t(forwards[-1]))

        # Check that error is thrown when inverse are used out of order.
        t = SpatialPadd("image", [10, 5])
        with self.assertRaises(RuntimeError):
            t.inverse(forwards[-1])

        # Apply inverses
        fwd_bck = forwards[-1].copy()
        for i, t in enumerate(reversed(transforms)):
            if isinstance(t, InvertibleTransform):
                fwd_bck = t.inverse(fwd_bck)
                self.check_inverse(name, data.keys(), forwards[-i - 2], fwd_bck, forwards[-1], acceptable_diff)

    def test_inverse_inferred_seg(self):

        test_data = []
        for _ in range(20):
            image, label = create_test_image_2d(100, 101)
            test_data.append({"image": image, "label": label.astype(np.float32)})

        batch_size = 10
        # num workers = 0 for mac
        num_workers = 2 if sys.platform != "darwin" else 0
        transforms = Compose([AddChanneld(KEYS), SpatialPadd(KEYS, (150, 153)), CenterSpatialCropd(KEYS, (110, 99))])
        num_invertible_transforms = sum(1 for i in transforms.transforms if isinstance(i, InvertibleTransform))

        dataset = CacheDataset(test_data, transform=transforms, progress=False)
        loader = DataLoader(dataset, batch_size=batch_size, shuffle=False, num_workers=num_workers)

        device = "cuda" if torch.cuda.is_available() else "cpu"
        model = UNet(
            dimensions=2,
            in_channels=1,
            out_channels=1,
            channels=(2, 4),
            strides=(2,),
        ).to(device)

        data = first(loader)
        labels = data["label"].to(device)
        segs = model(labels).detach().cpu()
        label_transform_key = "label" + InverseKeys.KEY_SUFFIX.value
        segs_dict = {"label": segs, label_transform_key: data[label_transform_key]}

        segs_dict_decollated = decollate_batch(segs_dict)

        # inverse of individual segmentation
        seg_dict = first(segs_dict_decollated)
        with allow_missing_keys_mode(transforms):
            inv_seg = transforms.inverse(seg_dict)["label"]
        self.assertEqual(len(data["label_transforms"]), num_invertible_transforms)
        self.assertEqual(len(seg_dict["label_transforms"]), num_invertible_transforms)
        self.assertEqual(inv_seg.shape[1:], test_data[0]["label"].shape)


if __name__ == "__main__":
    unittest.main()<|MERGE_RESOLUTION|>--- conflicted
+++ resolved
@@ -30,7 +30,6 @@
     CropForegroundd,
     DivisiblePadd,
     Flipd,
-<<<<<<< HEAD
     CropForegroundd,
     DivisiblePadd,
     InvertibleTransform,
@@ -46,26 +45,14 @@
     RandSpatialCropd,
     RandZoomd,
     Resized,
-=======
-    InvertibleTransform,
-    LoadImaged,
-    Orientationd,
-    RandAxisFlipd,
-    RandFlipd,
-    Randomizable,
-    RandRotate90d,
->>>>>>> 5f7f2c75
     RandSpatialCropd,
     ResizeWithPadOrCrop,
     ResizeWithPadOrCropd,
     Rotate90d,
-<<<<<<< HEAD
     Rotated,
     Spacingd,
     SpatialCropd,
     ResizeWithPadOrCropd,
-=======
->>>>>>> 5f7f2c75
     SpatialCropd,
     SpatialPadd,
     Zoomd,
@@ -243,18 +230,6 @@
 
 TESTS.append(
     (
-<<<<<<< HEAD
-        "RandRotated, prob 0",
-        "2D",
-        0,
-        RandRotated(KEYS, prob=0),
-    )
-)
-
-TESTS.append(
-    (
-=======
->>>>>>> 5f7f2c75
         "Flipd 3d",
         "3D",
         0,
@@ -289,46 +264,6 @@
     )
 )
 
-<<<<<<< HEAD
-
-TESTS.append(
-    (
-        "Rotated 2d",
-        "2D",
-        8e-2,
-        Rotated(KEYS, random.uniform(np.pi / 6, np.pi), keep_size=True, align_corners=False),
-    )
-)
-
-TESTS.append(
-    (
-        "Rotated 3d",
-        "3D",
-        1e-1,
-        Rotated(KEYS, [random.uniform(np.pi / 6, np.pi) for _ in range(3)], True),  # type: ignore
-    )
-)
-
-TESTS.append(
-    (
-        "RandRotated 3d",
-        "3D",
-        1e-1,
-        RandRotated(KEYS, *[random.uniform(np.pi / 6, np.pi) for _ in range(3)], 1),  # type: ignore
-    )
-)
-
-TESTS.append(
-    (
-        "Orientationd 3d",
-        "3D",
-        0,
-        # For data loader, output needs to be same size, so input must be square/cubic
-        SpatialPadd(KEYS, 110),
-        Orientationd(KEYS, "RAS"),
-    )
-)
-=======
 for acc in [True, False]:
     TESTS.append(
         (
@@ -338,7 +273,6 @@
             Orientationd(KEYS, "RAS", as_closest_canonical=acc),
         )
     )
->>>>>>> 5f7f2c75
 
 TESTS.append(
     (
@@ -363,16 +297,123 @@
         "RandRotate90d 3d",
         "3D",
         0,
-<<<<<<< HEAD
+        RandRotate90d(KEYS, prob=1, spatial_axes=(1, 2)),
+    )
+)
+
+TESTS.append(
+    (
+        "RandRotated, prob 0",
+        "2D",
+        0,
+        RandRotated(KEYS, prob=0),
+    )
+)
+
+TESTS.append(
+    (
+        "Flipd 3d",
+        "3D",
+        0,
+        Flipd(KEYS, [1, 2]),
+    )
+)
+
+TESTS.append(
+    (
+        "Flipd 3d",
+        "3D",
+        0,
+        Flipd(KEYS, [1, 2]),
+    )
+)
+
+TESTS.append(
+    (
+        "RandFlipd 3d",
+        "3D",
+        0,
+        RandFlipd(KEYS, 1, [1, 2]),
+    )
+)
+
+TESTS.append(
+    (
+        "RandAxisFlipd 3d",
+        "3D",
+        0,
+        RandAxisFlipd(KEYS, 1),
+    )
+)
+
+
+TESTS.append(
+    (
+        "Rotated 2d",
+        "2D",
+        8e-2,
+        Rotated(KEYS, random.uniform(np.pi / 6, np.pi), keep_size=True, align_corners=False),
+    )
+)
+
+TESTS.append(
+    (
+        "Rotated 3d",
+        "3D",
+        1e-1,
+        Rotated(KEYS, [random.uniform(np.pi / 6, np.pi) for _ in range(3)], True),  # type: ignore
+    )
+)
+
+TESTS.append(
+    (
+        "RandRotated 3d",
+        "3D",
+        1e-1,
+        RandRotated(KEYS, *[random.uniform(np.pi / 6, np.pi) for _ in range(3)], 1),  # type: ignore
+    )
+)
+
+TESTS.append(
+    (
+        "Orientationd 3d",
+        "3D",
+        0,
         # For data loader, output needs to be same size, so input must be square/cubic
         SpatialPadd(KEYS, 110),
-=======
->>>>>>> 5f7f2c75
+        Orientationd(KEYS, "RAS"),
+    )
+)
+
+TESTS.append(
+    (
+        "Rotate90d 2d",
+        "2D",
+        0,
+        Rotate90d(KEYS),
+    )
+)
+
+TESTS.append(
+    (
+        "Rotate90d 3d",
+        "3D",
+        0,
+        Rotate90d(KEYS, k=2, spatial_axes=(1, 2)),
+    )
+)
+
+TESTS.append(
+    (
+        "RandRotate90d 3d",
+        "3D",
+        0,
+        # For data loader, output needs to be same size, so input must be square/cubic
+        SpatialPadd(KEYS, 110),
         RandRotate90d(KEYS, prob=1, spatial_axes=(1, 2)),
     )
 )
 
-<<<<<<< HEAD
 TESTS.append(
     (
         "Zoomd 1d",
@@ -467,8 +508,6 @@
         )
     )
 
-=======
->>>>>>> 5f7f2c75
 TESTS_COMPOSE_X2 = [(t[0] + " Compose", t[1], t[2], Compose(Compose(t[3:]))) for t in TESTS]
 
 TESTS = TESTS + TESTS_COMPOSE_X2  # type: ignore
