# Copyright 2020 - 2021 MONAI Consortium
# Licensed under the Apache License, Version 2.0 (the "License");
# you may not use this file except in compliance with the License.
# You may obtain a copy of the License at
#     http://www.apache.org/licenses/LICENSE-2.0
# Unless required by applicable law or agreed to in writing, software
# distributed under the License is distributed on an "AS IS" BASIS,
# WITHOUT WARRANTIES OR CONDITIONS OF ANY KIND, either express or implied.
# See the License for the specific language governing permissions and
# limitations under the License.

import unittest
from functools import partial

import numpy as np
import torch
<<<<<<< HEAD
from parameterized import parameterized
=======
from parameterized.parameterized import parameterized
>>>>>>> 87264a25

from monai.data.synthetic import create_test_image_2d
from monai.transforms.croppad.array import RandWeightedCrop
from tests.utils import TEST_NDARRAYS, NumpyImageTestCase2D, NumpyImageTestCase3D

<<<<<<< HEAD
IM_GEN = NumpyImageTestCase2D()
IM_GEN.setUp()
IMT = IM_GEN.imt[0]
SEG1 = IM_GEN.seg1[0]

TESTS = []
for p in [partial(torch.tensor, device="cuda")]:  # TEST_NDARRAYS:
    weight = np.zeros_like(SEG1)
=======

def get_data(ndim):
    im_gen = NumpyImageTestCase2D() if ndim == 2 else NumpyImageTestCase3D()
    im_gen.setUp()
    return im_gen.imt[0], im_gen.seg1[0], im_gen.segn[0]


IMT_2D, SEG1_2D, SEGN_2D = get_data(ndim=2)
IMT_3D, SEG1_3D, SEGN_3D = get_data(ndim=3)


TESTS = []
for p in TEST_NDARRAYS:
    im = SEG1_2D
    weight = np.zeros_like(im)
>>>>>>> 87264a25
    weight[0, 30, 17] = 1.1
    weight[0, 40, 31] = 1
    weight[0, 80, 21] = 1
    TESTS.append(
        [
<<<<<<< HEAD
            dict(spatial_size=(10, 12), num_samples=3),
            p(SEG1),
=======
            "small roi 2d",
            dict(spatial_size=(10, 12), num_samples=3),
            p(im),
>>>>>>> 87264a25
            p(weight),
            (1, 10, 12),
            [[80, 21], [30, 17], [40, 31]],
        ]
    )
<<<<<<< HEAD


class TestRandWeightedCrop2D(unittest.TestCase):
    # @parameterized.expand(TESTS)
    def test_rand_weighted_crop_small_roi(self, input_params, img, weight, expected_shape, expected_vals):
=======
    im = IMT_2D
    TESTS.append(
        [
            "default roi 2d",
            dict(spatial_size=(10, -1), num_samples=3),
            p(im),
            p(weight),
            (1, 10, 64),
            [[14, 32], [105, 32], [20, 32]],
        ]
    )
    im = SEGN_2D
    weight = np.zeros_like(im)
    weight[0, 30, 17] = 1.1
    weight[0, 10, 1] = 1
    TESTS.append(
        [
            "large roi 2d",
            dict(spatial_size=(10000, 400), num_samples=3),
            p(im),
            p(weight),
            (1, 128, 64),
            [[64, 32], [64, 32], [64, 32]],
        ]
    )
    im = IMT_2D
    weight = np.zeros_like(im)
    weight[0, 30, 17] = np.inf
    weight[0, 10, 1] = -np.inf
    weight[0, 10, 20] = -np.nan
    TESTS.append(
        [
            "bad w 2d",
            dict(spatial_size=(20, 40), num_samples=3),
            p(im),
            p(weight),
            (1, 20, 40),
            [[63, 37], [31, 43], [66, 20]],
        ]
    )
    im = SEG1_3D
    weight = np.zeros_like(im)
    weight[0, 5, 30, 17] = 1.1
    weight[0, 8, 40, 31] = 1
    weight[0, 11, 23, 21] = 1
    TESTS.append(
        [
            "small roi 3d",
            dict(spatial_size=(8, 10, 12), num_samples=3),
            p(im),
            p(weight),
            (1, 8, 10, 12),
            [[11, 23, 21], [5, 30, 17], [8, 40, 31]],
        ]
    )
    im = IMT_3D
    weight = np.zeros_like(im)
    weight[0, 7, 17] = 1.1
    weight[0, 13, 31] = 1.1
    weight[0, 24, 21] = 1
    TESTS.append(
        [
            "default roi 3d",
            dict(spatial_size=(10, -1, -1), num_samples=3),
            p(im),
            p(weight),
            (1, 10, 64, 80),
            [[14, 32, 40], [41, 32, 40], [20, 32, 40]],
        ]
    )
    im = SEGN_3D
    weight = np.zeros_like(im)
    weight[0, 30, 17, 20] = 1.1
    weight[0, 10, 1, 17] = 1
    TESTS.append(
        [
            "large roi 3d",
            dict(spatial_size=(10000, 400, 80), num_samples=3),
            p(im),
            p(weight),
            (1, 48, 64, 80),
            [[24, 32, 40], [24, 32, 40], [24, 32, 40]],
        ]
    )
    im = IMT_3D
    weight = np.zeros_like(im)
    weight[0, 30, 17] = np.inf
    weight[0, 10, 1] = -np.inf
    weight[0, 10, 20] = -np.nan
    TESTS.append(
        [
            "bad w 3d",
            dict(spatial_size=(48, 64, 80), num_samples=3),
            p(im),
            p(weight),
            (1, 48, 64, 80),
            [[24, 32, 40], [24, 32, 40], [24, 32, 40]],
        ]
    )


class TestRandWeightedCrop(unittest.TestCase):
    @parameterized.expand(TESTS)
    def test_rand_weighted_crop(self, _, input_params, img, weight, expected_shape, expected_vals):
>>>>>>> 87264a25
        crop = RandWeightedCrop(**input_params)
        crop.set_random_state(10)
        result = crop(img, weight)
        self.assertTrue(len(result) == input_params["num_samples"])
        np.testing.assert_allclose(result[0].shape, expected_shape)
<<<<<<< HEAD
        np.testing.assert_allclose(np.asarray(crop.centers), expected_vals)


#     def test_rand_weighted_crop_default_roi(self):
#         img = self.imt[0]
#         n_samples = 3
#         crop = RandWeightedCrop((10, -1), n_samples)
#         weight = np.zeros_like(img)
#         weight[0, 30, 17] = 1.1
#         weight[0, 40, 31] = 1
#         weight[0, 80, 21] = 1
#         crop.set_random_state(10)
#         result = crop(img, weight)
#         self.assertTrue(len(result) == n_samples)
#         np.testing.assert_allclose(result[0].shape, (1, 10, 64))
#         np.testing.assert_allclose(np.asarray(crop.centers), [[14, 32], [105, 32], [20, 32]])

#     def test_rand_weighted_crop_large_roi(self):
#         img = self.segn[0]
#         n_samples = 3
#         crop = RandWeightedCrop((10000, 400), n_samples)
#         weight = np.zeros_like(img)
#         weight[0, 30, 17] = 1.1
#         weight[0, 10, 1] = 1
#         crop.set_random_state(10)
#         result = crop(img, weight)
#         self.assertTrue(len(result) == n_samples)
#         np.testing.assert_allclose(result[0].shape, (1, 128, 64))
#         np.testing.assert_allclose(np.asarray(crop.centers), [[64, 32], [64, 32], [64, 32]])
#         for res in result:
#             np.testing.assert_allclose(res, self.segn[0])

#     def test_rand_weighted_crop_bad_w(self):
#         img = self.imt[0]
#         n_samples = 3
#         crop = RandWeightedCrop((20, 40), n_samples)
#         weight = np.zeros_like(img)
#         weight[0, 30, 17] = np.inf
#         weight[0, 10, 1] = -np.inf
#         weight[0, 10, 20] = -np.nan
#         crop.set_random_state(10)
#         result = crop(img, weight)
#         self.assertTrue(len(result) == n_samples)
#         np.testing.assert_allclose(result[0].shape, (1, 20, 40))
#         np.testing.assert_allclose(np.asarray(crop.centers), [[63, 37], [31, 43], [66, 20]])


# class TestRandWeightedCrop(NumpyImageTestCase3D):
#     def test_rand_weighted_crop_small_roi(self):
#         img = self.seg1[0]
#         n_samples = 3
#         crop = RandWeightedCrop((8, 10, 12), n_samples)
#         weight = np.zeros_like(img)
#         weight[0, 5, 30, 17] = 1.1
#         weight[0, 8, 40, 31] = 1
#         weight[0, 11, 23, 21] = 1
#         crop.set_random_state(10)
#         result = crop(img, weight)
#         self.assertTrue(len(result) == n_samples)
#         np.testing.assert_allclose(result[0].shape, (1, 8, 10, 12))
#         np.testing.assert_allclose(np.asarray(crop.centers), [[11, 23, 21], [5, 30, 17], [8, 40, 31]])

#     def test_rand_weighted_crop_default_roi(self):
#         img = self.imt[0]
#         n_samples = 3
#         crop = RandWeightedCrop((10, -1, -1), n_samples)
#         weight = np.zeros_like(img)
#         weight[0, 7, 17] = 1.1
#         weight[0, 13, 31] = 1.1
#         weight[0, 24, 21] = 1
#         crop.set_random_state(10)
#         result = crop(img, weight)
#         self.assertTrue(len(result) == n_samples)
#         np.testing.assert_allclose(result[0].shape, (1, 10, 64, 80))
#         np.testing.assert_allclose(np.asarray(crop.centers), [[14, 32, 40], [41, 32, 40], [20, 32, 40]])

#     def test_rand_weighted_crop_large_roi(self):
#         img = self.segn[0]
#         n_samples = 3
#         crop = RandWeightedCrop((10000, 400, 80), n_samples)
#         weight = np.zeros_like(img)
#         weight[0, 30, 17, 20] = 1.1
#         weight[0, 10, 1, 17] = 1
#         crop.set_random_state(10)
#         result = crop(img, weight)
#         self.assertTrue(len(result) == n_samples)
#         np.testing.assert_allclose(result[0].shape, (1, 48, 64, 80))
#         np.testing.assert_allclose(np.asarray(crop.centers), [[24, 32, 40], [24, 32, 40], [24, 32, 40]])
#         for res in result:
#             np.testing.assert_allclose(res, self.segn[0])

#     def test_rand_weighted_crop_bad_w(self):
#         img = self.imt[0]
#         n_samples = 3
#         crop = RandWeightedCrop((48, 64, 80), n_samples)
#         weight = np.zeros_like(img)
#         weight[0, 30, 17] = np.inf
#         weight[0, 10, 1] = -np.inf
#         weight[0, 10, 20] = -np.nan
#         crop.set_random_state(10)
#         result = crop(img, weight)
#         self.assertTrue(len(result) == n_samples)
#         np.testing.assert_allclose(result[0].shape, (1, 48, 64, 80))
#         np.testing.assert_allclose(np.asarray(crop.centers), [[24, 32, 40], [24, 32, 40], [24, 32, 40]])
=======
        for c, e in zip(crop.centers, expected_vals):
            if isinstance(c, torch.Tensor):
                c = c.cpu()
            np.testing.assert_allclose(c, e)
        # if desired ROI is larger than image, check image is unchanged
        if all(s >= i for i, s in zip(img.shape[1:], input_params["spatial_size"])):
            for res in result:
                self.assertEqual(type(img), type(res))
                if isinstance(img, torch.Tensor):
                    self.assertEqual(res.device, img.device)
                    res = res.cpu()
                np.testing.assert_allclose(res, img if isinstance(img, np.ndarray) else img.cpu())
>>>>>>> 87264a25


if __name__ == "__main__":
    # unittest.main()
    a = TestRandWeightedCrop2D()
    for t in TESTS:
        a.test_rand_weighted_crop_small_roi(*t)<|MERGE_RESOLUTION|>--- conflicted
+++ resolved
@@ -10,30 +10,14 @@
 # limitations under the License.
 
 import unittest
-from functools import partial
 
 import numpy as np
 import torch
-<<<<<<< HEAD
-from parameterized import parameterized
-=======
 from parameterized.parameterized import parameterized
->>>>>>> 87264a25
 
-from monai.data.synthetic import create_test_image_2d
 from monai.transforms.croppad.array import RandWeightedCrop
 from tests.utils import TEST_NDARRAYS, NumpyImageTestCase2D, NumpyImageTestCase3D
 
-<<<<<<< HEAD
-IM_GEN = NumpyImageTestCase2D()
-IM_GEN.setUp()
-IMT = IM_GEN.imt[0]
-SEG1 = IM_GEN.seg1[0]
-
-TESTS = []
-for p in [partial(torch.tensor, device="cuda")]:  # TEST_NDARRAYS:
-    weight = np.zeros_like(SEG1)
-=======
 
 def get_data(ndim):
     im_gen = NumpyImageTestCase2D() if ndim == 2 else NumpyImageTestCase3D()
@@ -49,32 +33,19 @@
 for p in TEST_NDARRAYS:
     im = SEG1_2D
     weight = np.zeros_like(im)
->>>>>>> 87264a25
     weight[0, 30, 17] = 1.1
     weight[0, 40, 31] = 1
     weight[0, 80, 21] = 1
     TESTS.append(
         [
-<<<<<<< HEAD
-            dict(spatial_size=(10, 12), num_samples=3),
-            p(SEG1),
-=======
             "small roi 2d",
             dict(spatial_size=(10, 12), num_samples=3),
             p(im),
->>>>>>> 87264a25
             p(weight),
             (1, 10, 12),
             [[80, 21], [30, 17], [40, 31]],
         ]
     )
-<<<<<<< HEAD
-
-
-class TestRandWeightedCrop2D(unittest.TestCase):
-    # @parameterized.expand(TESTS)
-    def test_rand_weighted_crop_small_roi(self, input_params, img, weight, expected_shape, expected_vals):
-=======
     im = IMT_2D
     TESTS.append(
         [
@@ -179,118 +150,11 @@
 class TestRandWeightedCrop(unittest.TestCase):
     @parameterized.expand(TESTS)
     def test_rand_weighted_crop(self, _, input_params, img, weight, expected_shape, expected_vals):
->>>>>>> 87264a25
         crop = RandWeightedCrop(**input_params)
         crop.set_random_state(10)
         result = crop(img, weight)
         self.assertTrue(len(result) == input_params["num_samples"])
         np.testing.assert_allclose(result[0].shape, expected_shape)
-<<<<<<< HEAD
-        np.testing.assert_allclose(np.asarray(crop.centers), expected_vals)
-
-
-#     def test_rand_weighted_crop_default_roi(self):
-#         img = self.imt[0]
-#         n_samples = 3
-#         crop = RandWeightedCrop((10, -1), n_samples)
-#         weight = np.zeros_like(img)
-#         weight[0, 30, 17] = 1.1
-#         weight[0, 40, 31] = 1
-#         weight[0, 80, 21] = 1
-#         crop.set_random_state(10)
-#         result = crop(img, weight)
-#         self.assertTrue(len(result) == n_samples)
-#         np.testing.assert_allclose(result[0].shape, (1, 10, 64))
-#         np.testing.assert_allclose(np.asarray(crop.centers), [[14, 32], [105, 32], [20, 32]])
-
-#     def test_rand_weighted_crop_large_roi(self):
-#         img = self.segn[0]
-#         n_samples = 3
-#         crop = RandWeightedCrop((10000, 400), n_samples)
-#         weight = np.zeros_like(img)
-#         weight[0, 30, 17] = 1.1
-#         weight[0, 10, 1] = 1
-#         crop.set_random_state(10)
-#         result = crop(img, weight)
-#         self.assertTrue(len(result) == n_samples)
-#         np.testing.assert_allclose(result[0].shape, (1, 128, 64))
-#         np.testing.assert_allclose(np.asarray(crop.centers), [[64, 32], [64, 32], [64, 32]])
-#         for res in result:
-#             np.testing.assert_allclose(res, self.segn[0])
-
-#     def test_rand_weighted_crop_bad_w(self):
-#         img = self.imt[0]
-#         n_samples = 3
-#         crop = RandWeightedCrop((20, 40), n_samples)
-#         weight = np.zeros_like(img)
-#         weight[0, 30, 17] = np.inf
-#         weight[0, 10, 1] = -np.inf
-#         weight[0, 10, 20] = -np.nan
-#         crop.set_random_state(10)
-#         result = crop(img, weight)
-#         self.assertTrue(len(result) == n_samples)
-#         np.testing.assert_allclose(result[0].shape, (1, 20, 40))
-#         np.testing.assert_allclose(np.asarray(crop.centers), [[63, 37], [31, 43], [66, 20]])
-
-
-# class TestRandWeightedCrop(NumpyImageTestCase3D):
-#     def test_rand_weighted_crop_small_roi(self):
-#         img = self.seg1[0]
-#         n_samples = 3
-#         crop = RandWeightedCrop((8, 10, 12), n_samples)
-#         weight = np.zeros_like(img)
-#         weight[0, 5, 30, 17] = 1.1
-#         weight[0, 8, 40, 31] = 1
-#         weight[0, 11, 23, 21] = 1
-#         crop.set_random_state(10)
-#         result = crop(img, weight)
-#         self.assertTrue(len(result) == n_samples)
-#         np.testing.assert_allclose(result[0].shape, (1, 8, 10, 12))
-#         np.testing.assert_allclose(np.asarray(crop.centers), [[11, 23, 21], [5, 30, 17], [8, 40, 31]])
-
-#     def test_rand_weighted_crop_default_roi(self):
-#         img = self.imt[0]
-#         n_samples = 3
-#         crop = RandWeightedCrop((10, -1, -1), n_samples)
-#         weight = np.zeros_like(img)
-#         weight[0, 7, 17] = 1.1
-#         weight[0, 13, 31] = 1.1
-#         weight[0, 24, 21] = 1
-#         crop.set_random_state(10)
-#         result = crop(img, weight)
-#         self.assertTrue(len(result) == n_samples)
-#         np.testing.assert_allclose(result[0].shape, (1, 10, 64, 80))
-#         np.testing.assert_allclose(np.asarray(crop.centers), [[14, 32, 40], [41, 32, 40], [20, 32, 40]])
-
-#     def test_rand_weighted_crop_large_roi(self):
-#         img = self.segn[0]
-#         n_samples = 3
-#         crop = RandWeightedCrop((10000, 400, 80), n_samples)
-#         weight = np.zeros_like(img)
-#         weight[0, 30, 17, 20] = 1.1
-#         weight[0, 10, 1, 17] = 1
-#         crop.set_random_state(10)
-#         result = crop(img, weight)
-#         self.assertTrue(len(result) == n_samples)
-#         np.testing.assert_allclose(result[0].shape, (1, 48, 64, 80))
-#         np.testing.assert_allclose(np.asarray(crop.centers), [[24, 32, 40], [24, 32, 40], [24, 32, 40]])
-#         for res in result:
-#             np.testing.assert_allclose(res, self.segn[0])
-
-#     def test_rand_weighted_crop_bad_w(self):
-#         img = self.imt[0]
-#         n_samples = 3
-#         crop = RandWeightedCrop((48, 64, 80), n_samples)
-#         weight = np.zeros_like(img)
-#         weight[0, 30, 17] = np.inf
-#         weight[0, 10, 1] = -np.inf
-#         weight[0, 10, 20] = -np.nan
-#         crop.set_random_state(10)
-#         result = crop(img, weight)
-#         self.assertTrue(len(result) == n_samples)
-#         np.testing.assert_allclose(result[0].shape, (1, 48, 64, 80))
-#         np.testing.assert_allclose(np.asarray(crop.centers), [[24, 32, 40], [24, 32, 40], [24, 32, 40]])
-=======
         for c, e in zip(crop.centers, expected_vals):
             if isinstance(c, torch.Tensor):
                 c = c.cpu()
@@ -303,11 +167,7 @@
                     self.assertEqual(res.device, img.device)
                     res = res.cpu()
                 np.testing.assert_allclose(res, img if isinstance(img, np.ndarray) else img.cpu())
->>>>>>> 87264a25
 
 
 if __name__ == "__main__":
-    # unittest.main()
-    a = TestRandWeightedCrop2D()
-    for t in TESTS:
-        a.test_rand_weighted_crop_small_roi(*t)+    unittest.main()