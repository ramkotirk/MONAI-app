--- conflicted
+++ resolved
@@ -74,15 +74,6 @@
 
 
 class TestCutMix(unittest.TestCase):
-<<<<<<< HEAD
-
-    def setUp(self) -> None:
-        set_determinism(seed=0)
-
-    def tearDown(self) -> None:
-        set_determinism(None)
-=======
->>>>>>> 1ece8a5c
 
     def test_cutmix(self):
         for dims in [2, 3]:
