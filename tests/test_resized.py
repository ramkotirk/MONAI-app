# Copyright (c) MONAI Consortium
# Licensed under the Apache License, Version 2.0 (the "License");
# you may not use this file except in compliance with the License.
# You may obtain a copy of the License at
#     http://www.apache.org/licenses/LICENSE-2.0
# Unless required by applicable law or agreed to in writing, software
# distributed under the License is distributed on an "AS IS" BASIS,
# WITHOUT WARRANTIES OR CONDITIONS OF ANY KIND, either express or implied.
# See the License for the specific language governing permissions and
# limitations under the License.

import unittest

import numpy as np
import skimage.transform
from parameterized import parameterized

from monai.data import MetaTensor, set_track_meta
from monai.transforms import Invertd, Resized
from tests.utils import TEST_NDARRAYS_ALL, NumpyImageTestCase2D, assert_allclose, test_local_inversion

TEST_CASE_0 = [{"keys": "img", "spatial_size": 15}, (6, 10, 15)]

TEST_CASE_1 = [{"keys": "img", "spatial_size": 15, "mode": "area"}, (6, 10, 15)]

TEST_CASE_2 = [{"keys": "img", "spatial_size": 6, "mode": "trilinear", "align_corners": True}, (2, 4, 6)]

TEST_CASE_3 = [
    {"keys": ["img", "label"], "spatial_size": 6, "mode": ["trilinear", "nearest"], "align_corners": [True, None]},
    (2, 4, 6),
]


class TestResized(NumpyImageTestCase2D):
    def test_invalid_inputs(self):
        with self.assertRaises(ValueError):
            resize = Resized(keys="img", spatial_size=(128, 128, 3), mode="order")
            resize({"img": self.imt[0]})

        with self.assertRaises(ValueError):
            resize = Resized(keys="img", spatial_size=(128,), mode="order")
            resize({"img": self.imt[0]})

    @parameterized.expand([((32, -1), "area"), ((64, 64), "area"), ((32, 32, 32), "area"), ((256, 256), "bilinear")])
    def test_correct_results(self, spatial_size, mode):
        resize = Resized("img", spatial_size, mode=mode)
        _order = 0
        if mode.endswith("linear"):
            _order = 1
        if spatial_size == (32, -1):
            spatial_size = (32, 64)
        expected = [
            skimage.transform.resize(
                channel, spatial_size, order=_order, clip=False, preserve_range=False, anti_aliasing=False
            )
            for channel in self.imt[0]
        ]

        expected = np.stack(expected).astype(np.float32)
        for p in TEST_NDARRAYS_ALL:
            im = p(self.imt[0])
            out = resize({"img": im})
            test_local_inversion(resize, out, {"img": im}, "img")
            assert_allclose(out["img"], expected, type_test=False, atol=0.9)

    @parameterized.expand([TEST_CASE_0, TEST_CASE_1, TEST_CASE_2, TEST_CASE_3])
    def test_longest_shape(self, input_param, expected_shape):
        input_data = {
            "img": np.random.randint(0, 2, size=[3, 4, 7, 10]),
            "label": np.random.randint(0, 2, size=[3, 4, 7, 10]),
        }
        input_param["size_mode"] = "longest"
        rescaler = Resized(**input_param)
        result = rescaler(input_data)
        for k in rescaler.keys:
            np.testing.assert_allclose(result[k].shape[1:], expected_shape)
        set_track_meta(False)
        result = Resized(**input_param)(input_data)
        self.assertNotIsInstance(result["img"], MetaTensor)
        np.testing.assert_allclose(result["img"].shape[1:], expected_shape)
        set_track_meta(True)

    def test_identical_spatial(self):
        test_input = {"X": np.ones((1, 10, 16, 17))}
<<<<<<< HEAD
        xform = Resized("X", (-1, 18, 19))
=======
        xform = Resized("X", (-1, 16, 17))
>>>>>>> 535c6f1f
        out = xform(test_input)
        out["Y"] = 2 * out["X"]
        transform_inverse = Invertd(keys="Y", transform=xform, orig_keys="X")
        assert_allclose(transform_inverse(out)["Y"].array, np.ones((1, 10, 16, 17)) * 2)


if __name__ == "__main__":
    unittest.main()<|MERGE_RESOLUTION|>--- conflicted
+++ resolved
@@ -82,11 +82,7 @@
 
     def test_identical_spatial(self):
         test_input = {"X": np.ones((1, 10, 16, 17))}
-<<<<<<< HEAD
-        xform = Resized("X", (-1, 18, 19))
-=======
         xform = Resized("X", (-1, 16, 17))
->>>>>>> 535c6f1f
         out = xform(test_input)
         out["Y"] = 2 * out["X"]
         transform_inverse = Invertd(keys="Y", transform=xform, orig_keys="X")
