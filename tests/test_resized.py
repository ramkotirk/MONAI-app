# Copyright 2020 - 2021 MONAI Consortium
# Licensed under the Apache License, Version 2.0 (the "License");
# you may not use this file except in compliance with the License.
# You may obtain a copy of the License at
#     http://www.apache.org/licenses/LICENSE-2.0
# Unless required by applicable law or agreed to in writing, software
# distributed under the License is distributed on an "AS IS" BASIS,
# WITHOUT WARRANTIES OR CONDITIONS OF ANY KIND, either express or implied.
# See the License for the specific language governing permissions and
# limitations under the License.

import unittest
from typing import List, Tuple

import numpy as np
import skimage.transform
import torch
from parameterized import parameterized

from monai.transforms import Resized
from tests.utils import TEST_NDARRAYS, NumpyImageTestCase2D

TESTS: List[Tuple] = []
for p in TEST_NDARRAYS:
    TESTS.append((p, (32, -1), "area"))
    TESTS.append((p, (64, 64), "area"))
    TESTS.append((p, (32, 32, 32), "area"))
    TESTS.append((p, (256, 256), "bilinear"))

TEST_CASE_0 = [{"keys": "img", "spatial_size": 15}, (6, 11, 15)]

TEST_CASE_1 = [{"keys": "img", "spatial_size": 15, "mode": "area"}, (6, 11, 15)]

TEST_CASE_2 = [{"keys": "img", "spatial_size": 6, "mode": "trilinear", "align_corners": True}, (3, 5, 6)]

TEST_CASE_3 = [
    {"keys": ["img", "label"], "spatial_size": 6, "mode": ["trilinear", "nearest"], "align_corners": [True, None]},
    (3, 5, 6),
]


class TestResized(NumpyImageTestCase2D):
    def test_invalid_inputs(self):
        with self.assertRaises(ValueError):
            resize = Resized(keys="img", spatial_size=(128, 128, 3), mode="order")
            resize({"img": self.imt[0]})

        with self.assertRaises(ValueError):
            resize = Resized(keys="img", spatial_size=(128,), mode="order")
            resize({"img": self.imt[0]})

<<<<<<< HEAD
    @parameterized.expand(TESTS)
    def test_correct_results(self, in_type, spatial_size, mode):
        resize = Resized("img", spatial_size, mode)
=======
    @parameterized.expand([((32, -1), "area"), ((64, 64), "area"), ((32, 32, 32), "area"), ((256, 256), "bilinear")])
    def test_correct_results(self, spatial_size, mode):
        resize = Resized("img", spatial_size, mode=mode)
>>>>>>> d8613b2c
        _order = 0
        if mode.endswith("linear"):
            _order = 1
        if spatial_size == (32, -1):
            spatial_size = (32, 64)
        expected = []
        for channel in self.imt[0]:
            expected.append(
                skimage.transform.resize(
                    channel, spatial_size, order=_order, clip=False, preserve_range=False, anti_aliasing=False
                )
            )
        expected = np.stack(expected).astype(np.float32)
        out = resize({"img": in_type(self.imt[0])})["img"]
        if isinstance(out, torch.Tensor):
            out = out.cpu()
        np.testing.assert_allclose(out, expected, atol=0.9)

    @parameterized.expand([TEST_CASE_0, TEST_CASE_1, TEST_CASE_2, TEST_CASE_3])
    def test_longest_shape(self, input_param, expected_shape):
        input_data = {
            "img": np.random.randint(0, 2, size=[3, 4, 7, 10]),
            "label": np.random.randint(0, 2, size=[3, 4, 7, 10]),
        }
        input_param["size_mode"] = "longest"
        rescaler = Resized(**input_param)
        result = rescaler(input_data)
        for k in rescaler.keys:
            np.testing.assert_allclose(result[k].shape[1:], expected_shape)


if __name__ == "__main__":
    unittest.main()<|MERGE_RESOLUTION|>--- conflicted
+++ resolved
@@ -27,17 +27,6 @@
     TESTS.append((p, (32, 32, 32), "area"))
     TESTS.append((p, (256, 256), "bilinear"))
 
-TEST_CASE_0 = [{"keys": "img", "spatial_size": 15}, (6, 11, 15)]
-
-TEST_CASE_1 = [{"keys": "img", "spatial_size": 15, "mode": "area"}, (6, 11, 15)]
-
-TEST_CASE_2 = [{"keys": "img", "spatial_size": 6, "mode": "trilinear", "align_corners": True}, (3, 5, 6)]
-
-TEST_CASE_3 = [
-    {"keys": ["img", "label"], "spatial_size": 6, "mode": ["trilinear", "nearest"], "align_corners": [True, None]},
-    (3, 5, 6),
-]
-
 
 class TestResized(NumpyImageTestCase2D):
     def test_invalid_inputs(self):
@@ -49,15 +38,9 @@
             resize = Resized(keys="img", spatial_size=(128,), mode="order")
             resize({"img": self.imt[0]})
 
-<<<<<<< HEAD
     @parameterized.expand(TESTS)
     def test_correct_results(self, in_type, spatial_size, mode):
         resize = Resized("img", spatial_size, mode)
-=======
-    @parameterized.expand([((32, -1), "area"), ((64, 64), "area"), ((32, 32, 32), "area"), ((256, 256), "bilinear")])
-    def test_correct_results(self, spatial_size, mode):
-        resize = Resized("img", spatial_size, mode=mode)
->>>>>>> d8613b2c
         _order = 0
         if mode.endswith("linear"):
             _order = 1
