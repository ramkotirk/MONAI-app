--- conflicted
+++ resolved
@@ -22,11 +22,7 @@
 from monai.networks.blocks.selfattention import SABlock
 from monai.networks.layers.factories import RelPosEmbedding
 from monai.utils import optional_import
-<<<<<<< HEAD
-from tests.utils import test_script_save
-=======
-from tests.utils import SkipIfBeforePyTorchVersion
->>>>>>> 6c23fd06
+from tests.utils import test_script_save, SkipIfBeforePyTorchVersion
 
 einops, has_einops = optional_import("einops")
 
@@ -36,39 +32,24 @@
         for num_heads in [4, 6, 8, 12]:
             for rel_pos_embedding in [None, RelPosEmbedding.DECOMPOSED]:
                 for input_size in [(16, 32), (8, 8, 8)]:
-<<<<<<< HEAD
-                    for include_fc in [True, False]:
-                        for use_combined_linear in [True, False]:
-                            test_case = [
-                                {
-                                    "hidden_size": hidden_size,
-                                    "num_heads": num_heads,
-                                    "dropout_rate": dropout_rate,
-                                    "rel_pos_embedding": rel_pos_embedding,
-                                    "input_size": input_size,
-                                    "include_fc": include_fc,
-                                    "use_combined_linear": use_combined_linear,
-                                },
-                                (2, 512, hidden_size),
-                                (2, 512, hidden_size),
-                            ]
-                            TEST_CASE_SABLOCK.append(test_case)
-=======
                     for flash_attn in [True, False]:
-                        test_case = [
-                            {
-                                "hidden_size": hidden_size,
-                                "num_heads": num_heads,
-                                "dropout_rate": dropout_rate,
-                                "rel_pos_embedding": rel_pos_embedding if not flash_attn else None,
-                                "input_size": input_size,
-                                "use_flash_attention": flash_attn,
-                            },
-                            (2, 512, hidden_size),
-                            (2, 512, hidden_size),
-                        ]
-                        TEST_CASE_SABLOCK.append(test_case)
->>>>>>> 6c23fd06
+                        for include_fc in [True, False]:
+                            for use_combined_linear in [True, False]:
+                                test_case = [
+                                    {
+                                        "hidden_size": hidden_size,
+                                        "num_heads": num_heads,
+                                        "dropout_rate": dropout_rate,
+                                        "rel_pos_embedding": rel_pos_embedding,
+                                        "input_size": input_size,
+                                        "include_fc": include_fc,
+                                        "use_combined_linear": use_combined_linear,
+                                        "use_flash_attention": flash_attn,
+                                    },
+                                    (2, 512, hidden_size),
+                                    (2, 512, hidden_size),
+                                ]
+                                TEST_CASE_SABLOCK.append(test_case)
 
 
 class TestResBlock(unittest.TestCase):
