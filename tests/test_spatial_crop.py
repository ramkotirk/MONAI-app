# Copyright 2020 MONAI Consortium
# Licensed under the Apache License, Version 2.0 (the "License");
# you may not use this file except in compliance with the License.
# You may obtain a copy of the License at
#     http://www.apache.org/licenses/LICENSE-2.0
# Unless required by applicable law or agreed to in writing, software
# distributed under the License is distributed on an "AS IS" BASIS,
# WITHOUT WARRANTIES OR CONDITIONS OF ANY KIND, either express or implied.
# See the License for the specific language governing permissions and
# limitations under the License.

import unittest
import numpy as np
from parameterized import parameterized
from monai.transforms.transforms import SpatialCrop

TEST_CASE_1 = [
    {
        'roi_center': [1, 1, 1],
        'roi_size': [2, 2, 2]
    },
    np.random.randint(0, 2, size=[3, 3, 3, 3]),
    (3, 2, 2, 2)
]

TEST_CASE_2 = [
    {
        'roi_start': [0, 0, 0],
        'roi_end': [2, 2, 2]
    },
    np.random.randint(0, 2, size=[3, 3, 3, 3]),
    (3, 2, 2, 2)
]

<<<<<<< HEAD
TEST_CASE_3 = [
    {
        'roi_start': [0, 0],
        'roi_end': [2, 2]
    },
    np.random.randint(0, 2, size=[3, 3, 3, 3]),
    (3, 2, 2, 3),
]

TEST_CASE_4 = [
    {
        'roi_start': [0, 0, 0, 0, 0],
        'roi_end': [2, 2, 2, 2, 2]
    },
    np.random.randint(0, 2, size=[3, 3, 3, 3]),
    (3, 2, 2, 2),
]
=======
>>>>>>> 39b2cb24

class TestSpatialCrop(unittest.TestCase):

    @parameterized.expand([TEST_CASE_1, TEST_CASE_2, TEST_CASE_3, TEST_CASE_4])
    def test_shape(self, input_param, input_data, expected_shape):
        result = SpatialCrop(**input_param)(input_data)
        self.assertTupleEqual(result.shape, expected_shape)


if __name__ == '__main__':
    unittest.main()<|MERGE_RESOLUTION|>--- conflicted
+++ resolved
@@ -32,7 +32,6 @@
     (3, 2, 2, 2)
 ]
 
-<<<<<<< HEAD
 TEST_CASE_3 = [
     {
         'roi_start': [0, 0],
@@ -50,8 +49,7 @@
     np.random.randint(0, 2, size=[3, 3, 3, 3]),
     (3, 2, 2, 2),
 ]
-=======
->>>>>>> 39b2cb24
+
 
 class TestSpatialCrop(unittest.TestCase):
 
