# Copyright (c) MONAI Consortium
# Licensed under the Apache License, Version 2.0 (the "License");
# you may not use this file except in compliance with the License.
# You may obtain a copy of the License at
#     http://www.apache.org/licenses/LICENSE-2.0
# Unless required by applicable law or agreed to in writing, software
# distributed under the License is distributed on an "AS IS" BASIS,
# WITHOUT WARRANTIES OR CONDITIONS OF ANY KIND, either express or implied.
# See the License for the specific language governing permissions and
# limitations under the License.

from __future__ import annotations

import unittest

import torch
from parameterized import parameterized

from monai.networks import eval_mode
from monai.networks.nets.vit import ViT
from tests.utils import SkipIfBeforePyTorchVersion, skip_if_quick, test_script_save, test_onnx_save

TEST_CASE_Vit = []
for dropout_rate in [0.6]:
    for in_channels in [4]:
        for hidden_size in [768]:
            for img_size in [96, 128]:
                for patch_size in [16]:
                    for num_heads in [12]:
                        for mlp_dim in [3072]:
                            for num_layers in [4]:
                                for num_classes in [8]:
                                    for pos_embed in ["conv", "perceptron"]:
                                        for classification in [False, True]:
                                            for nd in (2, 3):
                                                test_case = [
                                                    {
                                                        "in_channels": in_channels,
                                                        "img_size": (img_size,) * nd,
                                                        "patch_size": (patch_size,) * nd,
                                                        "hidden_size": hidden_size,
                                                        "mlp_dim": mlp_dim,
                                                        "num_layers": num_layers,
                                                        "num_heads": num_heads,
                                                        "pos_embed": pos_embed,
                                                        "classification": classification,
                                                        "num_classes": num_classes,
                                                        "dropout_rate": dropout_rate,
                                                    },
                                                    (2, in_channels, *([img_size] * nd)),
                                                    (2, (img_size // patch_size) ** nd, hidden_size),
                                                ]
                                                if nd == 2:
                                                    test_case[0]["spatial_dims"] = 2  # type: ignore
                                                    if classification:
                                                        test_case[0]["post_activation"] = False  # type: ignore
                                                if test_case[0]["classification"]:  # type: ignore
                                                    test_case[2] = (2, test_case[0]["num_classes"])  # type: ignore
                                                TEST_CASE_Vit.append(test_case)


@skip_if_quick
class TestViT(unittest.TestCase):
    @parameterized.expand(TEST_CASE_Vit)
    def test_shape(self, input_param, input_shape, expected_shape):
        net = ViT(**input_param)
        with eval_mode(net):
            result, _ = net(torch.randn(input_shape))
            self.assertEqual(result.shape, expected_shape)

    def test_ill_arg(self):
        with self.assertRaises(ValueError):
            ViT(
                in_channels=1,
                img_size=(128, 128, 128),
                patch_size=(16, 16, 16),
                hidden_size=128,
                mlp_dim=3072,
                num_layers=12,
                num_heads=12,
                pos_embed="conv",
                classification=False,
                dropout_rate=5.0,
            )

        with self.assertRaises(ValueError):
            ViT(
                in_channels=1,
                img_size=(32, 32, 32),
                patch_size=(64, 64, 64),
                hidden_size=512,
                mlp_dim=3072,
                num_layers=12,
                num_heads=8,
                pos_embed="perceptron",
                classification=False,
                dropout_rate=0.3,
            )

        with self.assertRaises(ValueError):
            ViT(
                in_channels=1,
                img_size=(96, 96, 96),
                patch_size=(8, 8, 8),
                hidden_size=512,
                mlp_dim=3072,
                num_layers=12,
                num_heads=14,
                pos_embed="conv",
                classification=False,
                dropout_rate=0.3,
            )

        with self.assertRaises(ValueError):
            ViT(
                in_channels=1,
                img_size=(97, 97, 97),
                patch_size=(4, 4, 4),
                hidden_size=768,
                mlp_dim=3072,
                num_layers=12,
                num_heads=8,
                pos_embed="perceptron",
                classification=True,
                dropout_rate=0.3,
            )

        with self.assertRaises(ValueError):
            ViT(
                in_channels=4,
                img_size=(96, 96, 96),
                patch_size=(16, 16, 16),
                hidden_size=768,
                mlp_dim=3072,
                num_layers=12,
                num_heads=12,
                pos_embed="perc",
                classification=False,
                dropout_rate=0.3,
            )

    @parameterized.expand(TEST_CASE_Vit)
    @SkipIfBeforePyTorchVersion((1, 9))
    def test_script(self, input_param, input_shape, _):
        net = ViT(**(input_param))
        net.eval()
        with torch.no_grad():
            torch.jit.script(net)

        test_data = torch.randn(input_shape)
        test_script_save(net, test_data)

<<<<<<< HEAD
    @parameterized.expand(TEST_CASE_Vit)
    @SkipIfBeforePyTorchVersion((1, 9))
    def test_onnx(self, input_param, input_shape, _):
        net = ViT(**(input_param))
        net.eval()
        with torch.no_grad():
            torch.jit.script(net)

        test_data = torch.randn(input_shape)
        test_onnx_save(net, test_data, atol=1e-3)
=======
    def test_access_attn_matrix(self):
        # input format
        in_channels = 1
        img_size = (96, 96, 96)
        patch_size = (16, 16, 16)
        in_shape = (1, in_channels, img_size[0], img_size[1], img_size[2])

        # no data in the matrix
        no_matrix_acess_blk = ViT(in_channels=in_channels, img_size=img_size, patch_size=patch_size)
        no_matrix_acess_blk(torch.randn(in_shape))
        assert isinstance(no_matrix_acess_blk.blocks[0].attn.att_mat, torch.Tensor)
        # no of elements is zero
        assert no_matrix_acess_blk.blocks[0].attn.att_mat.nelement() == 0

        # be able to acess the attention matrix
        matrix_acess_blk = ViT(in_channels=in_channels, img_size=img_size, patch_size=patch_size, save_attn=True)
        matrix_acess_blk(torch.randn(in_shape))
        assert matrix_acess_blk.blocks[0].attn.att_mat.shape == (in_shape[0], 12, 216, 216)
>>>>>>> 7a760e61


if __name__ == "__main__":
    unittest.main()<|MERGE_RESOLUTION|>--- conflicted
+++ resolved
@@ -150,7 +150,6 @@
         test_data = torch.randn(input_shape)
         test_script_save(net, test_data)
 
-<<<<<<< HEAD
     @parameterized.expand(TEST_CASE_Vit)
     @SkipIfBeforePyTorchVersion((1, 9))
     def test_onnx(self, input_param, input_shape, _):
@@ -161,7 +160,7 @@
 
         test_data = torch.randn(input_shape)
         test_onnx_save(net, test_data, atol=1e-3)
-=======
+
     def test_access_attn_matrix(self):
         # input format
         in_channels = 1
@@ -180,7 +179,6 @@
         matrix_acess_blk = ViT(in_channels=in_channels, img_size=img_size, patch_size=patch_size, save_attn=True)
         matrix_acess_blk(torch.randn(in_shape))
         assert matrix_acess_blk.blocks[0].attn.att_mat.shape == (in_shape[0], 12, 216, 216)
->>>>>>> 7a760e61
 
 
 if __name__ == "__main__":
