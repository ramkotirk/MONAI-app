--- conflicted
+++ resolved
@@ -50,11 +50,7 @@
 TEST_CASE_TRANSFORM_0 = [FILE_PATH, 4, (HEIGHT // 16, WIDTH // 16), (1, 3, HEIGHT // 16, WIDTH // 16)]
 
 # ----------------------------------------------------------------------------
-<<<<<<< HEAD
-# Test cases for deprecated monai.data.image_reader.WSIReader
-=======
 # Test cases for *deprecated* monai.data.image_reader.WSIReader
->>>>>>> b8f158b5
 # ----------------------------------------------------------------------------
 TEST_CASE_DEP_1 = [
     FILE_PATH,
@@ -95,8 +91,6 @@
 # Test cases for monai.data.wsi_reader.WSIReader
 # ----------------------------------------------------------------------------
 
-<<<<<<< HEAD
-=======
 TEST_CASE_0 = [
     FILE_PATH,
     {"level": 8, "dtype": None},
@@ -104,7 +98,6 @@
     np.array([[[242], [242]], [[242], [242]], [[242], [242]]], dtype=np.float64),
 ]
 
->>>>>>> b8f158b5
 TEST_CASE_1 = [
     FILE_PATH,
     {},
